--- conflicted
+++ resolved
@@ -742,11 +742,7 @@
         for(int i=1; i<pts2D.size(); i++) {
             Coordinate pt = pts2D.get(i);
             double frac = srcRcvLine.segmentFraction(pt);
-<<<<<<< HEAD
             double y = -Double.MAX_VALUE;
-=======
-            double y = 0.0;
->>>>>>> 6f7149f5
             for(int j=i+1; j<pts2D.size(); j++) {
                 y = max(y, srcRcvLine.p0.y + frac*(pts2D.get(j).y-srcRcvLine.p0.y));
             }
