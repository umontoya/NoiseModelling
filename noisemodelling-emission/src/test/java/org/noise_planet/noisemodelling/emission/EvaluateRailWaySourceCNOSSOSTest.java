/**
 * NoiseModelling is an open-source tool designed to produce environmental noise maps on very large urban areas. It can be used as a Java library or be controlled through a user friendly web interface.
 *
 * This version is developed by the DECIDE team from the Lab-STICC (CNRS) and by the Mixt Research Unit in Environmental Acoustics (Université Gustave Eiffel).
 * <http://noise-planet.org/noisemodelling.html>
 *
 * NoiseModelling is distributed under GPL 3 license. You can read a copy of this License in the file LICENCE provided with this software.
 *
 * Contact: contact@noise-planet.org
 *
 */

package org.noise_planet.noisemodelling.emission;

import org.junit.Test;

import static org.junit.Assert.*;

/**
 * Railway noise evaluation from Cnossos reference : COMMISSION DIRECTIVE (EU) 2015/996
 * of 19 May 2015 establishing common noise assessment methods according to Directive 2002/49/EC
 * of the European Parliament and of the Council
 *
 * amending, for the purposes of adapting to scientific and technical progress, Annex II to
 * Directive 2002/49/EC of the European Parliament and of the Council as regards
 * common noise assessment methods
 *
 * part 2.3. Railway noise
 *
 * Return the dB value corresponding to the parameters
 * @author Adrien Le Bellec - univ Gustave eiffel
 * @author Olivier Chiello, Univ Gustave Eiffel
 */

public class EvaluateRailWaySourceCNOSSOSTest {
    private static final double EPSILON_TEST1 = 0.0001;
    @Test
    public void Test_Cnossos_Rail_emission_section_1() {
        String vehCat = "SNCF-BB66400";

        double vehicleSpeed = 80;
        double tDay = 1;
        double tEvening = 1;
        double tNight = 1;
        int rollingCondition = 0;
        double idlingTime = 0;

        int nTracks=2;
        int trackTransfer = 7;
        int railRoughness = 3;
        int impactNoise = 1;
        int bridgeTrasnfert = 0;
        int curvature = 0;
        boolean isTunnel = false;

        double vMaxInfra = 160;
        double vehicleCommercial= 120;

        LWRailWay lWRailWay = null;

<<<<<<< HEAD
    EvaluateRailwaySourceCnossos evaluateRailwaySourceCnossos = new EvaluateRailwaySourceCnossos();

    @Test
    public void Test_X_TER_bicaisse_D() {
        String vehCat = "X-TER-bicaisse-D";
        double vehicleSpeed = 160;
        int vehiclePerHour = 1;
        int rollingCondition = 0;
        double idlingTime = 0;
        int trackTransfer = 4;
        int impactNoise = 0;
        int bridgeTransfert = 0;
=======
        double[] expectedValuesLWRolling = new double[]{98.6704,99.6343,101.5298,102.8865,100.3316,99.6011,100.4072,105.7262,107.2207,108.4848,109.4223,110.1035,111.8706,111.4956,108.5828,104.2152,106.5525,105.2982,103.1594,100.7729,101.1764,100.6417,100.6287,102.1869};
        double[] expectedValuesLWTractionA = new double[]{98.8613,94.7613,92.5613,94.5613,92.7613,92.7613,92.9613,94.7613,94.5613,95.6613,95.5613,98.5613,95.1613,95.0613,95.0613,94.0613,94.0613,99.3613,92.4613,89.4613,86.9613,84.0613,81.4613,79.1613};
        double[] expectedValuesLWTractionB = new double[]{103.1613,99.9613,95.4613,93.9613,93.2613,93.5613,92.8613,92.6613,92.3613,92.7613,92.7613,96.7613,92.6613,92.9613,92.8613,93.0613,93.1613,98.2613,91.4613,88.6613,85.9613,83.3613,80.8613,78.6613};
        double[] expectedValuesLWAerodynamicA = new double[]{-99,-99,-99,-99,-99,-99,-99,-99,-99,-99,-99,-99,-99,-99,-99,-99,-99,-99,-99,-99,-99,-99,-99,-99};
        double[] expectedValuesLWAerodynamicB = new double[]{-99,-99,-99,-99,-99,-99,-99,-99,-99,-99,-99,-99,-99,-99,-99,-99,-99,-99,-99,-99,-99,-99,-99,-99};
        double[] expectedValuesLWBridge = new double[]{-99,-99,-99,-99,-99,-99,-99,-99,-99,-99,-99,-99,-99,-99,-99,-99,-99,-99,-99,-99,-99,-99,-99,-99};

        VehicleParametersCnossos vehicleParameters = new VehicleParametersCnossos(vehCat, vehicleSpeed,
                tDay, tEvening, tNight, rollingCondition,idlingTime);
        TrackParametersCnossos trackParameters = new TrackParametersCnossos(vMaxInfra, trackTransfer, railRoughness,
                impactNoise, bridgeTrasnfert, curvature, vehicleCommercial,isTunnel, nTracks);
        lWRailWay = EvaluateRailWaySourceCnossos.evaluate(vehicleParameters, trackParameters);

        for (int idFreq = 0; idFreq < 24; idFreq++) {
            assertEquals(expectedValuesLWRolling[idFreq], lWRailWay.getLWRolling()[idFreq], EPSILON_TEST1);
            assertEquals(expectedValuesLWTractionA[idFreq], lWRailWay.getLWTractionA()[idFreq], EPSILON_TEST1);
            assertEquals(expectedValuesLWTractionB[idFreq], lWRailWay.getLWTractionB()[idFreq], EPSILON_TEST1);
            assertEquals(expectedValuesLWAerodynamicA[idFreq], lWRailWay.getLWAerodynamicA()[idFreq], EPSILON_TEST1);
            assertEquals(expectedValuesLWAerodynamicB[idFreq], lWRailWay.getLWAerodynamicB()[idFreq], EPSILON_TEST1);
            assertEquals(expectedValuesLWBridge[idFreq], lWRailWay.getLWBridge()[idFreq], EPSILON_TEST1);

        }
    }
    @Test
    public void Test_Cnossos_Rail_emission_section_2() {
        String vehCat = "SNCF-BB66400";

        double vehicleSpeed = 80;
        double tDay = 1;
        double tEvening = 1;
        double tNight = 1;
        int rollingCondition = 0;
        double idlingTime = 0;

        int nTracks=2;
        int trackTransfer = 7;
        int railRoughness = 3;
        int impactNoise = 3;
        int bridgeTrasnfert = 0;
>>>>>>> 7e3bfd76
        int curvature = 0;
        boolean isTunnel = false;

        double vMaxInfra = 160;
        double vehicleCommercial= 120;

        LWRailWay lWRailWay = null;

        double[] expectedValuesLWRolling = new double[]{100.8970,101.8434,104.6603,107.0239,104.6611,104.0827,105.2341,109.9994,110.1740,110.1183,110.2914,110.7347,112.4299,111.8073,108.7535,104.3038,106.6040,105.3350,103.1827,100.7862,101.1828,100.6431,100.6290,102.1868};
        VehicleParametersCnossos vehicleParameters = new VehicleParametersCnossos(vehCat, vehicleSpeed,
                tDay, tEvening, tNight, rollingCondition,idlingTime);
        TrackParametersCnossos trackParameters = new TrackParametersCnossos(vMaxInfra, trackTransfer, railRoughness,
                impactNoise, bridgeTrasnfert, curvature, vehicleCommercial,isTunnel, nTracks);
        lWRailWay = EvaluateRailWaySourceCnossos.evaluate(vehicleParameters, trackParameters);

        for (int idFreq = 0; idFreq < 24; idFreq++) {
            assertEquals(expectedValuesLWRolling[idFreq], lWRailWay.getLWRolling()[idFreq], EPSILON_TEST1);
        }
    }
    @Test
    public void Test_Cnossos_Rail_emission_section_3() {
        String vehCat = "SNCF-BB66400";

        double vehicleSpeed = 80;
        double tDay = 1;
        double tEvening = 1;
        double tNight = 1;
        int rollingCondition = 0;
        double idlingTime = 0;

        int nTracks=4;
        int trackTransfer = 7;
        int railRoughness = 3;
        int impactNoise = 1;
        int bridgeTrasnfert = 3;
        int curvature = 0;
        boolean isTunnel = false;

        double vMaxInfra = 160;
        double vehicleCommercial= 120;

        LWRailWay lWRailWay = null;

        double[] expectedValuesLWRolling = new double[]{98.6704,99.6343,101.5298,102.8865,100.3316,99.6011,100.4072,105.7262,107.2207,108.4848,109.4223,110.1035,111.8706,111.4956,108.5828,104.2152,106.5525,105.2982,103.1594,100.7729,101.1764,100.6417,100.6287,102.1869};
        double[] expectedValuesLWBridge = new double[]{108.4579,109.4015,111.344,112.4959,111.1415,110.9017,105.8236,109.7833,111.592,115.0733,116.7548,116.8658,117.8667,116.2709,113.2686,102.3774,96.9285,95.8390,85.6001,75.2583,70.6990,62.9177,57.9386,54.5294};

        VehicleParametersCnossos vehicleParameters = new VehicleParametersCnossos(vehCat, vehicleSpeed,
                tDay, tEvening, tNight, rollingCondition,idlingTime);
        TrackParametersCnossos trackParameters = new TrackParametersCnossos(vMaxInfra, trackTransfer, railRoughness,
                impactNoise, bridgeTrasnfert, curvature, vehicleCommercial,isTunnel, nTracks);
        lWRailWay = EvaluateRailWaySourceCnossos.evaluate(vehicleParameters, trackParameters);

        for (int idFreq = 0; idFreq < 24; idFreq++) {
            assertEquals(expectedValuesLWRolling[idFreq], lWRailWay.getLWRolling()[idFreq], EPSILON_TEST1);
            assertEquals(expectedValuesLWBridge[idFreq], lWRailWay.getLWBridge()[idFreq], EPSILON_TEST1);
        }
    }
    @Test
    public void Test_Cnossos_Rail_emission_section_4() {
        String vehCat = "SNCF-BB66400";

        double vehicleSpeed = 220;
        double tDay = 0.4;
        double tEvening = 0.3;
        double tNight = 0.25;
        int rollingCondition = 0;
        double idlingTime = 0;

        int nTracks=2;
        int trackTransfer = 9;
        int railRoughness = 3;
        int impactNoise = 1;
        int bridgeTrasnfert = 0;
        int curvature = 0;
        boolean isTunnel = false;

        double vMaxInfra = 200;
        double vehicleCommercial= 200;

        LWRailWay lWRailWay = null;
        double[] expectedValuesLWRolling = new double[]{98.66110,100.5681,104.3908,107.5565,106.7391,106.4557,105.5468,109.3204,108.2763,109.2614,111.1101,112.5186,117.3340,121.3800,123.5189,122.9000,126.9115,122.9414,117.8516,111.8003,107.3142,105.8263,103.9313,102.2640};
        double[] expectedValuesLWTractionA = new double[]{98.8613,94.7613,92.5613,94.5613,92.7613,92.7613,92.9613,94.7613,94.5613,95.6613,95.5613,98.5613,95.1613,95.0613,95.0613,94.0613,94.0613,99.3613,92.4613,89.4613,86.9613,84.0613,81.4613,79.1613};
        double[] expectedValuesLWTractionB = new double[]{103.1613,99.96130,95.46130,93.96130,93.26130,93.56130,92.86130,92.66130,92.36130,92.76130,92.76130,96.76130,92.66130,92.96130,92.86130,93.06130,93.16130,98.26130,91.46130,88.66130,85.96130,83.36130,80.86130,78.6613};
        double[] expectedValuesLWAerodynamicA = new double[]{103.7732,104.3619,106.8712,108.5805,106.4589,106.1681,106.0774,107.5763,107.0650,107.4712,107.3712,106.3712,106.9712,106.8712,106.8712,105.8712,105.8712,106.1712,105.7403,104.2867,103.2811,101.8249,100.7712,100.0176};
        double[] expectedValuesLWAerodynamicB = new double[]{27.9057,29.7057,30.2057,28.7057,28.0057,28.30570,27.60570,27.40570,27.10570,27.5057,27.5057,27.5057,27.4057,27.7057,27.6057,96.4057,101.5057,101.6057,96.80570,28.40570,28.70570,29.10570,29.60570,30.4057};
        double[] expectedValuesLWBridge = new double[]{-99,-99,-99,-99,-99,-99,-99,-99,-99,-99,-99,-99,-99,-99,-99,-99,-99,-99,-99,-99,-99,-99,-99,-99};



        VehicleParametersCnossos vehicleParameters = new VehicleParametersCnossos(vehCat, vehicleSpeed,
                tDay, tEvening, tNight, rollingCondition,idlingTime);
        TrackParametersCnossos trackParameters = new TrackParametersCnossos(vMaxInfra, trackTransfer, railRoughness,
                impactNoise, bridgeTrasnfert, curvature, vehicleCommercial,isTunnel, nTracks);
        lWRailWay = EvaluateRailWaySourceCnossos.evaluate(vehicleParameters, trackParameters);

        for (int idFreq = 0; idFreq < 24; idFreq++) {
            assertEquals(expectedValuesLWRolling[idFreq], lWRailWay.getLWRolling()[idFreq], EPSILON_TEST1);
            assertEquals(expectedValuesLWTractionA[idFreq], lWRailWay.getLWTractionA()[idFreq], EPSILON_TEST1);
            assertEquals(expectedValuesLWTractionB[idFreq], lWRailWay.getLWTractionB()[idFreq], EPSILON_TEST1);
            assertEquals(expectedValuesLWAerodynamicA[idFreq], lWRailWay.getLWAerodynamicA()[idFreq], EPSILON_TEST1);
            assertEquals(expectedValuesLWAerodynamicB[idFreq], lWRailWay.getLWAerodynamicB()[idFreq], EPSILON_TEST1);
            assertEquals(expectedValuesLWBridge[idFreq], lWRailWay.getLWBridge()[idFreq], EPSILON_TEST1);
        }
    }
    @Test
    public void Test_Cnossos_Rail_emission_section_5() {
        String vehCat;
        double vehicleSpeed;
        double tDay;
        double tEvening;
        double tNight;

        String vehCat1 = "SNCF-BB66400";
        double vehicleSpeed1 = 80;
        double tDay1 = 0.4;
        double tEvening1 = 0.3;
        double tNight1 = 0.25;


        String vehCat2 = "RMR-Cat-1";
        double vehicleSpeed2 = 120;
        double tDay2 = 0.5;
        double tEvening2 = 0.5;
        double tNight2 = 0.5;

        String vehCat3 = "RMR-Cat-9-a";
        double vehicleSpeed3 = 100;
        double tDay3 = 0.2;
        double tEvening3 = 0.3;
        double tNight3 = 0.7;

        int rollingCondition = 0;
        double idlingTime = 0;

        int nTracks = 2;
        int trackTransfer = 7;
        int railRoughness = 4;
        int impactNoise = 1;
        int bridgeTrasnfert = 0;
        int curvature = 0;
        boolean isTunnel = false;

        double vMaxInfra = 160;
        double vehicleCommercial = 120;

        TrackParametersCnossos trackParameters = new TrackParametersCnossos(vMaxInfra, trackTransfer, railRoughness,
                impactNoise, bridgeTrasnfert, curvature, vehicleCommercial, isTunnel, nTracks);

        double[] expectedValuesLWRolling;
        double[] expectedValuesLWRolling1 = new double[]{97.1163,95.9284,97.6691,99.2991,97.1440,97.4508,99.2167,105.2093,107.0484,108.4798,109.5263,110.2781,112.0743,111.6404,108.6516,104.1867,106.4632,105.1549,102.952,100.4917,100.9441,100.4491,100.4702,102.0818};
        double[] expectedValuesLWRolling2 = new double[]{102.3819,101.3591,102.0322,102.2927,100.1769,99.86140,101.3709,104.9785,104.7817,105.1695,107.2118,111.4597,117.2867,118.8195,117.2068,114.3600,112.0048,109.4634,105.5892,104.2252,101.6110,100.1356,100.5837,100.3448};
        double[] expectedValuesLWRolling3 = new double[]{100.0997,98.93480,99.69780,100.8341,98.85870,98.98000,100.6952,104.5915,105.3080,106.4464,108.5190,111.5829,115.6512,115.9799,113.7622,110.2023,107.1972,105.9335,104.4154,102.0925,100.1482,100.1865,99.95900,100.3303};

        for (int i = 1; i < 4; i++) {
            switch (i) {
                case 1:
                    vehCat = vehCat1;
                    vehicleSpeed = vehicleSpeed1;
                    tDay = tDay1;
                    tEvening = tEvening1;
                    tNight = tNight1;
                    expectedValuesLWRolling = expectedValuesLWRolling1;
                    break;
                case 2:
                    vehCat = vehCat2;
                    vehicleSpeed = vehicleSpeed2;
                    tDay = tDay2;
                    tEvening = tEvening2;
                    tNight = tNight2;
                    expectedValuesLWRolling = expectedValuesLWRolling2;
                    break;
                case 3:
                    vehCat = vehCat3;
                    vehicleSpeed = vehicleSpeed3;
                    tDay = tDay3;
                    tEvening = tEvening3;
                    tNight = tNight3;
                    expectedValuesLWRolling = expectedValuesLWRolling3;
                    break;
                default:
                    vehCat = "";
                    vehicleSpeed = 0;
                    tDay = 0;
                    tEvening = 0;
                    tNight = 0;
                    expectedValuesLWRolling = new double[]{-99, -99, -99, -99, -99, -99, -99, -99, -99, -99, -99, -99, -99, -99, -99, -99, -99, -99, -99, -99, -99, -99, -99, -99};
            }

            LWRailWay lWRailWay = null;
            VehicleParametersCnossos vehicleParameters = new VehicleParametersCnossos(vehCat, vehicleSpeed,
                    tDay, tEvening, tNight, rollingCondition, idlingTime);
            lWRailWay = EvaluateRailWaySourceCnossos.evaluate(vehicleParameters, trackParameters);


            for (int idFreq = 0; idFreq < 24; idFreq++) {
                assertEquals(expectedValuesLWRolling[idFreq], lWRailWay.getLWRolling()[idFreq], EPSILON_TEST1);
            }
        }

    }
    @Test
    public void Test_Cnossos_Rail_emission_section_6() {
        String vehCat = "SNCF-BB66400";

        double vehicleSpeed = 80;
        double tDay = 0.4;
        double tEvening = 0.3;
        double tNight = 0.25;
        int rollingCondition = 0;
        double idlingTime = 0;

        int nTracks=2;
        int trackTransfer = 7;
        int railRoughness = 3;
        int impactNoise = 1;
        int bridgeTrasnfert = 0;
        int curvature = 0;
        boolean isTunnel = true;

        double vMaxInfra = 160;
        double vehicleCommercial= 120;

        RailWayLW lWRailWay;

<<<<<<< HEAD
        RailwayVehicleParametersCnossos vehicleParameters = new RailwayVehicleParametersCnossos(vehCat, vehicleSpeed,
                vehiclePerHour,  rollingCondition,idlingTime);
        RailwayTrackParametersCnossos trackParameters = new RailwayTrackParametersCnossos(vMaxInfra, trackTransfer, railRoughness,
                impactNoise, bridgeTransfert, curvature, vehicleCommercial);
        lWRailWay = evaluateRailwaySourceCnossos.evaluate(vehicleParameters, trackParameters);
        double[] LWRolling = lWRailWay.getLWRolling();
=======
        double[] expectedValuesLWRolling = new double[]{-99,-99,-99,-99,-99,-99,-99,-99,-99,-99,-99,-99,-99,-99,-99,-99,-99,-99,-99,-99,-99,-99,-99,-99};
        double[] expectedValuesLWTractionA = new double[]{-99,-99,-99,-99,-99,-99,-99,-99,-99,-99,-99,-99,-99,-99,-99,-99,-99,-99,-99,-99,-99,-99,-99,-99};
        double[] expectedValuesLWTractionB = new double[]{-99,-99,-99,-99,-99,-99,-99,-99,-99,-99,-99,-99,-99,-99,-99,-99,-99,-99,-99,-99,-99,-99,-99,-99};
        double[] expectedValuesLWAerodynamicA = new double[]{-99,-99,-99,-99,-99,-99,-99,-99,-99,-99,-99,-99,-99,-99,-99,-99,-99,-99,-99,-99,-99,-99,-99,-99};
        double[] expectedValuesLWAerodynamicB = new double[]{-99,-99,-99,-99,-99,-99,-99,-99,-99,-99,-99,-99,-99,-99,-99,-99,-99,-99,-99,-99,-99,-99,-99,-99};
        double[] expectedValuesLWBridge = new double[]{-99,-99,-99,-99,-99,-99,-99,-99,-99,-99,-99,-99,-99,-99,-99,-99,-99,-99,-99,-99,-99,-99,-99,-99};
        VehicleParametersCnossos vehicleParameters = new VehicleParametersCnossos(vehCat, vehicleSpeed,
                tDay, tEvening, tNight, rollingCondition,idlingTime);
        TrackParametersCnossos trackParameters = new TrackParametersCnossos(vMaxInfra, trackTransfer, railRoughness,
                impactNoise, bridgeTrasnfert, curvature, vehicleCommercial,isTunnel,nTracks);
        lWRailWay = EvaluateRailWaySourceCnossos.evaluate(vehicleParameters, trackParameters);

        for (int idFreq = 0; idFreq < 24; idFreq++) {
            assertEquals(expectedValuesLWRolling[idFreq], lWRailWay.getLWRolling()[idFreq], EPSILON_TEST1);
            assertEquals(expectedValuesLWTractionA[idFreq], lWRailWay.getLWTractionA()[idFreq], EPSILON_TEST1);
            assertEquals(expectedValuesLWTractionB[idFreq], lWRailWay.getLWTractionB()[idFreq], EPSILON_TEST1);
            assertEquals(expectedValuesLWAerodynamicA[idFreq], lWRailWay.getLWAerodynamicA()[idFreq], EPSILON_TEST1);
            assertEquals(expectedValuesLWAerodynamicB[idFreq], lWRailWay.getLWAerodynamicB()[idFreq], EPSILON_TEST1);
            assertEquals(expectedValuesLWBridge[idFreq], lWRailWay.getLWBridge()[idFreq], EPSILON_TEST1);
        }
>>>>>>> 7e3bfd76
    }
}<|MERGE_RESOLUTION|>--- conflicted
+++ resolved
@@ -34,6 +34,9 @@
 
 public class EvaluateRailWaySourceCNOSSOSTest {
     private static final double EPSILON_TEST1 = 0.0001;
+    private static final int[] FREQUENCIES = new int[]{50, 63, 80, 100, 125, 160, 200, 250, 315, 400, 500, 630, 800, 1000, 1250, 1600, 2000, 2500, 3150, 4000, 5000, 6300, 8000, 10000};
+    EvaluateRailwaySourceCnossos evaluateRailwaySourceCnossos = new EvaluateRailwaySourceCnossos();
+
     @Test
     public void Test_Cnossos_Rail_emission_section_1() {
         String vehCat = "SNCF-BB66400";
@@ -58,20 +61,6 @@
 
         LWRailWay lWRailWay = null;
 
-<<<<<<< HEAD
-    EvaluateRailwaySourceCnossos evaluateRailwaySourceCnossos = new EvaluateRailwaySourceCnossos();
-
-    @Test
-    public void Test_X_TER_bicaisse_D() {
-        String vehCat = "X-TER-bicaisse-D";
-        double vehicleSpeed = 160;
-        int vehiclePerHour = 1;
-        int rollingCondition = 0;
-        double idlingTime = 0;
-        int trackTransfer = 4;
-        int impactNoise = 0;
-        int bridgeTransfert = 0;
-=======
         double[] expectedValuesLWRolling = new double[]{98.6704,99.6343,101.5298,102.8865,100.3316,99.6011,100.4072,105.7262,107.2207,108.4848,109.4223,110.1035,111.8706,111.4956,108.5828,104.2152,106.5525,105.2982,103.1594,100.7729,101.1764,100.6417,100.6287,102.1869};
         double[] expectedValuesLWTractionA = new double[]{98.8613,94.7613,92.5613,94.5613,92.7613,92.7613,92.9613,94.7613,94.5613,95.6613,95.5613,98.5613,95.1613,95.0613,95.0613,94.0613,94.0613,99.3613,92.4613,89.4613,86.9613,84.0613,81.4613,79.1613};
         double[] expectedValuesLWTractionB = new double[]{103.1613,99.9613,95.4613,93.9613,93.2613,93.5613,92.8613,92.6613,92.3613,92.7613,92.7613,96.7613,92.6613,92.9613,92.8613,93.0613,93.1613,98.2613,91.4613,88.6613,85.9613,83.3613,80.8613,78.6613};
@@ -111,7 +100,6 @@
         int railRoughness = 3;
         int impactNoise = 3;
         int bridgeTrasnfert = 0;
->>>>>>> 7e3bfd76
         int curvature = 0;
         boolean isTunnel = false;
 
@@ -150,6 +138,8 @@
         int curvature = 0;
         boolean isTunnel = false;
 
+    EvaluateRailwaySourceCnossos evaluateRailwaySourceCnossos = new EvaluateRailwaySourceCnossos();
+
         double vMaxInfra = 160;
         double vehicleCommercial= 120;
 
@@ -170,6 +160,10 @@
         }
     }
     @Test
+    public void Test_X_TER_bicaisse_D() {
+        String vehCat = "X-TER-bicaisse-D";
+        double vehicleSpeed = 160;
+        int vehiclePerHour = 1;
     public void Test_Cnossos_Rail_emission_section_4() {
         String vehCat = "SNCF-BB66400";
 
@@ -179,6 +173,9 @@
         double tNight = 0.25;
         int rollingCondition = 0;
         double idlingTime = 0;
+        int trackTransfer = 4;
+        int impactNoise = 0;
+        int bridgeTransfert = 0;
 
         int nTracks=2;
         int trackTransfer = 9;
@@ -336,14 +333,12 @@
 
         RailWayLW lWRailWay;
 
-<<<<<<< HEAD
         RailwayVehicleParametersCnossos vehicleParameters = new RailwayVehicleParametersCnossos(vehCat, vehicleSpeed,
                 vehiclePerHour,  rollingCondition,idlingTime);
         RailwayTrackParametersCnossos trackParameters = new RailwayTrackParametersCnossos(vMaxInfra, trackTransfer, railRoughness,
                 impactNoise, bridgeTransfert, curvature, vehicleCommercial);
         lWRailWay = evaluateRailwaySourceCnossos.evaluate(vehicleParameters, trackParameters);
         double[] LWRolling = lWRailWay.getLWRolling();
-=======
         double[] expectedValuesLWRolling = new double[]{-99,-99,-99,-99,-99,-99,-99,-99,-99,-99,-99,-99,-99,-99,-99,-99,-99,-99,-99,-99,-99,-99,-99,-99};
         double[] expectedValuesLWTractionA = new double[]{-99,-99,-99,-99,-99,-99,-99,-99,-99,-99,-99,-99,-99,-99,-99,-99,-99,-99,-99,-99,-99,-99,-99,-99};
         double[] expectedValuesLWTractionB = new double[]{-99,-99,-99,-99,-99,-99,-99,-99,-99,-99,-99,-99,-99,-99,-99,-99,-99,-99,-99,-99,-99,-99,-99,-99};
@@ -364,6 +359,5 @@
             assertEquals(expectedValuesLWAerodynamicB[idFreq], lWRailWay.getLWAerodynamicB()[idFreq], EPSILON_TEST1);
             assertEquals(expectedValuesLWBridge[idFreq], lWRailWay.getLWBridge()[idFreq], EPSILON_TEST1);
         }
->>>>>>> 7e3bfd76
     }
 }