--- conflicted
+++ resolved
@@ -5,11 +5,7 @@
     <name>noisemodelling-parent</name>
     <artifactId>noisemodelling-parent</artifactId>
     <groupId>org.orbisgis</groupId>
-<<<<<<< HEAD
-    <version>3.3.2</version>
-=======
     <version>3.3.2-SNAPSHOT</version>
->>>>>>> c0abe5da
     <description>NoiseModelling is an extension of H2GIS</description>
     <organization>
         <name>Lab-STICC - UMR CNRS 6285</name>
