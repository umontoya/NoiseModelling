--- conflicted
+++ resolved
@@ -19,14 +19,9 @@
 import org.h2gis.functions.spatial.crs.ST_Transform
 import org.h2gis.utilities.SFSUtilities
 import org.h2gis.utilities.TableLocation
-import org.junit.Test
 import org.locationtech.jts.geom.Envelope
 import org.locationtech.jts.geom.GeometryFactory
-<<<<<<< HEAD
-import org.noise_planet.noisemodelling.wps.Import_and_Export.Export_Table
-=======
 import org.locationtech.jts.io.WKTReader
->>>>>>> 2ce3aa9a
 import org.noise_planet.noisemodelling.wps.Receivers.Building_Grid
 import org.noise_planet.noisemodelling.wps.Receivers.Building_Grid3D
 import org.noise_planet.noisemodelling.wps.Receivers.Delaunay_Grid
@@ -104,7 +99,6 @@
 
     }
 
-    @Test
     void testBuildingGridWithPop() {
         def sql = new Sql(connection)
 
@@ -133,8 +127,6 @@
         assertEquals(2154, SFSUtilities.getSRID(connection, TableLocation.parse("RECEIVERS")))
 
     }
-
-    @Test
     void testBuildingGridFence() {
         def sql = new Sql(connection)
 
@@ -161,8 +153,7 @@
 
     }
 
-    @Test
-    void testDelaunayGrid() {
+    public void testDelaunayGrid() {
         def sql = new Sql(connection)
 
         SHPRead.readShape(connection, TestReceivers.getResource("buildings.shp").getPath())
@@ -190,8 +181,7 @@
         assertEquals(0.0, max_dist_c, 1e-6d);
     }
 
-    @Test
-    void testRandomGrid() {
+    public void testRandomGrid() {
 
         def sql = new Sql(connection)
 
@@ -206,8 +196,7 @@
         assertEquals(2154, SFSUtilities.getSRID(connection, TableLocation.parse("RECEIVERS")))
     }
 
-    @Test
-    void testRandomGridFence() {
+    public void testRandomGridFence() {
 
         def sql = new Sql(connection)
 
@@ -224,8 +213,7 @@
         assertEquals(2154, SFSUtilities.getSRID(connection, TableLocation.parse("RECEIVERS")))
     }
 
-    @Test
-    void testRandomGridFence2() {
+    public void testRandomGridFence2() {
 
         def sql = new Sql(connection)
 
@@ -253,13 +241,8 @@
         assertEquals(2154, SFSUtilities.getSRID(connection, TableLocation.parse("RECEIVERS")))
     }
 
-<<<<<<< HEAD
-    @Test
-    void testRegularGridFence() {
-=======
 
     public void testRegularGridFence() {
->>>>>>> 2ce3aa9a
 
         def sql = new Sql(connection)
 
@@ -278,8 +261,7 @@
         assertEquals(2154, SFSUtilities.getSRID(connection, TableLocation.parse("RECEIVERS")))
     }
 
-    @Test
-    void testRegularGridFenceTable() {
+    public void testRegularGridFenceTable() {
 
         def sql = new Sql(connection)
 
