/**
 * NoiseModelling is an open-source tool designed to produce environmental noise maps on very large urban areas. It can be used as a Java library or be controlled through a user friendly web interface.
 *
 * This version is developed by the DECIDE team from the Lab-STICC (CNRS) and by the Mixt Research Unit in Environmental Acoustics (Université Gustave Eiffel).
 * <http://noise-planet.org/noisemodelling.html>
 *
 * NoiseModelling is distributed under GPL 3 license. You can read a copy of this License in the file LICENCE provided with this software.
 *
 * Contact: contact@noise-planet.org
 *
 */

package org.noise_planet.noisemodelling.wps

import groovy.sql.Sql
import org.h2gis.functions.io.shp.SHPRead
import org.h2gis.utilities.JDBCUtilities
import org.junit.Test
import org.noise_planet.noisemodelling.wps.Geometric_Tools.Set_Height
import org.noise_planet.noisemodelling.wps.Import_and_Export.Export_Table
import org.noise_planet.noisemodelling.wps.Import_and_Export.Import_File
import org.noise_planet.noisemodelling.wps.NoiseModelling.Noise_level_from_source
import org.noise_planet.noisemodelling.wps.NoiseModelling.Noise_level_from_traffic
import org.noise_planet.noisemodelling.wps.NoiseModelling.Railway_Emission_from_Traffic
import org.noise_planet.noisemodelling.wps.NoiseModelling.Road_Emission_from_Traffic
import org.slf4j.Logger
import org.slf4j.LoggerFactory
/**
 * Test parsing of zip file using H2GIS database
 */
class TestNoiseModelling extends JdbcTestCase {
    Logger LOGGER = LoggerFactory.getLogger(TestNoiseModelling.class)

    @Test
    void testRoadEmissionFromDEN() {

        SHPRead.readShape(connection, TestDatabaseManager.getResource("ROADS2.shp").getPath())

        String res = new Road_Emission_from_Traffic().exec(connection,
                ["tableRoads": "ROADS2"])


        assertEquals("Calculation Done ! The table LW_ROADS has been created.", res)
    }


    @Test
    void testRailWayEmissionFromDEN() {

        def sql = new Sql(connection)

        sql.execute("DROP TABLE IF EXISTS LW_RAILWAY")


        new Import_File().exec(connection,
                ["pathFile" : TestNoiseModelling.getResource("Train/RAIL_SECTIONS.shp").getPath(),
                 "inputSRID": "2154"])

        new Import_File().exec(connection,
                ["pathFile" : TestNoiseModelling.getResource("Train/RAIL_TRAFFIC.dbf").getPath(),
                 "inputSRID": "2154"])

        new Import_File().exec(connection,
                ["pathFile" : TestNoiseModelling.getResource("Train/receivers_Railway_.shp").getPath(),
                 "inputSRID": "2154",
                 "tableName" : "RECEIVERS"])

        String res = new Railway_Emission_from_Traffic().exec(connection,
                ["tableRailwayTraffic": "RAIL_TRAFFIC",
                 "tableRailwayTrack": "RAIL_SECTIONS"
                ])

        def fieldNames = JDBCUtilities.getFieldNames(connection.getMetaData(), "LW_RAILWAY")

        def expected = ["ID_SECTION","THE_GEOM","DIR_ID","LWD50","LWD63","LWD80","LWD100","LWD125",
                        "LWD160","LWD200","LWD250","LWD315","LWD400","LWD500","LWD630","LWD800","LWD1000","LWD1250",
                        "LWD1600","LWD2000","LWD2500","LWD3150","LWD4000","LWD5000","LWD6300","LWD8000","LWD10000",
                        "LWE50","LWE63","LWE80","LWE100","LWE125","LWE160","LWE200","LWE250","LWE315","LWE400",
                        "LWE500","LWE630","LWE800","LWE1000","LWE1250","LWE1600","LWE2000","LWE2500","LWE3150",
                        "LWE4000","LWE5000","LWE6300","LWE8000","LWE10000","LWN50","LWN63","LWN80","LWN100","LWN125",
                        "LWN160","LWN200","LWN250","LWN315","LWN400","LWN500","LWN630","LWN800","LWN1000","LWN1250",
                        "LWN1600","LWN2000","LWN2500","LWN3150","LWN4000","LWN5000","LWN6300","LWN8000","LWN10000","PK"]

        assertArrayEquals(expected.toArray(new String[expected.size()]), fieldNames.toArray(new String[fieldNames.size()]))


        SHPRead.readShape(connection, TestDatabaseManager.getResource("Train/buildings2.shp").getPath(), "BUILDINGS")

        sql.execute("DROP TABLE IF EXISTS LDAY_GEOM")

        res = new Noise_level_from_source().exec(connection,
                ["tableBuilding"   : "BUILDINGS",
                 "tableSources"   : "LW_RAILWAY",
                 "tableReceivers": "RECEIVERS",
                 "confSkipLevening": false,
                 "confSkipLnight": false,
                 "confSkipLden": false])

        assertTrue(JDBCUtilities.tableExists(connection, "LDAY_GEOM"))

        def receiversLvl = sql.rows("SELECT * FROM LDAY_GEOM ORDER BY IDRECEIVER")

<<<<<<< HEAD
        String export = new Export_Table().exec(connection,
                ["exportPath"   : "target/LDAY_GEOM_rail.geojson",
                 "tableToExport": "LDAY_GEOM"])

        assertEquals(63.16,receiversLvl[0]["LEQ"] as Double,0.1)
=======
        assertEquals(71.22,receiversLvl[0]["LEQ"] as Double,0.1)
>>>>>>> 6df32b7b
    }

    @Test
    void testLdayFromTraffic() {

        SHPRead.readShape(connection, TestNoiseModelling.getResource("ROADS2.shp").getPath())

        new Import_File().exec(connection,
                ["pathFile" : TestNoiseModelling.getResource("buildings.shp").getPath(),
                 "inputSRID": "2154",
                 "tableName": "buildings"])

        new Import_File().exec(connection,
                ["pathFile" : TestNoiseModelling.getResource("receivers.shp").getPath(),
                 "inputSRID": "2154",
                 "tableName": "receivers"])


       String res = new Noise_level_from_traffic().exec(connection,
                ["tableBuilding"   : "BUILDINGS",
                 "tableRoads"   : "ROADS2",
                 "tableReceivers": "RECEIVERS"])

        assertTrue(res.contains("LDAY_GEOM"))

        def sql = new Sql(connection)

        def leqs = sql.firstRow("SELECT MAX(HZ63) , MAX(HZ125), MAX(HZ250), MAX(HZ500), MAX(HZ1000), MAX(HZ2000), MAX(HZ4000), MAX(HZ8000) FROM LDAY_GEOM")

        assertEquals(83, leqs[0] as Double, 2.0)
        assertEquals(77, leqs[1] as Double, 2.0)
        assertEquals(75, leqs[2] as Double, 2.0)
        assertEquals(76, leqs[3] as Double, 2.0)
        assertEquals(79, leqs[4] as Double, 2.0)
        assertEquals(77, leqs[5] as Double, 2.0)
        assertEquals(68, leqs[6] as Double, 2.0)
        assertEquals(59, leqs[7] as Double, 2.0)

        assertTrue(res.contains("LEVENING_GEOM"))

        leqs = sql.firstRow("SELECT MAX(HZ63) , MAX(HZ125), MAX(HZ250), MAX(HZ500), MAX(HZ1000), MAX(HZ2000), MAX(HZ4000), MAX(HZ8000) FROM LEVENING_GEOM")

        assertEquals(78.0, leqs[0] as Double, 2.0)
        assertEquals(72.0, leqs[1] as Double, 2.0)
        assertEquals(70.0, leqs[2] as Double, 2.0)
        assertEquals(72.0, leqs[3] as Double, 2.0)
        assertEquals(74.0, leqs[4] as Double, 2.0)
        assertEquals(72.0, leqs[5] as Double, 2.0)
        assertEquals(63.0, leqs[6] as Double, 2.0)
        assertEquals(54.0, leqs[7] as Double, 2.0)

        assertTrue(res.contains("LNIGHT_GEOM"))

        leqs = sql.firstRow("SELECT MAX(HZ63) , MAX(HZ125), MAX(HZ250), MAX(HZ500), MAX(HZ1000), MAX(HZ2000), MAX(HZ4000), MAX(HZ8000) FROM LNIGHT_GEOM")

        assertEquals(75, leqs[0] as Double, 2.0)
        assertEquals(69, leqs[1] as Double, 2.0)
        assertEquals(68, leqs[2] as Double, 2.0)
        assertEquals(69, leqs[3] as Double, 2.0)
        assertEquals(71, leqs[4] as Double, 2.0)
        assertEquals(69, leqs[5] as Double, 2.0)
        assertEquals(60, leqs[6] as Double, 2.0)
        assertEquals(51, leqs[7] as Double, 2.0)

        assertTrue(res.contains("LDEN_GEOM"))

        leqs = sql.firstRow("SELECT MAX(HZ63) , MAX(HZ125), MAX(HZ250), MAX(HZ500), MAX(HZ1000), MAX(HZ2000), MAX(HZ4000), MAX(HZ8000) FROM LDEN_GEOM")

        assertEquals(84, leqs[0] as Double, 2.0)
        assertEquals(78, leqs[1] as Double, 2.0)
        assertEquals(76, leqs[2] as Double, 2.0)
        assertEquals(77, leqs[3] as Double, 2.0)
        assertEquals(80, leqs[4] as Double, 2.0)
        assertEquals(78, leqs[5] as Double, 2.0)
        assertEquals(69, leqs[6] as Double, 2.0)
        assertEquals(60, leqs[7] as Double, 2.0)
    }

    @Test
    void testLdayFromTrafficWithBuildingsZ() {

        def sql = new Sql(connection)

        SHPRead.readShape(connection, TestNoiseModelling.getResource("ROADS2.shp").getPath())

        new Import_File().exec(connection,
                ["pathFile" : TestNoiseModelling.getResource("buildings.shp").getPath(),
                 "inputSRID": "2154",
                 "tableName": "buildings"])

        new Set_Height().exec(connection,
                ["height": -50,
                 "tableName": "buildings"])

        sql.firstRow("SELECT THE_GEOM FROM buildings")[0]

        new Import_File().exec(connection,
                ["pathFile" : TestNoiseModelling.getResource("receivers.shp").getPath(),
                 "inputSRID": "2154",
                 "tableName": "receivers"])


        String res = new Noise_level_from_traffic().exec(connection,
                ["tableBuilding"   : "BUILDINGS",
                 "tableRoads"   : "ROADS2",
                 "tableReceivers": "RECEIVERS"])

        assertTrue(res.contains("LDAY_GEOM"))



        def leqs = sql.firstRow("SELECT MAX(HZ63) , MAX(HZ125), MAX(HZ250), MAX(HZ500), MAX(HZ1000), MAX(HZ2000), MAX(HZ4000), MAX(HZ8000) FROM LDAY_GEOM")

        assertEquals(84, leqs[0] as Double, 2.0)
        assertEquals(77, leqs[1] as Double, 2.0)
        assertEquals(75, leqs[2] as Double, 2.0)
        assertEquals(76, leqs[3] as Double, 2.0)
        assertEquals(79, leqs[4] as Double, 2.0)
        assertEquals(77, leqs[5] as Double, 2.0)
        assertEquals(68, leqs[6] as Double, 2.0)
        assertEquals(59, leqs[7] as Double, 2.0)

        assertTrue(res.contains("LEVENING_GEOM"))

        leqs = sql.firstRow("SELECT MAX(HZ63) , MAX(HZ125), MAX(HZ250), MAX(HZ500), MAX(HZ1000), MAX(HZ2000), MAX(HZ4000), MAX(HZ8000) FROM LEVENING_GEOM")

        assertEquals(79, leqs[0] as Double, 2.0)
        assertEquals(72, leqs[1] as Double, 2.0)
        assertEquals(70, leqs[2] as Double, 2.0)
        assertEquals(72, leqs[3] as Double, 2.0)
        assertEquals(74, leqs[4] as Double, 2.0)
        assertEquals(72, leqs[5] as Double, 2.0)
        assertEquals(63, leqs[6] as Double, 2.0)
        assertEquals(54, leqs[7] as Double, 2.0)

        assertTrue(res.contains("LNIGHT_GEOM"))

        leqs = sql.firstRow("SELECT MAX(HZ63) , MAX(HZ125), MAX(HZ250), MAX(HZ500), MAX(HZ1000), MAX(HZ2000), MAX(HZ4000), MAX(HZ8000) FROM LNIGHT_GEOM")

        assertEquals(76, leqs[0] as Double, 2.0)
        assertEquals(69, leqs[1] as Double, 2.0)
        assertEquals(68, leqs[2] as Double, 2.0)
        assertEquals(69, leqs[3] as Double, 2.0)
        assertEquals(71, leqs[4] as Double, 2.0)
        assertEquals(69, leqs[5] as Double, 2.0)
        assertEquals(60, leqs[6] as Double, 2.0)
        assertEquals(51, leqs[7] as Double, 2.0)

        assertTrue(res.contains("LDEN_GEOM"))

        leqs = sql.firstRow("SELECT MAX(HZ63) , MAX(HZ125), MAX(HZ250), MAX(HZ500), MAX(HZ1000), MAX(HZ2000), MAX(HZ4000), MAX(HZ8000) FROM LDEN_GEOM")

        assertEquals(84, leqs[0] as Double, 2.0)
        assertEquals(78, leqs[1] as Double, 2.0)
        assertEquals(76, leqs[2] as Double, 2.0)
        assertEquals(77, leqs[3] as Double, 2.0)
        assertEquals(80, leqs[4] as Double, 2.0)
        assertEquals(78, leqs[5] as Double, 2.0)
        assertEquals(69, leqs[6] as Double, 2.0)
        assertEquals(60, leqs[7] as Double, 2.0)
    }

    @Test
    void testLdenFromEmission() {

        SHPRead.readShape(connection, TestNoiseModelling.getResource("ROADS2.shp").getPath())

        String res = new Road_Emission_from_Traffic().exec(connection,
                ["tableRoads": "ROADS2"])

        res = new Import_File().exec(connection,
                ["pathFile" : TestNoiseModelling.getResource("buildings.shp").getPath(),
                 "inputSRID": "2154",
                 "tableName": "buildings"])

        res = new Import_File().exec(connection,
                ["pathFile" : TestNoiseModelling.getResource("receivers.shp").getPath(),
                 "inputSRID": "2154",
                 "tableName": "receivers"])


        res = new Noise_level_from_source().exec(connection,
                ["tableBuilding"   : "BUILDINGS",
                 "tableSources"   : "LW_ROADS",
                 "tableReceivers": "RECEIVERS"])

        assertTrue(res.contains("LDAY_GEOM"))
        assertTrue(res.contains("LEVENING_GEOM"))
        assertTrue(res.contains("LNIGHT_GEOM"))
        assertTrue(res.contains("LDEN_GEOM"))
    }

    void testLdenFromEmission1khz() {

        SHPRead.readShape(connection, TestNoiseModelling.getResource("ROADS2.shp").getPath())

        String res = new Road_Emission_from_Traffic().exec(connection,
                ["tableRoads": "ROADS2"])

        // select only 1khz band
        Sql sql = new Sql(connection)

        sql.execute("CREATE TABLE LW_ROADS2(pk serial primary key, the_geom geometry, LWD1000 double) as select pk, the_geom, lwd1000 from LW_ROADS")

        res = new Import_File().exec(connection,
                ["pathFile" : TestNoiseModelling.getResource("buildings.shp").getPath(),
                 "inputSRID": "2154",
                 "tableName": "buildings"])

        res = new Import_File().exec(connection,
                ["pathFile" : TestNoiseModelling.getResource("receivers.shp").getPath(),
                 "inputSRID": "2154",
                 "tableName": "receivers"])


        res = new Noise_level_from_source().exec(connection,
                ["tableBuilding"   : "BUILDINGS",
                 "tableSources"   : "LW_ROADS2",
                 "tableReceivers": "RECEIVERS",
                "confSkipLevening": true,
                "confSkipLnight": true,
                "confSkipLden": true])

        assertTrue(res.contains("LDAY_GEOM"))

        // fetch columns
        def fields = JDBCUtilities.getFieldNames(connection.getMetaData(), "LDAY_GEOM")

        assertArrayEquals(["IDRECEIVER","THE_GEOM", "HZ1000", "LAEQ", "LEQ"].toArray(), fields.toArray())
    }
}<|MERGE_RESOLUTION|>--- conflicted
+++ resolved
@@ -13,11 +13,11 @@
 package org.noise_planet.noisemodelling.wps
 
 import groovy.sql.Sql
+import org.h2gis.functions.io.dbf.DBFRead
 import org.h2gis.functions.io.shp.SHPRead
 import org.h2gis.utilities.JDBCUtilities
 import org.junit.Test
 import org.noise_planet.noisemodelling.wps.Geometric_Tools.Set_Height
-import org.noise_planet.noisemodelling.wps.Import_and_Export.Export_Table
 import org.noise_planet.noisemodelling.wps.Import_and_Export.Import_File
 import org.noise_planet.noisemodelling.wps.NoiseModelling.Noise_level_from_source
 import org.noise_planet.noisemodelling.wps.NoiseModelling.Noise_level_from_traffic
@@ -100,15 +100,11 @@
 
         def receiversLvl = sql.rows("SELECT * FROM LDAY_GEOM ORDER BY IDRECEIVER")
 
-<<<<<<< HEAD
         String export = new Export_Table().exec(connection,
                 ["exportPath"   : "target/LDAY_GEOM_rail.geojson",
                  "tableToExport": "LDAY_GEOM"])
 
         assertEquals(63.16,receiversLvl[0]["LEQ"] as Double,0.1)
-=======
-        assertEquals(71.22,receiversLvl[0]["LEQ"] as Double,0.1)
->>>>>>> 6df32b7b
     }
 
     @Test
