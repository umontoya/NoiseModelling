/**
 * NoiseModelling is a free and open-source tool designed to produce environmental noise maps on very large urban areas. It can be used as a Java library or be controlled through a user friendly web interface.
 *
 * This version is developed by Université Gustave Eiffel and CNRS
 * <http://noise-planet.org/noisemodelling.html>
 * as part of:
 * the Eval-PDU project (ANR-08-VILL-0005) 2008-2011, funded by the Agence Nationale de la Recherche (French)
 * the CENSE project (ANR-16-CE22-0012) 2017-2021, funded by the Agence Nationale de la Recherche (French)
 * the Nature4cities (N4C) project, funded by European Union’s Horizon 2020 research and innovation programme under grant agreement No 730468
 *
 * Noisemap is distributed under GPL 3 license.
 *
 * Contact: contact@noise-planet.org
 *
 * Copyright (C) 2011-2012 IRSTV (FR CNRS 2488) and Ifsttar
 * Copyright (C) 2013-2019 Ifsttar and CNRS
 * Copyright (C) 2020 Université Gustave Eiffel and CNRS
 *
 * @Author Nicolas Fortin, Université Gustave Eiffel
 * @Author Pierre Aumond, Université Gustave Eiffel
 */


package org.noise_planet.noisemodelling.wps.Receivers

import geoserver.GeoServer
import geoserver.catalog.Store
import groovy.time.TimeCategory
import org.geotools.jdbc.JDBCDataStore

import java.sql.Connection

import groovy.sql.Sql

title = 'Random Grid'
<<<<<<< HEAD
description = '[H2GIS] Calculates a random grid of receivers based on a single Geometry geom or a table tableName of Geometries with delta as offset in the Cartesian plane in meters. Return a table named RECEIVERS'

inputs = [
        tableBuilding   : [name       : 'Buildings table name', title: 'Buildings table name',
                           description: '<b>Name of the Buildings table.</b>  </br>  ' +
                                   '<br>  The table shall contain : </br>' +
                                   '- <b> THE_GEOM </b> : the 2D geometry of the building (POLYGON or MULTIPOLYGON). </br>' +
                                   '- <b> HEIGHT </b> : the height of the building (FLOAT)',
                           type       : String.class],
          sourcesTableName: [name                                      : 'Sources table name', title: 'Sources table name', description: 'Keep only receivers at least at 1 meters of' +
        ' provided sources geometries' +
        '<br>  The table shall contain : </br>' +
        '- <b> THE_GEOM </b> : any geometry type. </br>', min: 0, max: 1, type: String.class],
          nReceivers    : [name: 'Number of receivers', title: 'Number of receivers', description: 'Number of receivers to return', type: Integer.class],
          outputTableName: [name: 'outputTableName', description: 'Do not write the name of a table that contains a space. (default : RECEIVERS)', title: 'Name of output table', min: 0, max: 1, type: String.class],
          height          : [name                               : 'height', title: 'height', description: 'Height of receivers in meters ' +
=======
description = '[H2GIS] Calculates a random grid of receivers. Return a table named RECEIVERS'

inputs = [buildingTableName: [name       : 'Buildings table name', title: 'Buildings table name',
                              description: '<b>Name of the Buildings table.</b>  </br>  ' +
                                      '<br>  The table shall contain : </br>' +
                                      '- <b> THE_GEOM </b> : the 2D geometry of the building (POLYGON or MULTIPOLYGON). </br>' +
                                      '- <b> HEIGHT </b> : the height of the building (FLOAT)',
                              type       : String.class],
          sourcesTableName : [name                                     : 'Sources table name', title: 'Sources table name', description: 'Keep only receivers at least at 1 meters of provided sources geometries' +
                  '<br>  The table shall contain : </br>' +
                  '- <b> THE_GEOM </b> : any geometry type. </br>', min: 0, max: 1, type: String.class],
          nReceivers       : [name: 'Number of receivers', title: 'Number of receivers', description: 'Number of receivers to return </br> </br> <b> Default value : 100 </b> ', type: Integer.class],
          height          : [name                               : 'height', title: 'height', description: 'Height of receivers in meters (FLOAT)' +
>>>>>>> bbbb5e75
                  '</br> </br> <b> Default value : 4 </b> ', min: 0, max: 1, type: Double.class]]

outputs = [result: [name: 'Result output string', title: 'Result output string', description: 'This type of result does not allow the blocks to be linked together.', type: String.class]]


static Connection openGeoserverDataStoreConnection(String dbName) {
    if (dbName == null || dbName.isEmpty()) {
        dbName = new GeoServer().catalog.getStoreNames().get(0)
    }
    Store store = new GeoServer().catalog.getStore(dbName)
    JDBCDataStore jdbcDataStore = (JDBCDataStore) store.getDataStoreInfo().getDataStore(null)
    return jdbcDataStore.getDataSource().getConnection()
}


def run(input) {

    // Get name of the database
    // by default an embedded h2gis database is created
    // Advanced user can replace this database for a postGis or h2Gis server database.
    String dbName = "h2gisdb"

    // Open connection
    openGeoserverDataStoreConnection(dbName).withCloseable {
        Connection connection ->
            return [result: exec(connection, input)]
    }
}



def exec(Connection connection, input) {

    // output string, the information given back to the user
    String resultString = null

    // print to command window
    System.out.println('Start : Random grid')
    def start = new Date()

    String receivers_table_name = "RECEIVERS"

    Integer nReceivers = 100
    if (input['nReceivers']) {
        nReceivers = input['nReceivers']
    }

    Double h = 4.0d
    if (input['height']) {
        h = input['height'] as Double
    }

    String sources_table_name = "SOURCES"
    if (input['sourcesTableName']) {
        sources_table_name = input['sourcesTableName']
    }
    sources_table_name = sources_table_name.toUpperCase()

<<<<<<< HEAD
    String building_table_name = "BUILDINGS"
    if (input['tableBuilding']) {
        building_table_name = input['tableBuilding']
=======
    String building_table_name = input['buildingTableName']
    building_table_name = building_table_name.toUpperCase()


    Sql sql = new Sql(connection)

    //Delete previous receivers grid...
    sql.execute(String.format("DROP TABLE IF EXISTS %s", receivers_table_name))

    def min_max = sql.firstRow("SELECT ST_XMAX(the_geom) as maxX, ST_XMIN(the_geom) as minX, ST_YMAX(the_geom) as maxY, ST_YMIN(the_geom) as minY"
            + " FROM "
            + "("
            + " SELECT ST_Collect(the_geom) as the_geom "
            + " FROM " + sources_table_name
            + " UNION ALL "
            + " SELECT the_geom "
            + " FROM " + building_table_name
            + ");")

    sql.execute("create table " + receivers_table_name + " as select ST_MAKEPOINT(RAND()*(" + min_max.maxX.toString() + " - " + min_max.minX.toString() + ") + " + min_max.minX.toString() + ", RAND()*(" + min_max.maxY.toString() + " - " + min_max.minY.toString() + ") + " + min_max.minY.toString() + ") as the_geom from system_range(0," + nReceivers.toString() + ");")
    sql.execute("Create spatial index on " + receivers_table_name + "(the_geom);")

    System.out.println('Delete receivers where buildings...')
    if (input['buildingTableName']) {
        //Delete receivers inside buildings .
        sql.execute("Create spatial index on " + building_table_name + "(the_geom);")
        sql.execute("delete from " + receivers_table_name + " g where exists (select 1 from " + building_table_name + " b where g.the_geom && b.the_geom and ST_distance(b.the_geom, g.the_geom) < 1 limit 1);")
>>>>>>> bbbb5e75
    }

<<<<<<< HEAD
    Double h = 4.0d
    if (input['height']) {
        h = input['height'] as Double
    }

    //Statement sql = connection.createStatement()
    Sql sql = new Sql(connection)
    //Delete previous receivers grid...
    sql.execute(String.format("DROP TABLE IF EXISTS %s", receivers_table_name))

    def min_max = sql.firstRow("SELECT ST_XMAX(the_geom) as maxX, ST_XMIN(the_geom) as minX, ST_YMAX(the_geom) as maxY, ST_YMIN(the_geom) as minY"
            +" FROM "
            +"("
            +" SELECT ST_Collect(the_geom) as the_geom "
            +" FROM " + sources_table_name
            +" UNION ALL "
            +" SELECT the_geom "
            +" FROM " + building_table_name
            +");")

    sql.execute("create table "+receivers_table_name+" as select ST_MAKEPOINT(RAND()*("+min_max.maxX.toString()+" - "+min_max.minX.toString()+") + "+min_max.minX.toString()+", RAND()*("+min_max.maxY.toString()+" - "+min_max.minY.toString()+") + "+min_max.minY.toString()+", "+h+") as the_geom from system_range(0,"+nReceivers.toString()+");")


    //New receivers grid created .

    sql.execute("Create spatial index on "+receivers_table_name+"(the_geom);")
    if (input['tableBuilding']) {
        //Delete receivers inside buildings .
        sql.execute("Create spatial index on "+building_table_name+"(the_geom);")
        sql.execute("delete from "+receivers_table_name+" g where exists (select 1 from "+building_table_name+" b where g.the_geom && b.the_geom and ST_distance(b.the_geom, g.the_geom) < 1 AND b.height > "+h+" limit 1);")
    }
    if (input['sourcesTableName']) {
        //Delete receivers near sources
        sql.execute("Create spatial index on "+sources_table_name+"(the_geom);")
        sql.execute("delete from "+receivers_table_name+" g where exists (select 1 from "+sources_table_name+" r where st_expand(g.the_geom, 1) && r.the_geom and st_distance(g.the_geom, r.the_geom) < 1 limit 1);")
    }
    sql.execute("ALTER TABLE "+ receivers_table_name +" ADD pk INT AUTO_INCREMENT PRIMARY KEY;" )


    //Process Done !
    return "Table " + receivers_table_name + " created !"
=======
    System.out.println('Delete receivers where sound sources...')
    if (input['sourcesTableName']) {
        //Delete receivers near sources
        sql.execute("Create spatial index on " + sources_table_name + "(the_geom);")
        sql.execute("delete from " + receivers_table_name + " g where exists (select 1 from " + sources_table_name + " r where st_expand(g.the_geom, 1) && r.the_geom and st_distance(g.the_geom, r.the_geom) < 1 limit 1);")
    }

    System.out.println('Add Primary Key column...')
    sql.execute("ALTER TABLE " + receivers_table_name + " ADD pk INT AUTO_INCREMENT PRIMARY KEY;")


    // Process Done
    resultString = "Process done. Table of receivers " + receivers_table_name + " created !"

    // print to command window
    System.out.println('Result : ' + resultString)
    System.out.println('End : Random receivers ')
    System.out.println('Duration : ' + TimeCategory.minus(new Date(), start))

    // print to WPS Builder
    return resultString

>>>>>>> bbbb5e75
}<|MERGE_RESOLUTION|>--- conflicted
+++ resolved
@@ -33,24 +33,6 @@
 import groovy.sql.Sql
 
 title = 'Random Grid'
-<<<<<<< HEAD
-description = '[H2GIS] Calculates a random grid of receivers based on a single Geometry geom or a table tableName of Geometries with delta as offset in the Cartesian plane in meters. Return a table named RECEIVERS'
-
-inputs = [
-        tableBuilding   : [name       : 'Buildings table name', title: 'Buildings table name',
-                           description: '<b>Name of the Buildings table.</b>  </br>  ' +
-                                   '<br>  The table shall contain : </br>' +
-                                   '- <b> THE_GEOM </b> : the 2D geometry of the building (POLYGON or MULTIPOLYGON). </br>' +
-                                   '- <b> HEIGHT </b> : the height of the building (FLOAT)',
-                           type       : String.class],
-          sourcesTableName: [name                                      : 'Sources table name', title: 'Sources table name', description: 'Keep only receivers at least at 1 meters of' +
-        ' provided sources geometries' +
-        '<br>  The table shall contain : </br>' +
-        '- <b> THE_GEOM </b> : any geometry type. </br>', min: 0, max: 1, type: String.class],
-          nReceivers    : [name: 'Number of receivers', title: 'Number of receivers', description: 'Number of receivers to return', type: Integer.class],
-          outputTableName: [name: 'outputTableName', description: 'Do not write the name of a table that contains a space. (default : RECEIVERS)', title: 'Name of output table', min: 0, max: 1, type: String.class],
-          height          : [name                               : 'height', title: 'height', description: 'Height of receivers in meters ' +
-=======
 description = '[H2GIS] Calculates a random grid of receivers. Return a table named RECEIVERS'
 
 inputs = [buildingTableName: [name       : 'Buildings table name', title: 'Buildings table name',
@@ -64,7 +46,6 @@
                   '- <b> THE_GEOM </b> : any geometry type. </br>', min: 0, max: 1, type: String.class],
           nReceivers       : [name: 'Number of receivers', title: 'Number of receivers', description: 'Number of receivers to return </br> </br> <b> Default value : 100 </b> ', type: Integer.class],
           height          : [name                               : 'height', title: 'height', description: 'Height of receivers in meters (FLOAT)' +
->>>>>>> bbbb5e75
                   '</br> </br> <b> Default value : 4 </b> ', min: 0, max: 1, type: Double.class]]
 
 outputs = [result: [name: 'Result output string', title: 'Result output string', description: 'This type of result does not allow the blocks to be linked together.', type: String.class]]
@@ -123,11 +104,6 @@
     }
     sources_table_name = sources_table_name.toUpperCase()
 
-<<<<<<< HEAD
-    String building_table_name = "BUILDINGS"
-    if (input['tableBuilding']) {
-        building_table_name = input['tableBuilding']
-=======
     String building_table_name = input['buildingTableName']
     building_table_name = building_table_name.toUpperCase()
 
@@ -147,60 +123,16 @@
             + " FROM " + building_table_name
             + ");")
 
-    sql.execute("create table " + receivers_table_name + " as select ST_MAKEPOINT(RAND()*(" + min_max.maxX.toString() + " - " + min_max.minX.toString() + ") + " + min_max.minX.toString() + ", RAND()*(" + min_max.maxY.toString() + " - " + min_max.minY.toString() + ") + " + min_max.minY.toString() + ") as the_geom from system_range(0," + nReceivers.toString() + ");")
+    sql.execute("create table " + receivers_table_name + " as select ST_MAKEPOINT(RAND()*(" + min_max.maxX.toString() + " - " + min_max.minX.toString() + ") + " + min_max.minX.toString() + ", RAND()*(" + min_max.maxY.toString() + " - " + min_max.minY.toString() + ") + " + min_max.minY.toString() + ", "+h+") as the_geom from system_range(0," + nReceivers.toString() + ");")
     sql.execute("Create spatial index on " + receivers_table_name + "(the_geom);")
 
     System.out.println('Delete receivers where buildings...')
     if (input['buildingTableName']) {
         //Delete receivers inside buildings .
         sql.execute("Create spatial index on " + building_table_name + "(the_geom);")
-        sql.execute("delete from " + receivers_table_name + " g where exists (select 1 from " + building_table_name + " b where g.the_geom && b.the_geom and ST_distance(b.the_geom, g.the_geom) < 1 limit 1);")
->>>>>>> bbbb5e75
+        sql.execute("delete from " + receivers_table_name + " g where exists (select 1 from " + building_table_name + " b where g.the_geom && b.the_geom and ST_distance(b.the_geom, g.the_geom) < 1 and b.height >= "+h+" limit 1);")
     }
 
-<<<<<<< HEAD
-    Double h = 4.0d
-    if (input['height']) {
-        h = input['height'] as Double
-    }
-
-    //Statement sql = connection.createStatement()
-    Sql sql = new Sql(connection)
-    //Delete previous receivers grid...
-    sql.execute(String.format("DROP TABLE IF EXISTS %s", receivers_table_name))
-
-    def min_max = sql.firstRow("SELECT ST_XMAX(the_geom) as maxX, ST_XMIN(the_geom) as minX, ST_YMAX(the_geom) as maxY, ST_YMIN(the_geom) as minY"
-            +" FROM "
-            +"("
-            +" SELECT ST_Collect(the_geom) as the_geom "
-            +" FROM " + sources_table_name
-            +" UNION ALL "
-            +" SELECT the_geom "
-            +" FROM " + building_table_name
-            +");")
-
-    sql.execute("create table "+receivers_table_name+" as select ST_MAKEPOINT(RAND()*("+min_max.maxX.toString()+" - "+min_max.minX.toString()+") + "+min_max.minX.toString()+", RAND()*("+min_max.maxY.toString()+" - "+min_max.minY.toString()+") + "+min_max.minY.toString()+", "+h+") as the_geom from system_range(0,"+nReceivers.toString()+");")
-
-
-    //New receivers grid created .
-
-    sql.execute("Create spatial index on "+receivers_table_name+"(the_geom);")
-    if (input['tableBuilding']) {
-        //Delete receivers inside buildings .
-        sql.execute("Create spatial index on "+building_table_name+"(the_geom);")
-        sql.execute("delete from "+receivers_table_name+" g where exists (select 1 from "+building_table_name+" b where g.the_geom && b.the_geom and ST_distance(b.the_geom, g.the_geom) < 1 AND b.height > "+h+" limit 1);")
-    }
-    if (input['sourcesTableName']) {
-        //Delete receivers near sources
-        sql.execute("Create spatial index on "+sources_table_name+"(the_geom);")
-        sql.execute("delete from "+receivers_table_name+" g where exists (select 1 from "+sources_table_name+" r where st_expand(g.the_geom, 1) && r.the_geom and st_distance(g.the_geom, r.the_geom) < 1 limit 1);")
-    }
-    sql.execute("ALTER TABLE "+ receivers_table_name +" ADD pk INT AUTO_INCREMENT PRIMARY KEY;" )
-
-
-    //Process Done !
-    return "Table " + receivers_table_name + " created !"
-=======
     System.out.println('Delete receivers where sound sources...')
     if (input['sourcesTableName']) {
         //Delete receivers near sources
@@ -223,5 +155,4 @@
     // print to WPS Builder
     return resultString
 
->>>>>>> bbbb5e75
 }