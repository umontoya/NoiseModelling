--- conflicted
+++ resolved
@@ -178,8 +178,7 @@
 
 
     // IMPORT BUILDINGS
-<<<<<<< HEAD
-    if (convert2Building) {
+    if (!convert2Building) {
         String Buildings_Import = '''
                 DROP TABLE IF EXISTS MAP_BUILDINGS;
                 CREATE TABLE MAP_BUILDINGS(ID_WAY BIGINT PRIMARY KEY) AS SELECT DISTINCT ID_WAY
@@ -218,32 +217,6 @@
                 update BUILDINGS set height = round(4 + RAND() * 2,1) where height is null;
                 
                 drop table if exists MAP_BUILDINGS_GEOM;'''
-=======
-    if (!convert2Building) {
-        String Buildings_Import = "DROP TABLE IF EXISTS MAP_BUILDINGS;\n" +
-                "CREATE TABLE MAP_BUILDINGS(ID_WAY BIGINT PRIMARY KEY) AS SELECT DISTINCT ID_WAY\n" +
-                "FROM MAP_WAY_TAG WT, MAP_TAG T\n" +
-                "WHERE WT.ID_TAG = T.ID_TAG AND T.TAG_KEY IN ('building');\n" +
-                "DROP TABLE IF EXISTS MAP_BUILDINGS_GEOM;\n" +
-                "\n" +
-                "CREATE TABLE MAP_BUILDINGS_GEOM AS SELECT ID_WAY,\n" +
-                "ST_MAKEPOLYGON(ST_MAKELINE(THE_GEOM)) THE_GEOM FROM (SELECT (SELECT\n" +
-                "ST_ACCUM(THE_GEOM) THE_GEOM FROM (SELECT N.ID_NODE, N.THE_GEOM,WN.ID_WAY IDWAY FROM\n" +
-                "MAP_NODE N,MAP_WAY_NODE WN WHERE N.ID_NODE = WN.ID_NODE ORDER BY\n" +
-                "WN.NODE_ORDER) WHERE  IDWAY = W.ID_WAY) THE_GEOM ,W.ID_WAY\n" +
-                "FROM MAP_WAY W,MAP_BUILDINGS B\n" +
-                "WHERE W.ID_WAY = B.ID_WAY) GEOM_TABLE WHERE ST_GEOMETRYN(THE_GEOM,1) =\n" +
-                "ST_GEOMETRYN(THE_GEOM, ST_NUMGEOMETRIES(THE_GEOM)) AND ST_NUMGEOMETRIES(THE_GEOM) >\n" +
-                "2;\n" +
-                "DROP TABLE MAP_BUILDINGS;\n" +
-                "alter table MAP_BUILDINGS_GEOM add column height double;\n" +
-                "update MAP_BUILDINGS_GEOM set height = (select round(\"VALUE\" * 3.0 + RAND() * 2,1) from MAP_WAY_TAG where id_tag = (SELECT ID_TAG FROM MAP_TAG T WHERE T.TAG_KEY = 'building:levels' LIMIT 1) and id_way = MAP_BUILDINGS_GEOM.id_way);\n" +
-                "update MAP_BUILDINGS_GEOM set height = round(4 + RAND() * 2,1) where height is null;\n" +
-                "drop table if exists BUILDINGS;\n" +
-                "create table BUILDINGS(PK serial, the_geom geometry CHECK ST_SRID(THE_GEOM)=" + srid + ", height double) as select id_way,  ST_SETSRID(ST_SimplifyPreserveTopology(st_buffer(ST_TRANSFORM(ST_SETSRID(THE_GEOM, 4326), " + srid + "), -0.1, 'join=mitre'),0.1), " + srid + ") the_geom , height from MAP_BUILDINGS_GEOM;\n" +
-                "drop table if exists MAP_BUILDINGS_GEOM;"
-
->>>>>>> 5ae07e24
         sql.execute(Buildings_Import)
         System.println('The table BUILDINGS has been created.')
         resultString = resultString + ' <br> The table BUILDINGS has been created.'
