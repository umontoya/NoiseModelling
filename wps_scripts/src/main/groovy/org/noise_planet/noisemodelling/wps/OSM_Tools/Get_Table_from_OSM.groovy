--- conflicted
+++ resolved
@@ -39,58 +39,65 @@
     return jdbcDataStore.getDataSource().getConnection()
 }
 
+
 def run(input) {
-
-    Boolean convert2Building = false
-    if ('convert2Building' in input) {
-        convert2Building = input['convert2Building'] as Boolean
-    }
-
-    Boolean convert2Vegetation = false
-    if ('convert2Vegetation' in input) {
-        convert2Vegetation = input['convert2Vegetation'] as Boolean
-    }
-
-    Boolean convert2Roads = false
-    if ('convert2Roads' in input) {
-        convert2Roads = input['convert2Roads'] as Boolean
-    }
-
-    Integer srid = 3857
-    if ('targetSRID' in input) {
-        srid = input['targetSRID'] as Integer
-    }
-
-    Boolean aadenf = false
-    if ('AADENF' in input) {
-        aadenf = input['AADENF'] as Boolean
-    }
-
-
 
     // Get name of the database
     String dbName = ""
     if (input['databaseName']) {
         dbName = input['databaseName'] as String
     }
+
+    // Open connection
+    openGeoserverDataStoreConnection(dbName).withCloseable { Connection connection ->
+        exec(connection, input)
+    }
+}
+
+
+def exec(connection, input) {
+
+    Boolean convert2Building = false
+    if ('convert2Building' in input) {
+        convert2Building = input['convert2Building'] as Boolean
+    }
+
+    Boolean convert2Vegetation = false
+    if ('convert2Vegetation' in input) {
+        convert2Vegetation = input['convert2Vegetation'] as Boolean
+    }
+
+    Boolean convert2Roads = false
+    if ('convert2Roads' in input) {
+        convert2Roads = input['convert2Roads'] as Boolean
+    }
+
+    Integer srid = 3857
+    if ('targetSRID' in input) {
+        srid = input['targetSRID'] as Integer
+    }
+
+    Boolean aadenf = false
+    if ('AADENF' in input) {
+        aadenf = input['AADENF'] as Boolean
+    }
+
+
     String[] osm_tables = ["MAP_NODE","MAP_NODE_MEMBER","MAP_NODE_TAG",
                            "MAP_RELATION","MAP_RELATION_MEMBER","MAP_RELATION_TAG",
                            "MAP_TAG","MAP_WAY","MAP_WAY_MEMBER","MAP_WAY_NODE","MAP_WAY_TAG"]
 
     List<String> tables = new ArrayList<>();
-    // Open connection
-    openGeoserverDataStoreConnection(dbName).withCloseable { Connection connection ->
-
-        String pathFile = input["pathFile"] as String
-
-
-        Statement sql = connection.createStatement()
-
-<<<<<<< HEAD
-        osm_tables.each { tableName ->
-            sql.execute("DROP TABLE IF EXISTS " + tableName)
-        }
-=======
+
+    String pathFile = input["pathFile"] as String
+
+
+    Statement sql = connection.createStatement()
+
+    osm_tables.each { tableName ->
+        sql.execute("DROP TABLE IF EXISTS " + tableName)
+    }
+
     OSMRead.readOSM(connection, pathFile, "MAP")
 
 
@@ -225,183 +232,43 @@
                             speed[classif] as Integer, speed[classif]  as Integer, speed[classif]  as Integer,
                             speed[classif] as Integer, speed[classif]  as Integer, speed[classif]  as Integer,
                             'NL08' as String)
->>>>>>> 31217cf5
-
-        OSMRead.readOSM(connection, pathFile, "MAP")
-
-
-        if (convert2Building){
-            String Buildings_Import = "DROP TABLE IF EXISTS MAP_BUILDINGS;\n" +
-                    "CREATE TABLE MAP_BUILDINGS(ID_WAY BIGINT PRIMARY KEY) AS SELECT DISTINCT ID_WAY\n" +
-                    "FROM MAP_WAY_TAG WT, MAP_TAG T\n" +
-                    "WHERE WT.ID_TAG = T.ID_TAG AND T.TAG_KEY IN ('building');\n" +
-                    "DROP TABLE IF EXISTS MAP_BUILDINGS_GEOM;\n" +
-                    "\n" +
-                    "CREATE TABLE MAP_BUILDINGS_GEOM AS SELECT ID_WAY,\n" +
-                    "ST_MAKEPOLYGON(ST_MAKELINE(THE_GEOM)) THE_GEOM FROM (SELECT (SELECT\n" +
-                    "ST_ACCUM(THE_GEOM) THE_GEOM FROM (SELECT N.ID_NODE, N.THE_GEOM,WN.ID_WAY IDWAY FROM\n" +
-                    "MAP_NODE N,MAP_WAY_NODE WN WHERE N.ID_NODE = WN.ID_NODE ORDER BY\n" +
-                    "WN.NODE_ORDER) WHERE  IDWAY = W.ID_WAY) THE_GEOM ,W.ID_WAY\n" +
-                    "FROM MAP_WAY W,MAP_BUILDINGS B\n" +
-                    "WHERE W.ID_WAY = B.ID_WAY) GEOM_TABLE WHERE ST_GEOMETRYN(THE_GEOM,1) =\n" +
-                    "ST_GEOMETRYN(THE_GEOM, ST_NUMGEOMETRIES(THE_GEOM)) AND ST_NUMGEOMETRIES(THE_GEOM) >\n" +
-                    "2;\n" +
-                    "DROP TABLE MAP_BUILDINGS;\n" +
-                    "alter table MAP_BUILDINGS_GEOM add column height double;\n" +
-                    "update MAP_BUILDINGS_GEOM set height = (select round(\"VALUE\" * 3.0 + RAND() * 2,1) from MAP_WAY_TAG where id_tag = (SELECT ID_TAG FROM MAP_TAG T WHERE T.TAG_KEY = 'building:levels' LIMIT 1) and id_way = MAP_BUILDINGS_GEOM.id_way);\n" +
-                    "update MAP_BUILDINGS_GEOM set height = round(4 + RAND() * 2,1) where height is null;\n" +
-                    "drop table if exists BUILDINGS_OSM;\n" +
-                    "create table BUILDINGS_OSM(id_way serial, the_geom geometry CHECK ST_SRID(THE_GEOM)="+srid+", height double) as select id_way,  ST_SETSRID(ST_SimplifyPreserveTopology(st_buffer(ST_TRANSFORM(ST_SETSRID(THE_GEOM, 4326), "+srid+"), -0.1, 'join=mitre'),0.1), "+srid+") the_geom , height from MAP_BUILDINGS_GEOM;\n" +
-                    "drop table if exists MAP_BUILDINGS_GEOM;"
-            tables.add("BUILDINGS_OSM")
-            sql.execute(Buildings_Import)
-        }
-        if (convert2Vegetation){
-            String Vegetation_Import = "DROP TABLE IF EXISTS MAP_SURFACE;\n" +
-                    "CREATE TABLE MAP_SURFACE(id serial, ID_WAY BIGINT, surf_cat varchar) AS SELECT null, ID_WAY, \"VALUE\" surf_cat\n" +
-                    "FROM MAP_WAY_TAG WT, MAP_TAG T\n" +
-                    "WHERE WT.ID_TAG = T.ID_TAG AND T.TAG_KEY IN ('surface', 'landcover', 'natural', 'landuse', 'leisure');\n" +
-                    "DROP TABLE IF EXISTS MAP_SURFACE_GEOM;\n" +
-                    "CREATE TABLE MAP_SURFACE_GEOM AS SELECT ID_WAY,\n" +
-                    "ST_MAKEPOLYGON(ST_MAKELINE(THE_GEOM)) THE_GEOM, surf_cat FROM (SELECT (SELECT\n" +
-                    "ST_ACCUM(THE_GEOM) THE_GEOM FROM (SELECT N.ID_NODE, N.THE_GEOM,WN.ID_WAY IDWAY FROM\n" +
-                    "MAP_NODE N,MAP_WAY_NODE WN WHERE N.ID_NODE = WN.ID_NODE ORDER BY\n" +
-                    "WN.NODE_ORDER) WHERE  IDWAY = W.ID_WAY) THE_GEOM ,W.ID_WAY, B.surf_cat\n" +
-                    "FROM MAP_WAY W,MAP_SURFACE B\n" +
-                    "WHERE W.ID_WAY = B.ID_WAY) GEOM_TABLE WHERE ST_GEOMETRYN(THE_GEOM,1) =\n" +
-                    "ST_GEOMETRYN(THE_GEOM, ST_NUMGEOMETRIES(THE_GEOM)) AND ST_NUMGEOMETRIES(THE_GEOM) >\n" +
-                    "2;\n" +
-                    "drop table if exists SURFACE_OSM;\n" +
-                    "create table SURFACE_OSM(id_way serial, the_geom geometry CHECK ST_SRID(THE_GEOM)="+srid+", surf_cat varchar, G double) as select id_way,  ST_TRANSFORM(ST_SETSRID(THE_GEOM, 4326), "+srid+") the_geom , surf_cat, 1 g from MAP_SURFACE_GEOM where surf_cat IN ('grass', 'village_green', 'park');\n" +
-                    "drop table if exists MAP_SURFACE_GEOM;"
-            tables.add("SURFACE_OSM")
-            sql.execute(Vegetation_Import)
-        }
-
-        if(convert2Roads) {
-
-            String osmImport = "DROP TABLE MAP_ROADS_speed IF EXISTS;\n" +
-                    "CREATE TABLE MAP_ROADS_speed(ID_WAY BIGINT PRIMARY KEY,MAX_SPEED BIGINT ) AS SELECT DISTINCT ID_WAY, VALUE MAX_SPEED FROM MAP_WAY_TAG WT, MAP_TAG T WHERE WT.ID_TAG = T.ID_TAG AND T.TAG_KEY IN ('maxspeed');\n" +
-                    "DROP TABLE MAP_ROADS_HGW IF EXISTS;\n" +
-                    "CREATE TABLE MAP_ROADS_HGW(ID_WAY BIGINT PRIMARY KEY,HIGHWAY_TYPE varchar(30) ) AS SELECT DISTINCT ID_WAY, VALUE HIGHWAY_TYPE FROM MAP_WAY_TAG WT, MAP_TAG T WHERE WT.ID_TAG = T.ID_TAG AND T.TAG_KEY IN ('highway');\n" +
-                    "DROP TABLE MAP_ROADS IF EXISTS;\n" +
-                    "CREATE TABLE MAP_ROADS AS SELECT a.ID_WAY, a.HIGHWAY_TYPE, b.MAX_SPEED  FROM MAP_ROADS_HGW a LEFT JOIN MAP_ROADS_speed b ON a.ID_WAY = b.ID_WAY;\n" +
-                    "DROP TABLE MAP_ROADS_speed IF EXISTS;\n" +
-                    "DROP TABLE MAP_ROADS_HGW IF EXISTS;\n" +
-                    "DROP TABLE IF EXISTS MAP_ROADS_GEOM;\n" +
-                    "CREATE TABLE MAP_ROADS_GEOM AS SELECT ID_WAY, MAX_SPEED," +
-                    "st_setsrid(st_updatez(ST_precisionreducer(ST_SIMPLIFYPRESERVETOPOLOGY(ST_TRANSFORM(ST_SETSRID(ST_MAKELINE(THE_GEOM), 4326), "+srid+"),0.1),1), 0.05), "+srid+") THE_GEOM, " +
-                    "HIGHWAY_TYPE T FROM (SELECT (SELECT\n" + "ST_ACCUM(THE_GEOM) THE_GEOM FROM (SELECT N.ID_NODE, N.THE_GEOM,WN.ID_WAY IDWAY FROM MAP_NODE\n" +
-                    "N,MAP_WAY_NODE WN WHERE N.ID_NODE = WN.ID_NODE ORDER BY WN.NODE_ORDER) WHERE  IDWAY = W.ID_WAY)\n" +
-                    "THE_GEOM ,W.ID_WAY, B.HIGHWAY_TYPE, B.MAX_SPEED FROM MAP_WAY W,MAP_ROADS B WHERE W.ID_WAY = B.ID_WAY) GEOM_TABLE;\n" +
-                    "DROP TABLE MAP_ROADS;"
-            sql.execute(osmImport)
-
-
-            if(aadenf) {
-
-                def aadf_d =[17936,7124,1400,700,350,175]
-                def aadf_e =[3826,1069,400,200,100,50]
-                def aadf_n =[2152,712,200,100,50,25]
-                def hv_d = [0.2,0.2,0.15,0.10,0.05,0.02]
-                def hv_e = [0.2,0.15,0.10,0.06,0.02,0.01]
-                def hv_n =[0.2,0.05,0.05,0.03,0.01,0.0]
-                def speed = [110,80,50,50,30,30]
-
-                String roadsImport = "DROP TABLE IF EXISTS ROADS_AADF;\n" +
-                        "CREATE TABLE ROADS_AADF(ID SERIAL,ID_WAY long , THE_GEOM LINESTRING CHECK ST_SRID(THE_GEOM)="+srid+", CLAS_ADM int, AADF int, CLAS_ALT int) as SELECT null, ID_WAY, THE_GEOM,\n" +
+
+                }
+            }
+
+            } else{
+                String roadsImport = "DROP TABLE IF EXISTS ROADS;\n" +
+                        "CREATE TABLE ROADS(PK SERIAL,ID_WAY long , THE_GEOM LINESTRING CHECK ST_SRID(THE_GEOM)="+srid+", CLAS_ADM int, AADF int, SPEED int) as SELECT null, ID_WAY, THE_GEOM,\n" +
                         "CASEWHEN(T = 'trunk', 21,\n" +
                         "CASEWHEN(T = 'primary', 41,\n" +
                         "CASEWHEN(T = 'secondary', 41,\n" +
                         "CASEWHEN(T = 'tertiary',41, 57)))) CLAS_ADM,\n" +
-
                         "CASEWHEN(T = 'trunk', 47000,\n" +
                         "CASEWHEN(T = 'primary', 35000,\n" +
                         "CASEWHEN(T = 'secondary', 12000,\n" +
                         "CASEWHEN(T = 'tertiary',7800,\n" +
                         "CASEWHEN(T = 'residential',4000, 1600\n" +
-                        "))))) AADF," +
-
-                        "CASEWHEN(T = 'trunk', 1,\n" +
-                        "CASEWHEN(T = 'trunk_link', 1,\n" +
-                        "CASEWHEN(T = 'primary', 2,\n" +
-                        "CASEWHEN(T = 'primary_link', 2,\n" +
-                        "CASEWHEN(T = 'secondary', 3,\n" +
-                        "CASEWHEN(T = 'secondary_link', 3,\n" +
-                        "CASEWHEN(T = 'tertiary', 3,\n" +
-                        "CASEWHEN(T = 'tertiary_link' AND MAX_SPEED > 40, 4,\n" +
-                        "CASEWHEN(T = 'residential' AND MAX_SPEED > 40, 4,\n" +
-                        "CASEWHEN(T = 'unclassified' AND MAX_SPEED > 40, 4,\n" +
-                        "CASEWHEN(T = 'tertiary_link' AND MAX_SPEED <= 40, 5,\n" +
-                        "CASEWHEN(T = 'residential' AND MAX_SPEED <= 40, 5,\n" +
-                        "CASEWHEN(T = 'unclassified' AND MAX_SPEED <= 40, 5,\n" +
-                        "CASEWHEN(T = 'tertiary_link' AND MAX_SPEED IS NULL, 5,\n" +
-                        "CASEWHEN(T = 'residential' AND MAX_SPEED IS NULL, 5,\n" +
-                        "CASEWHEN(T = 'unclassified' AND MAX_SPEED IS NULL, 5,\n" +
-                        "CASEWHEN(T = 'service', 6,\n" +
-                        "CASEWHEN(T = 'living_street',6, 6)))))))))))))))))) CLAS_ALT  FROM MAP_ROADS_GEOM ;"
-
+                        "))))) AADF, MAX_SPEED SPEED FROM MAP_ROADS_GEOM where T in ('trunk', 'primary', 'secondary', 'tertiary', 'residential', 'unclassified') ;"
                 sql.execute(roadsImport)
-
-                Sql sql_connect = new Sql(connection)
-                sql.execute("drop table if exists ROADS;")
-                sql.execute("create table ROADS (ID_WAY integer, THE_GEOM geometry, TV_D integer, TV_E integer,TV_N integer,HV_D integer,HV_E integer,HV_N integer,LV_SPD_D integer,LV_SPD_E integer,LV_SPD_N integer,HV_SPD_D integer, HV_SPD_E integer,HV_SPD_N integer, PVMT varchar(10));")
-                def qry = 'INSERT INTO ROADS(ID_WAY, THE_GEOM, TV_D, TV_E,TV_N,HV_D,HV_E,HV_N,LV_SPD_D,LV_SPD_E,LV_SPD_N,HV_SPD_D , HV_SPD_E ,HV_SPD_N , PVMT) VALUES (?,?,?,?,?,?,?,?,?,?,?,?,?,?,?);'
-
-                sql_connect.eachRow('SELECT ID_WAY, THE_GEOM, CLAS_ALT FROM ROADS_AADF ;') { row ->
-                    int idway = (int) row[0]
-                    Geometry the_geom = (Geometry) row[1]
-                    int classif = (int) row[2] -1
-
-
-                    sql_connect.withBatch(100, qry) { ps ->
-                        ps.addBatch(idway as Integer, the_geom as Geometry,
-                                aadf_d[classif] as Integer, aadf_e[classif]  as Integer, aadf_n[classif]  as Integer,
-                                aadf_d[classif]*hv_d[classif] as Integer, aadf_e[classif]*hv_e[classif]  as Integer, aadf_n[classif]*hv_n[classif]  as Integer,
-                                speed[classif] as Integer, speed[classif]  as Integer, speed[classif]  as Integer,
-                                speed[classif] as Integer, speed[classif]  as Integer, speed[classif]  as Integer,
-                                'NL08' as String)
-
-                    }
-                }
-
-                } else{
-                    String roadsImport = "DROP TABLE IF EXISTS ROADS;\n" +
-                            "CREATE TABLE ROADS(PK SERIAL,ID_WAY long , THE_GEOM LINESTRING CHECK ST_SRID(THE_GEOM)="+srid+", CLAS_ADM int, AADF int, SPEED int) as SELECT null, ID_WAY, THE_GEOM,\n" +
-                            "CASEWHEN(T = 'trunk', 21,\n" +
-                            "CASEWHEN(T = 'primary', 41,\n" +
-                            "CASEWHEN(T = 'secondary', 41,\n" +
-                            "CASEWHEN(T = 'tertiary',41, 57)))) CLAS_ADM,\n" +
-                            "CASEWHEN(T = 'trunk', 47000,\n" +
-                            "CASEWHEN(T = 'primary', 35000,\n" +
-                            "CASEWHEN(T = 'secondary', 12000,\n" +
-                            "CASEWHEN(T = 'tertiary',7800,\n" +
-                            "CASEWHEN(T = 'residential',4000, 1600\n" +
-                            "))))) AADF, MAX_SPEED SPEED FROM MAP_ROADS_GEOM where T in ('trunk', 'primary', 'secondary', 'tertiary', 'residential', 'unclassified') ;"
-                    sql.execute(roadsImport)
-                }
-
-            tables.add("ROADS")
             }
 
-
-
-
-<<<<<<< HEAD
-        sql.execute("DROP TABLE MAP_ROADS_GEOM IF EXISTS;")
-        sql.execute("DROP TABLE MAP_SURFACE IF EXISTS;")
-        sql.execute("DROP TABLE MAP_ROADS_GEOM IF EXISTS;")
-
-        osm_tables.each { tableName ->
-            sql.execute("DROP TABLE IF EXISTS " + tableName)
+        tables.add("ROADS")
         }
-    }
-
-
-    return [tableNameCreated: String.join(", ", tables)]
-=======
+
+
+
+
+    sql.execute("DROP TABLE MAP_ROADS_GEOM IF EXISTS;")
+    sql.execute("DROP TABLE MAP_SURFACE IF EXISTS;")
+    sql.execute("DROP TABLE MAP_ROADS_GEOM IF EXISTS;")
+
+    osm_tables.each { tableName ->
+        sql.execute("DROP TABLE IF EXISTS " + tableName)
+    }
+
+
+
     return [tableNameCreated: tables.isEmpty() ? "No data selection, please check selecting buildings, roads or surface" : String.join(", ", tables)]
->>>>>>> 31217cf5
 }
 
 
