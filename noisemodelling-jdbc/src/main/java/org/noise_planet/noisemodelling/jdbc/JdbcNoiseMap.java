package org.noise_planet.noisemodelling.jdbc;

import org.h2gis.api.ProgressVisitor;
import org.h2gis.utilities.JDBCUtilities;
import org.h2gis.utilities.SpatialResultSet;
import org.h2gis.utilities.TableLocation;
import org.locationtech.jts.geom.*;
import org.locationtech.jts.io.WKTWriter;
import org.noise_planet.noisemodelling.pathfinder.CnossosPropagationData;
import org.noise_planet.noisemodelling.pathfinder.ProfileBuilder;
import org.noise_planet.noisemodelling.propagation.PropagationProcessPathData;
import org.slf4j.Logger;
import org.slf4j.LoggerFactory;

import java.io.IOException;
import java.sql.Connection;
import java.sql.PreparedStatement;
import java.sql.ResultSet;
import java.sql.SQLException;
import java.util.ArrayList;
import java.util.List;

import static org.h2gis.utilities.GeometryTableUtilities.getGeometryColumnNames;
import static org.h2gis.utilities.GeometryTableUtilities.getSRID;
import static org.noise_planet.noisemodelling.pathfinder.utils.AlphaUtils.getWallAlpha;

/**
 * Common attributes for propagation of sound sources.
 * @author Nicolas Fortin
 */
public abstract class JdbcNoiseMap {
    // When computing cell size, try to keep propagation distance away from the cell
    // inferior to this ratio (in comparison with cell width)
    PropagationProcessPathData propagationProcessPathData = new PropagationProcessPathData();
    Logger logger = LoggerFactory.getLogger(JdbcNoiseMap.class);
    private static final int DEFAULT_FETCH_SIZE = 300;
    protected int fetchSize = DEFAULT_FETCH_SIZE;
    protected static final double MINIMAL_BUFFER_RATIO = 0.3;
    private String alphaFieldName = "ALPHA";
    protected final String buildingsTableName;
    protected final String sourcesTableName;
    protected String soilTableName = "";
    // Digital elevation model table. (Contains points or triangles)
    protected String demTable = "";
    protected String sound_lvl_field = "DB_M";
    // True if Z of sound source and receivers are relative to the ground
    protected boolean receiverHasAbsoluteZCoordinates = false;
    protected boolean sourceHasAbsoluteZCoordinates = false;
    protected double maximumPropagationDistance = 750;
    protected double maximumReflectionDistance = 100;
    protected double gs = 0;
    /** if true take into account z value on Buildings Polygons
     * In this case, z represent the altitude (from the sea to the top of the wall) */
    protected boolean zBuildings = false;
    // Soil areas are splited by the provided size in order to reduce the propagation time
    protected double groundSurfaceSplitSideLength = 200;
    protected int soundReflectionOrder = 2;
    public boolean verbose = true;
    protected boolean computeHorizontalDiffraction = true;
    protected boolean computeVerticalDiffraction = true;
    /** TODO missing reference to the SIGMA value of materials */
    protected double wallAbsorption = 100000;
    /** maximum dB Error, stop calculation if the sum of further sources contributions are smaller than this value */
    public double maximumError = Double.NEGATIVE_INFINITY;

    /** stop calculation if the sum of further sources contributions are smaller than this value */
    public double noiseFloor = Double.NEGATIVE_INFINITY;

    protected String heightField = "HEIGHT";
    protected GeometryFactory geometryFactory;
    protected int parallelComputationCount = 0;
    // Initialised attributes
    protected int gridDim = 0;
    protected Envelope mainEnvelope = new Envelope();

    public JdbcNoiseMap(String buildingsTableName, String sourcesTableName) {
        this.buildingsTableName = buildingsTableName;
        this.sourcesTableName = sourcesTableName;
    }

    public PropagationProcessPathData getPropagationProcessPathData() {
        return propagationProcessPathData;
    }

    public void setPropagationProcessPathData(PropagationProcessPathData propagationProcessPathData) {
        this.propagationProcessPathData = propagationProcessPathData;
    }

    public boolean isVerbose() {
        return verbose;
    }

    public void setVerbose(boolean verbose) {
        this.verbose = verbose;
    }

    /**
     * @return Get building absorption coefficient column name
     */
    public String getAlphaFieldName() {
        return alphaFieldName;
    }

    /**
     * @param alphaFieldName Set building absorption coefficient column name (default is ALPHA)
     */
    public void setAlphaFieldName(String alphaFieldName) {
        this.alphaFieldName = alphaFieldName;
    }

    /**
     * Compute the envelope corresping to parameters
     *
     * @param mainEnvelope Global envelope
     * @param cellI        I cell index
     * @param cellJ        J cell index
     * @param cellWidth    Cell width meter
     * @param cellHeight   Cell height meter
     * @return Envelope of the cell
     */
    public static Envelope getCellEnv(Envelope mainEnvelope, int cellI, int cellJ, double cellWidth,
                                      double cellHeight) {
        return new Envelope(mainEnvelope.getMinX() + cellI * cellWidth,
                mainEnvelope.getMinX() + cellI * cellWidth + cellWidth,
                mainEnvelope.getMinY() + cellHeight * cellJ,
                mainEnvelope.getMinY() + cellHeight * cellJ + cellHeight);
    }

    public double getGroundSurfaceSplitSideLength() {
        return groundSurfaceSplitSideLength;
    }

    public void setGroundSurfaceSplitSideLength(double groundSurfaceSplitSideLength) {
        this.groundSurfaceSplitSideLength = groundSurfaceSplitSideLength;
    }

    protected void fetchCellDem(Connection connection, Envelope fetchEnvelope, ProfileBuilder mesh) throws SQLException {
        if(!demTable.isEmpty()) {
            List<String> geomFields = getGeometryColumnNames(connection,
                    TableLocation.parse(demTable));
            if(geomFields.isEmpty()) {
                throw new SQLException("Digital elevation model table \""+demTable+"\" must exist and contain a POINT field");
            }
            String topoGeomName = geomFields.get(0);
            try (PreparedStatement st = connection.prepareStatement(
                    "SELECT " + TableLocation.quoteIdentifier(topoGeomName) + " FROM " +
                            demTable + " WHERE " +
                            TableLocation.quoteIdentifier(topoGeomName) + " && ?::geometry")) {
                st.setObject(1, geometryFactory.toGeometry(fetchEnvelope));
                try (SpatialResultSet rs = st.executeQuery().unwrap(SpatialResultSet.class)) {
                    while (rs.next()) {
                        Geometry pt = rs.getGeometry();
                        if(pt != null) {
                            mesh.addTopographicPoint(pt.getCoordinate());
                        }
                    }
                }
            }
        }
    }

    protected void fetchCellSoilAreas(Connection connection, Envelope fetchEnvelope, ProfileBuilder builder)
            throws SQLException {
        if(!soilTableName.isEmpty()){
            double startX = Math.floor(fetchEnvelope.getMinX() / groundSurfaceSplitSideLength) * groundSurfaceSplitSideLength;
            double startY = Math.floor(fetchEnvelope.getMinY() / groundSurfaceSplitSideLength) * groundSurfaceSplitSideLength;
            String soilGeomName = getGeometryColumnNames(connection,
                    TableLocation.parse(soilTableName)).get(0);
            try (PreparedStatement st = connection.prepareStatement(
                    "SELECT " + TableLocation.quoteIdentifier(soilGeomName) + ", G FROM " +
                            soilTableName + " WHERE " +
                            TableLocation.quoteIdentifier(soilGeomName) + " && ?::geometry")) {
                st.setObject(1, geometryFactory.toGeometry(fetchEnvelope));
                try (SpatialResultSet rs = st.executeQuery().unwrap(SpatialResultSet.class)) {
                    while (rs.next()) {
                        Geometry poly = rs.getGeometry();
                        if(poly != null) {
                            // Split soil by square
                            Envelope geoEnv = poly.getEnvelopeInternal();
                            double startXGeo = Math.max(startX, Math.floor(geoEnv.getMinX() / groundSurfaceSplitSideLength) * groundSurfaceSplitSideLength);
                            double startYGeo = Math.max(startY, Math.floor(geoEnv.getMinY() / groundSurfaceSplitSideLength) * groundSurfaceSplitSideLength);
                            double xCursor = startXGeo;
                            double g = rs.getDouble("G");
                            double maxX = Math.min(fetchEnvelope.getMaxX(), geoEnv.getMaxX());
                            double maxY = Math.min(fetchEnvelope.getMaxY(), geoEnv.getMaxY());
                            while(xCursor < maxX)  {
                                double yCursor = startYGeo;
                                while(yCursor < maxY) {
                                    Envelope cellEnv = new Envelope(xCursor, xCursor + groundSurfaceSplitSideLength, yCursor, yCursor+groundSurfaceSplitSideLength);
                                    Geometry envGeom = geometryFactory.toGeometry(cellEnv);
                                    try {
                                        Geometry inters = poly.intersection(envGeom);
                                        if (!inters.isEmpty() && (inters instanceof Polygon || inters instanceof MultiPolygon)) {
                                            builder.addGroundEffect(inters, g);
                                        }
                                    } catch (TopologyException | IllegalArgumentException ex) {
                                        // Ignore
                                    }
                                    yCursor += groundSurfaceSplitSideLength;
                                }
                                xCursor += groundSurfaceSplitSideLength;
                            }
                        }
                    }
                }
            }
        }
    }


    void fetchCellBuildings(Connection connection, Envelope fetchEnvelope, ProfileBuilder builder) throws SQLException {
        ArrayList<ProfileBuilder.Building> buildings = new ArrayList<>();
        fetchCellBuildings(connection, fetchEnvelope, buildings);
        for(ProfileBuilder.Building building : buildings) {
            builder.addBuilding(building);
        }
    }

    void fetchCellBuildings(Connection connection, Envelope fetchEnvelope, List<ProfileBuilder.Building> buildings) throws SQLException {
        Geometry envGeo = geometryFactory.toGeometry(fetchEnvelope);
        boolean fetchAlpha = JDBCUtilities.hasField(connection, buildingsTableName, alphaFieldName);
        String additionalQuery = "";
        if(!heightField.isEmpty()) {
            additionalQuery += ", " + TableLocation.quoteIdentifier(heightField);
        }
        if(fetchAlpha) {
            additionalQuery += ", " + alphaFieldName;
        }
        String pkBuilding = "";
        final int indexPk = JDBCUtilities.getIntegerPrimaryKey(connection, new TableLocation(buildingsTableName));
        if(indexPk > 0) {
            pkBuilding = JDBCUtilities.getColumnName(connection, buildingsTableName, indexPk);
            additionalQuery += ", " + pkBuilding;
        }
        String buildingGeomName = getGeometryColumnNames(connection,
                TableLocation.parse(buildingsTableName)).get(0);
        try (PreparedStatement st = connection.prepareStatement(
                "SELECT " + TableLocation.quoteIdentifier(buildingGeomName) + additionalQuery + " FROM " +
                        buildingsTableName + " WHERE " +
                        TableLocation.quoteIdentifier(buildingGeomName) + " && ?::geometry")) {
            st.setObject(1, geometryFactory.toGeometry(fetchEnvelope));
            try (SpatialResultSet rs = st.executeQuery().unwrap(SpatialResultSet.class)) {
                int columnIndex = 0;
                if(!pkBuilding.isEmpty()) {
                    columnIndex = JDBCUtilities.getFieldIndex(rs.getMetaData(), pkBuilding);
                }
                double oldAlpha = wallAbsorption;
                List<Double> alphaList = new ArrayList<>(propagationProcessPathData.freq_lvl.size());
                for(double freq : propagationProcessPathData.freq_lvl_exact) {
                    alphaList.add(getWallAlpha(oldAlpha, freq));
                }
                while (rs.next()) {
                    //if we don't have height of building
                    Geometry building = rs.getGeometry();
                    if(building != null) {
                        Geometry intersectedGeometry = null;
                        try {
                            intersectedGeometry = building.intersection(envGeo);
                        } catch (TopologyException ex) {
                            WKTWriter wktWriter = new WKTWriter(3);
                            logger.error(String.format("Error with input buildings geometry\n%s\n%s",wktWriter.write(building),wktWriter.write(envGeo)), ex);
                        }
                        if(intersectedGeometry instanceof Polygon || intersectedGeometry instanceof MultiPolygon) {
                            if(fetchAlpha && Double.compare(rs.getDouble(alphaFieldName), oldAlpha) != 0 ) {
                                // Compute building absorption value
                                alphaList.clear();
                                oldAlpha = rs.getDouble(alphaFieldName);
                                for(double freq : propagationProcessPathData.freq_lvl_exact) {
                                    alphaList.add(getWallAlpha(oldAlpha, freq));
                                }
                            }

                            int pk = -1;
                            if(columnIndex != 0) {
                                pk = rs.getInt(columnIndex);
                            }
                            for(int i=0; i<intersectedGeometry.getNumGeometries(); i++) {
                                ProfileBuilder.Building poly = new ProfileBuilder.Building((Polygon) intersectedGeometry.getGeometryN(i),
                                        heightField.isEmpty() ? Double.MAX_VALUE : rs.getDouble(heightField),
                                        alphaList, pk, iszBuildings());

                                buildings.add(poly);
                            }
                        }
                    }
                }
            }
        }
    }


    /**
     * Fetch source geometries and power
     * @param connection Active connection
     * @param fetchEnvelope Fetch envelope
     * @param propagationProcessData (Out) Propagation process input data
     * @throws SQLException
     */
<<<<<<< HEAD
    public void fetchCellSource(Connection connection,Envelope fetchEnvelope, CnossosPropagationData propagationProcessData)
=======
    public void fetchCellSource(Connection connection,Envelope fetchEnvelope, PropagationProcessData propagationProcessData, boolean doIntersection)
>>>>>>> 09d691fc
            throws SQLException, IOException {
        TableLocation sourceTableIdentifier = TableLocation.parse(sourcesTableName);
        List<String> geomFields = getGeometryColumnNames(connection, sourceTableIdentifier);
        if(geomFields.isEmpty()) {
            throw new SQLException(String.format("The table %s does not exists or does not contain a geometry field", sourceTableIdentifier));
        }
        String sourceGeomName =  geomFields.get(0);
        Geometry domainConstraint = geometryFactory.toGeometry(fetchEnvelope);
        int pkIndex = JDBCUtilities.getIntegerPrimaryKey(connection, new TableLocation(sourcesTableName));
        if(pkIndex < 1) {
            throw new IllegalArgumentException(String.format("Source table %s does not contain a primary key", sourceTableIdentifier));
        }
        try (PreparedStatement st = connection.prepareStatement("SELECT * FROM " + sourcesTableName + " WHERE "
                + TableLocation.quoteIdentifier(sourceGeomName) + " && ?::geometry")) {
            st.setObject(1, geometryFactory.toGeometry(fetchEnvelope));
            st.setFetchSize(fetchSize);
            boolean autoCommit = connection.getAutoCommit();
            if(autoCommit) {
                connection.setAutoCommit(false);
            }
            st.setFetchDirection(ResultSet.FETCH_FORWARD);
            try (SpatialResultSet rs = st.executeQuery().unwrap(SpatialResultSet.class)) {
                while (rs.next()) {
                    Geometry geo = rs.getGeometry();
                    if (geo != null) {
                        if(doIntersection) {
                            geo = domainConstraint.intersection(geo);
                        }
                        if(!geo.isEmpty()) {
                            propagationProcessData.addSource(rs.getLong(pkIndex), geo, rs);
                        }
                    }
                }
            } finally {
                if (autoCommit) {
                    connection.setAutoCommit(true);
                }
            }
        }
    }

    protected double getCellWidth() {
        return mainEnvelope.getWidth() / gridDim;
    }

    protected double getCellHeight() {
        return mainEnvelope.getHeight() / gridDim;
    }

    protected static Double DbaToW(Double dBA) {
        return Math.pow(10., dBA / 10.);
    }

    abstract protected Envelope getComputationEnvelope(Connection connection) throws SQLException;

    /**
     * Fetch scene attributes, compute best computation cell size.
     * @param connection Active connection
     * @throws java.sql.SQLException
     */
    public void initialize(Connection connection, ProgressVisitor progression) throws SQLException {
        if(soundReflectionOrder > 0 && maximumPropagationDistance < maximumReflectionDistance) {
            throw new SQLException(new IllegalArgumentException(
                    "Maximum wall seeking distance cannot be superior than maximum propagation distance"));
        }
        int srid = 0;
<<<<<<< HEAD
        srid = getSRID(connection, TableLocation.parse(sourcesTableName));
=======
        if(!sourcesTableName.isEmpty()) {
            srid = SFSUtilities.getSRID(connection, TableLocation.parse(sourcesTableName));
        }
>>>>>>> 09d691fc
        if(srid == 0) {
            srid = getSRID(connection, TableLocation.parse(buildingsTableName));
        }
        geometryFactory = new GeometryFactory(new PrecisionModel(), srid);

        // Steps of execution
        // Evaluation of the main bounding box (sourcesTableName+buildingsTableName)
        // Split domain into 4^subdiv cells
        // For each cell :
        // Expand bounding box cell by maxSrcDist
        // Build delaunay triangulation from buildingsTableName polygon processed by
        // intersection with non extended bounding box
        // Save the list of sourcesTableName index inside the extended bounding box
        // Save the list of buildingsTableName index inside the extended bounding box
        // Make a structure to keep the following information
        // Triangle list with the 3 vertices index
        // Vertices list (as receivers)
        // For each vertices within the cell bounding box (not the extended
        // one)
        // Find all sourcesTableName within maxSrcDist
        // For All found sourcesTableName
        // Test if there is a gap(no building) between source and receiver
        // if not then append the distance attenuated sound level to the
        // receiver
        // Save the triangle geometry with the db_m value of the 3 vertices
        if(mainEnvelope.isNull()) {
            // 1 Step - Evaluation of the main bounding box (sources)
            setMainEnvelope(getComputationEnvelope(connection));
        }
    }

    /**
     * @return Side computation cell count (same on X and Y)
     */
    public int getGridDim() {
        return gridDim;
    }

    public void setGridDim(int gridDim) {
        this.gridDim = gridDim;
    }

    /**
     * This table must contain a POLYGON column, where Z values are wall bottom position relative to sea level.
     * It may also contain a height field (0-N] average building height from the ground.
     * @return Table name that contains buildings
     */
    public String getBuildingsTableName() {
        return buildingsTableName;
    }

    /**
     * This table must contain a POINT or LINESTRING column, and spectrum in dB(A).
     * Spectrum column name must be {@link #sound_lvl_field}HERTZ. Where HERTZ is a number [100-5000]
     * @return Table name that contain linear and/or punctual sound sources.     *
     */
    public String getSourcesTableName() {
        return sourcesTableName;
    }

    /**
     * Extracted from NMPB 2008-2 7.3.2
     * Soil areas POLYGON, with a dimensionless coefficient G:
     *  - Law, meadow, field of cereals G=1
     *  - Undergrowth (resinous or decidious) G=1
     *  - Compacted earth, track G=0.3
     *  - Road surface G=0
     *  - Smooth concrete G=0
     * @return Table name of grounds properties
     */
    public String getSoilTableName() {
        return soilTableName;
    }

    /**
     * @return True if provided Z value are sea level (false for relative to ground level)
     */
    public boolean isReceiverHasAbsoluteZCoordinates() {
        return receiverHasAbsoluteZCoordinates;
    }

    /**
     *
     * @param receiverHasAbsoluteZCoordinates True if provided Z value are sea level (false for relative to ground level)
     */
    public void setReceiverHasAbsoluteZCoordinates(boolean receiverHasAbsoluteZCoordinates) {
        this.receiverHasAbsoluteZCoordinates = receiverHasAbsoluteZCoordinates;
    }

    /**
     * @return True if provided Z value are sea level (false for relative to ground level)
     */
    public boolean isSourceHasAbsoluteZCoordinates() {
        return sourceHasAbsoluteZCoordinates;
    }

    /**
     * @param sourceHasAbsoluteZCoordinates True if provided Z value are sea level (false for relative to ground level)
     */
    public void setSourceHasAbsoluteZCoordinates(boolean sourceHasAbsoluteZCoordinates) {
        this.sourceHasAbsoluteZCoordinates = sourceHasAbsoluteZCoordinates;
    }


    public boolean iszBuildings() {
        return zBuildings;
    }

    public void setzBuildings(boolean zBuildings) {
        this.zBuildings = zBuildings;
    }


    /**
     * Extracted from NMPB 2008-2 7.3.2
     * Soil areas POLYGON, with a dimensionless coefficient G:
     *  - Law, meadow, field of cereals G=1
     *  - Undergrowth (resinous or decidious) G=1
     *  - Compacted earth, track G=0.3
     *  - Road surface G=0
     *  - Smooth concrete G=0
     * @param soilTableName Table name of grounds properties
     */
    public void setSoilTableName(String soilTableName) {
        this.soilTableName = soilTableName;
    }

    /**
     * Digital Elevation model table name. Currently only a table with POINTZ column is supported.
     * DEM points too close with buildings are not fetched.
     * @return Digital Elevation model table name
     */
    public String getDemTable() {
        return demTable;
    }

    /**
     * Digital Elevation model table name. Currently only a table with POINTZ column is supported.
     * DEM points too close with buildings are not fetched.
     * @param demTable Digital Elevation model table name
     */
    public void setDemTable(String demTable) {
        this.demTable = demTable;
    }

    /**
     * Field name of the {@link #sourcesTableName}HERTZ. Where HERTZ is a number [100-5000].
     * Without the hertz value.
     * @return Hertz field prefix
     */
    public String getSound_lvl_field() {
        return sound_lvl_field;
    }

    /**
     * Field name of the {@link #sourcesTableName}HERTZ. Where HERTZ is a number [100-5000].
     * Without the hertz value.
     * @param sound_lvl_field Hertz field prefix
     */
    public void setSound_lvl_field(String sound_lvl_field) {
        this.sound_lvl_field = sound_lvl_field;
    }

    /**
     * @return Sound propagation stop at this distance, default to 750m.
     * Computation cell size if proportional with this value.
     */
    public double getMaximumPropagationDistance() {
        return maximumPropagationDistance;
    }

    /**
     * @param maximumPropagationDistance  Sound propagation stop at this distance, default to 750m.
     * Computation cell size if proportional with this value.
     */
    public void setMaximumPropagationDistance(double maximumPropagationDistance) {
        this.maximumPropagationDistance = maximumPropagationDistance;
    }

    /**
     *
     * @param gs ground factor above the sound source
     */
    public void setGs(double gs) {
        this.gs = gs;
    }

    public double getGs() {
        return this.gs;
    }

    public double getNoiseFloor() {
        return noiseFloor;
    }

    public void setNoiseFloor(double noiseFloor) {
        this.noiseFloor = noiseFloor;
    }

    /**
     * @return maximum dB Error, stop calculation if the maximum sum of further sources contributions are smaller than this value
     */
    public double getMaximumError() {
        return maximumError;
    }

    /**
     * @param maximumError maximum dB Error, stop calculation if the maximum sum of further sources contributions are smaller than this value
     */
    public void setMaximumError(double maximumError) {
        this.maximumError = maximumError;
    }

    /**
     * @return Reflection and diffraction maximum search distance, default to 400m.
     */
    public double getMaximumReflectionDistance() {
        return maximumReflectionDistance;
    }

    /**
     * @param maximumReflectionDistance Reflection and diffraction seek walls and corners up to X meters
     *                                  from the direct propagation line. Default to 100m.
     */
    public void setMaximumReflectionDistance(double maximumReflectionDistance) {
        this.maximumReflectionDistance = maximumReflectionDistance;
    }

    /**
     * @return Sound reflection order. 0 order mean 0 reflection depth.
     * 2 means propagation of rays up to 2 collision with walls.
     */
    public int getSoundReflectionOrder() {
        return soundReflectionOrder;
    }

    /**
     * @param soundReflectionOrder Sound reflection order. 0 order mean 0 reflection depth.
     * 2 means propagation of rays up to 2 collision with walls.
     */
    public void setSoundReflectionOrder(int soundReflectionOrder) {
        this.soundReflectionOrder = soundReflectionOrder;
    }

    /**
     * @return True if diffraction rays will be computed on vertical edges (around buildings)
     */
    public boolean isComputeHorizontalDiffraction() {
        return computeHorizontalDiffraction;
    }

    /**
     * @param computeHorizontalDiffraction True if diffraction rays will be computed on vertical edges (around buildings)
     */
    public void setComputeHorizontalDiffraction(boolean computeHorizontalDiffraction) {
        this.computeHorizontalDiffraction = computeHorizontalDiffraction;
    }

    /**
     * @return Global default wall absorption on sound reflection.
     */
    public double getWallAbsorption() {
        return wallAbsorption;
    }

    /**
     * @param wallAbsorption Set default global wall absorption on sound reflection.
     */
    public void setWallAbsorption(double wallAbsorption) {
        this.wallAbsorption = wallAbsorption;
    }

    /**
     * @return {@link #buildingsTableName} table field name for buildings height above the ground.
     */
    public String getHeightField() {
        return heightField;
    }

    /**
     * @param heightField {@link #buildingsTableName} table field name for buildings height above the ground.
     */
    public void setHeightField(String heightField) {
        this.heightField = heightField;
    }

    /**
     * @return True if multi-threading is activated.
     */
    public boolean isDoMultiThreading() {
        return parallelComputationCount != 1;
    }

    /**
     * @return Parallel computations, 0 for using all available cores (1 single core)
     */
    public int getParallelComputationCount() {
        return parallelComputationCount;
    }

    /**
     * @param parallelComputationCount Parallel computations, 0 for using all available cores  (1 single core)
     */
    public void setParallelComputationCount(int parallelComputationCount) {
        this.parallelComputationCount = parallelComputationCount;
    }

    /**
     * @return The envelope of computation area.
     */
    public Envelope getMainEnvelope() {
        return mainEnvelope;
    }

    /**
     * Set computation area. Update the property subdivisionLevel and gridDim.
     * @param mainEnvelope Computation area
     */
    public void setMainEnvelope(Envelope mainEnvelope) {
        this.mainEnvelope = mainEnvelope;
        // Split domain into 4^subdiv cells
        // Compute subdivision level using envelope and maximum propagation distance
        double greatestSideLength = mainEnvelope.maxExtent();
        int subdivisionLevel = 0;
        while(maximumPropagationDistance / (greatestSideLength / Math.pow(2, subdivisionLevel)) < MINIMAL_BUFFER_RATIO) {
            subdivisionLevel++;
        }
        gridDim = (int) Math.pow(2, subdivisionLevel);
    }

    /**
     * @return True if diffraction of horizontal edges is computed.
     */
    public boolean isComputeVerticalDiffraction() {
        return computeVerticalDiffraction;
    }

    /**
     * Activate of deactivate diffraction of horizontal edges. Height of buildings must be provided.
     * @param computeVerticalDiffraction New value
     */
    public void setComputeVerticalDiffraction(boolean computeVerticalDiffraction) {
        this.computeVerticalDiffraction = computeVerticalDiffraction;
    }

}<|MERGE_RESOLUTION|>--- conflicted
+++ resolved
@@ -296,11 +296,7 @@
      * @param propagationProcessData (Out) Propagation process input data
      * @throws SQLException
      */
-<<<<<<< HEAD
-    public void fetchCellSource(Connection connection,Envelope fetchEnvelope, CnossosPropagationData propagationProcessData)
-=======
-    public void fetchCellSource(Connection connection,Envelope fetchEnvelope, PropagationProcessData propagationProcessData, boolean doIntersection)
->>>>>>> 09d691fc
+    public void fetchCellSource(Connection connection,Envelope fetchEnvelope, CnossosPropagationData propagationProcessData, boolean doIntersection)
             throws SQLException, IOException {
         TableLocation sourceTableIdentifier = TableLocation.parse(sourcesTableName);
         List<String> geomFields = getGeometryColumnNames(connection, sourceTableIdentifier);
@@ -367,13 +363,9 @@
                     "Maximum wall seeking distance cannot be superior than maximum propagation distance"));
         }
         int srid = 0;
-<<<<<<< HEAD
-        srid = getSRID(connection, TableLocation.parse(sourcesTableName));
-=======
         if(!sourcesTableName.isEmpty()) {
-            srid = SFSUtilities.getSRID(connection, TableLocation.parse(sourcesTableName));
-        }
->>>>>>> 09d691fc
+            srid = getSRID(connection, TableLocation.parse(sourcesTableName));
+        }
         if(srid == 0) {
             srid = getSRID(connection, TableLocation.parse(buildingsTableName));
         }
