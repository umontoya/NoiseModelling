package org.noise_planet.noisemodelling.jdbc;

import org.h2gis.utilities.GeometryTableUtilities;
import org.h2gis.utilities.JDBCUtilities;
import org.h2gis.utilities.TableLocation;
import org.h2gis.utilities.dbtypes.DBUtils;
import org.locationtech.jts.densify.Densifier;
import org.locationtech.jts.geom.*;
import org.locationtech.jts.io.WKTWriter;
import org.locationtech.jts.operation.buffer.BufferOp;
import org.locationtech.jts.operation.buffer.BufferParameters;
import org.locationtech.jts.simplify.TopologyPreservingSimplifier;
import org.noise_planet.noisemodelling.pathfinder.Triangle;
<<<<<<< HEAD
import org.noise_planet.noisemodelling.pathfinder.*;
=======
>>>>>>> 09d691fc
import org.slf4j.Logger;
import org.slf4j.LoggerFactory;

import java.io.IOException;
import java.sql.*;
import java.util.*;
import java.util.concurrent.atomic.AtomicInteger;

/**
 * Create input receivers built from Delaunay for contructing a NoiseMap rendering.
 * SQL syntax is compatible with H2 and PostGIS.
 * @author Nicolas Fortin
 * @author SU Qi
 */
public class TriangleNoiseMap extends JdbcNoiseMap {
    private static final int BATCH_MAX_SIZE = 100;
    private Logger logger = LoggerFactory.getLogger(TriangleNoiseMap.class);
    private double roadWidth = 2;
    private double maximumArea = 75;
    private long nbreceivers = 0;
    private double receiverHeight = 1.6;
    private double buildingBuffer = 2;
    private String exceptionDumpFolder = "";
    private AtomicInteger constraintId = new AtomicInteger(1);
    private double epsilon = 1e-6;
    private double geometrySimplificationDistance = 1;
    private boolean isoSurfaceInBuildings = false;

    /**
     * @param buildingsTableName Buildings table
     * @param sourcesTableName Source table name
     */
    public TriangleNoiseMap(String buildingsTableName, String sourcesTableName) {
        super(buildingsTableName, sourcesTableName);
    }

    /**
     * @return True if isosurface will be placed into buildings
     */
    public boolean isIsoSurfaceInBuildings() {
        return isoSurfaceInBuildings;
    }

    /**
     * @param isoSurfaceInBuildings Set true in order to place isosurface in buildings
     */
    public void setIsoSurfaceInBuildings(boolean isoSurfaceInBuildings) {
        this.isoSurfaceInBuildings = isoSurfaceInBuildings;
    }

    /**
     * @return When an exception occur, this folder with receiver the input data
     */
    public String getExceptionDumpFolder() {
        return exceptionDumpFolder;
    }

    /**
     * @param exceptionDumpFolder When an exception occur, this folder with receiver the input data
     */
    public void setExceptionDumpFolder(String exceptionDumpFolder) {
        this.exceptionDumpFolder = exceptionDumpFolder;
    }

    /**
     * @return Do not add receivers closer to specified distance
     */
    public double getBuildingBuffer() {
        return buildingBuffer;
    }

    /**
     * Do not add receivers closer to specified distance
     * @param buildingBuffer Distance in meters
     */
    public void setBuildingBuffer(double buildingBuffer) {
        this.buildingBuffer = buildingBuffer;
    }

    private void explodeAndAddPolygon(Geometry intersectedGeometry,
                                      LayerDelaunay delaunayTool)
            throws LayerDelaunayError {
        if (intersectedGeometry instanceof GeometryCollection) {
            for (int j = 0; j < intersectedGeometry.getNumGeometries(); j++) {
                Geometry subGeom = intersectedGeometry.getGeometryN(j);
                explodeAndAddPolygon(subGeom, delaunayTool);
            }
        } else if(intersectedGeometry instanceof Polygon && !intersectedGeometry.isEmpty()){
            delaunayTool.addPolygon((Polygon)intersectedGeometry, constraintId.getAndAdd(1));
        }
    }

    private Geometry merge(LinkedList<Geometry> toUnite, double bufferSize) {
        Geometry geoArray[] = new Geometry[toUnite.size()];
        toUnite.toArray(geoArray);
        GeometryCollection polygonCollection = geometryFactory
                .createGeometryCollection(geoArray);
        BufferOp bufferOp = new BufferOp(polygonCollection,
                new BufferParameters(BufferParameters.DEFAULT_QUADRANT_SEGMENTS, BufferParameters.CAP_SQUARE,
                BufferParameters.JOIN_MITRE, BufferParameters.DEFAULT_MITRE_LIMIT));
        return bufferOp.getResultGeometry(bufferSize);
    }

    private void feedDelaunay(List<ProfileBuilder.Building> buildings, LayerDelaunay delaunayTool, Envelope boundingBoxFilter,
                              double srcDistance, LinkedList<LineString> delaunaySegments, double minRecDist,
                              double buildingBuffer) throws LayerDelaunayError {
        Envelope extendedEnvelope = new Envelope(boundingBoxFilter);
        extendedEnvelope.expandBy(srcDistance * 2.);
        Geometry linearRing = geometryFactory.toGeometry(boundingBoxFilter);
        if (!(linearRing instanceof Polygon)) {
            return;
        }
        Polygon boundingBox = (Polygon)linearRing;
        LinkedList<Geometry> toUnite = new LinkedList<>();
        Envelope fetchBox = new Envelope(boundingBoxFilter);
        fetchBox.expandBy(buildingBuffer);
        Geometry fetchGeometry = geometryFactory.toGeometry(fetchBox);
<<<<<<< HEAD
        for(ProfileBuilder.Building building : buildings) {
            if(building.getGeometry().intersects(fetchGeometry)) {
=======
        for(MeshBuilder.PolygonWithHeight building : buildings) {
            if(building.getGeometry().distance(fetchGeometry) < buildingBuffer) {
>>>>>>> 09d691fc
                toUnite.add(building.getGeometry());
            }
        }
        // Reduce small artifacts to avoid, shortest geometry to be
        // over-triangulated
        LinkedList<Geometry> toUniteFinal = new LinkedList<>();
        if (!toUnite.isEmpty()) {
            Geometry bufferBuildings = merge(toUnite, buildingBuffer);
            bufferBuildings = TopologyPreservingSimplifier.simplify(bufferBuildings, geometrySimplificationDistance);
            if(bufferBuildings.getNumPoints() > 3) {
                // Densify buildings to follow triangle area constraint
                if (maximumArea > 1) {
                    double triangleSide = (2 * Math.pow(maximumArea, 0.5)) / Math.pow(3, 0.25);
                    bufferBuildings = Densifier.densify(bufferBuildings, triangleSide);
                }
                toUniteFinal.add(bufferBuildings); // Add buildingsTableName to triangulation
            }
        }
        Geometry geom1 = geometryFactory.createPolygon();
        Geometry geom2 = geometryFactory.createPolygon();
        try {
            // Merge roads
            if (minRecDist > 0.01) {
                LinkedList<Geometry> toUniteRoads = new LinkedList<Geometry>(delaunaySegments);
                if (!toUniteRoads.isEmpty()) {
                    // Build Polygons buffer from roads lines
                    Geometry bufferRoads = merge(toUniteRoads, minRecDist / 2);
                    // Remove small artifacts due to multiple buffer crosses
                    bufferRoads = TopologyPreservingSimplifier.simplify(bufferRoads, geometrySimplificationDistance);
                    // Densify roads to follow triangle area constraint
                    if(maximumArea > 1) {
                        double triangleSide = (2*Math.pow(maximumArea, 0.5)) / Math.pow(3, 0.25);
                        bufferRoads = Densifier.densify(bufferRoads, triangleSide);
                    }
                    toUniteFinal.add(bufferRoads); // Merge roads with minRecDist m
                }
            }
            Geometry union = merge(toUniteFinal, 0.); // Merge roads and buildingsTableName
            // together
            // Remove geometries out of the bounding box
            geom1 = union;
            geom2 = boundingBox;
            union = union.intersection(boundingBox);
            explodeAndAddPolygon(union, delaunayTool);
        } catch (TopologyException ex) {
            WKTWriter wktWriter = new WKTWriter(3);
            logger.error(String.format("Error with input geometries\n%s\n%s",wktWriter.write(geom1),wktWriter.write(geom2)), ex);
            throw ex;
        }
    }


    /**
     * Delaunay triangulation of Sub-Domain
     *
     * @param cellMesh Final mesh target
     * @param mainEnvelope Global envelope
     * @param cellI I cell index
     * @param cellJ J cell index
     * @param maxSrcDist Maximum propagation distance
     * @param minRecDist Minimal distance receiver-source
     * @param maximumArea Maximum area of triangles
     * @throws LayerDelaunayError
     */
    public void computeDelaunay(LayerDelaunay cellMesh,
                                Envelope mainEnvelope, int cellI, int cellJ, double maxSrcDist, Collection<Geometry> sources,
                                double minRecDist, double maximumArea, double buildingBuffer, List<ProfileBuilder.Building> buildings)
            throws LayerDelaunayError {

        Envelope cellEnvelope = getCellEnv(mainEnvelope, cellI, cellJ,
                getCellWidth(), getCellHeight());
        Geometry cellEnvelopeGeometry = new GeometryFactory().toGeometry(cellEnvelope);

        Envelope expandedCellEnvelop = new Envelope(cellEnvelope);
        expandedCellEnvelop.expandBy(maxSrcDist);

        // Build delaunay triangulation from buildings inside the extended
        // bounding box

        // /////////////////////////////////////////////////
        // Add roads into delaunay tool
        LinkedList<LineString> delaunaySegments = new LinkedList<>();
        if (minRecDist > 0.1) {
            for (Geometry sourceGeometry : sources) {
                Envelope ptEnv = sourceGeometry.getEnvelopeInternal();
                if (ptEnv.intersects(expandedCellEnvelop)) {
                    if (sourceGeometry instanceof Point) {
                        // Add square in rendering
                        cellMesh.addPolygon((Polygon)cellEnvelopeGeometry.intersection(sourceGeometry.buffer(minRecDist, BufferParameters.CAP_SQUARE)), 1);
                    } else {
                        if (sourceGeometry instanceof LineString) {
                            delaunaySegments.add((LineString) (sourceGeometry));
                        } else if (sourceGeometry instanceof MultiLineString) {
                            int nbLineString = sourceGeometry.getNumGeometries();
                            for (int idLineString = 0; idLineString < nbLineString; idLineString++) {
                                delaunaySegments.add((LineString) (sourceGeometry
                                        .getGeometryN(idLineString)));
                            }
                        }
                    }
                }
            }
        }

        feedDelaunay(buildings, cellMesh, cellEnvelope, maxSrcDist, delaunaySegments,
                minRecDist, buildingBuffer);

        // Process delaunay
        logger.info("Begin delaunay");
        cellMesh.setRetrieveNeighbors(false);
        // Add cell envelope
        if (maximumArea > 1) {
            double triangleSide = (2*Math.pow(maximumArea, 0.5)) / Math.pow(3, 0.25);
            Polygon polygon = (Polygon)Densifier.densify(new GeometryFactory().toGeometry(cellEnvelope), triangleSide);
            cellMesh.addLineString(polygon.getExteriorRing(), 0);
        } else {
            Polygon polygon = (Polygon) new GeometryFactory().toGeometry(cellEnvelope);
            cellMesh.addLineString(polygon.getExteriorRing(), 0);
        }
        cellMesh.processDelaunay();
        logger.info("End delaunay");
    }

    @Override
    protected Envelope getComputationEnvelope(Connection connection) throws SQLException {
<<<<<<< HEAD
        return GeometryTableUtilities.getEnvelope(connection, TableLocation.parse(sourcesTableName, DBUtils.getDBType(connection))).getEnvelopeInternal();
=======
        Envelope computationEnvelope = new Envelope();
        if(!sourcesTableName.isEmpty()) {
            computationEnvelope.expandToInclude(SFSUtilities.getTableEnvelope(connection, TableLocation.parse(sourcesTableName), ""));
        }
        if(!buildingsTableName.isEmpty()) {
            computationEnvelope.expandToInclude(SFSUtilities.getTableEnvelope(connection, TableLocation.parse(buildingsTableName), ""));
        }
        return computationEnvelope;
    }

    public double getEpsilon() {
        return epsilon;
    }

    public double getGeometrySimplificationDistance() {
        return geometrySimplificationDistance;
    }

    public void setGeometrySimplificationDistance(double geometrySimplificationDistance) {
        this.geometrySimplificationDistance = geometrySimplificationDistance;
    }

    /**
     * @param epsilon Merge points that are closer that this epsilon value
     */
    public void setEpsilon(double epsilon) {
        this.epsilon = epsilon;
>>>>>>> 09d691fc
    }

    public void generateReceivers(Connection connection, int cellI, int cellJ, String receiverTableName, String trianglesTableName, AtomicInteger receiverPK) throws SQLException, LayerDelaunayError, IOException {

        int ij = cellI * gridDim + cellJ + 1;
        if(verbose) {
            logger.info("Begin processing of cell " + ij + " / " + gridDim * gridDim);
        }
        // Compute the first pass delaunay mesh
        // The first pass doesn't take account of additional
        // vertices of neighbor cells at the borders
        // then, there are discontinuities in iso surfaces at each
        // border of cell
        Envelope cellEnvelope = getCellEnv(mainEnvelope, cellI,
                cellJ, getCellWidth(), getCellHeight());
        // Fetch all source located in expandedCellEnvelop
<<<<<<< HEAD
        CnossosPropagationData data = new CnossosPropagationData(null);
        fetchCellSource(connection, cellEnvelope, data);

        List<Geometry> sourceDelaunayGeometries = data.sourceGeometries;

        ArrayList<ProfileBuilder.Building> buildings = new ArrayList<>();
        fetchCellBuildings(connection, cellEnvelope, buildings);
=======
        PropagationProcessData data = new PropagationProcessData(null);
        if(!sourcesTableName.isEmpty()) {
            fetchCellSource(connection, cellEnvelope, data, false);
        }

        List<Geometry> sourceDelaunayGeometries = data.sourceGeometries;

        ArrayList<MeshBuilder.PolygonWithHeight> buildings = new ArrayList<>();
        Envelope expandedCell = new Envelope(cellEnvelope);
        expandedCell.expandBy(buildingBuffer);
        fetchCellBuildings(connection, expandedCell, buildings);
>>>>>>> 09d691fc

        LayerTinfour cellMesh = new LayerTinfour();
        cellMesh.setEpsilon(epsilon);
        cellMesh.setDumpFolder(exceptionDumpFolder);
        cellMesh.setMaxArea(maximumArea > 1 ? maximumArea : 0);

        try {
            computeDelaunay(cellMesh, mainEnvelope, cellI,
                    cellJ,
                    maximumPropagationDistance, sourceDelaunayGeometries, roadWidth, maximumArea, buildingBuffer, buildings);
        } catch (LayerDelaunayError err) {
            throw new SQLException(err.getLocalizedMessage(), err);
        }
        sourceDelaunayGeometries.clear();
        // Make a structure to keep the following information
        // Triangle list with 3 vertices(int), and 3 neighbor
        // triangle ID
        // Vertices list

        // The evaluation of sound level must be done where the
        // following vertices are
        List<Coordinate> vertices = new ArrayList<>(cellMesh.getVertices().size());
        for(Coordinate vertex : cellMesh.getVertices()) {
            Coordinate translatedVertex = new Coordinate(vertex);
            double z = receiverHeight;
            translatedVertex.setOrdinate(2, z);
            vertices.add(translatedVertex);
        }
        // Do not add triangles associated with buildings
        List<Triangle> triangles;
        if (!isoSurfaceInBuildings) {
            triangles = new ArrayList<>(cellMesh.getTriangles().size());
            for (Triangle triangle : cellMesh.getTriangles()) {
                if (triangle.getAttribute() == 0) {
                    // place only triangles not associated to a building
                    triangles.add(triangle);
                }
            }
        } else {
            triangles = cellMesh.getTriangles();
        }
        nbreceivers += vertices.size();

        if(!JDBCUtilities.tableExists(connection, receiverTableName)) {
            Statement st = connection.createStatement();
            st.execute("CREATE TABLE "+TableLocation.parse(receiverTableName)+"(pk serial NOT NULL, the_geom geometry not null, PRIMARY KEY (PK))");
        }
        if(!JDBCUtilities.tableExists(connection, trianglesTableName)) {
            Statement st = connection.createStatement();
            st.execute("CREATE TABLE "+TableLocation.parse(trianglesTableName)+"(pk serial NOT NULL, the_geom geometry , PK_1 integer not null, PK_2 integer not null, PK_3 integer not null, cell_id integer not null, PRIMARY KEY (PK))");
        }
        int receiverPkOffset = receiverPK.get();
        // Add vertices to receivers
        PreparedStatement ps = connection.prepareStatement("INSERT INTO "+TableLocation.parse(receiverTableName)+" VALUES (?, ?);");
        int batchSize = 0;
        for(Coordinate v : vertices) {
            ps.setInt(1, receiverPK.getAndAdd(1));
            ps.setObject(2, geometryFactory.createPoint(v));
            ps.addBatch();
            batchSize++;
            if (batchSize >= BATCH_MAX_SIZE) {
                ps.executeBatch();
                ps.clearBatch();
                batchSize = 0;
            }
        }
        if (batchSize > 0) {
            ps.executeBatch();
        }
        // Add triangles
        ps = connection.prepareStatement("INSERT INTO "+TableLocation.parse(trianglesTableName)+"(the_geom, PK_1, PK_2, PK_3, CELL_ID) VALUES (?, ?, ?, ?, ?);");
        batchSize = 0;
        for(Triangle t : triangles) {
            ps.setObject(1, geometryFactory.createPolygon(new Coordinate[]{vertices.get(t.getA()),
                    vertices.get(t.getB()), vertices.get(t.getC()), vertices.get(t.getA())}));
            ps.setInt(2, t.getA() + receiverPkOffset);
            ps.setInt(3, t.getC() + receiverPkOffset);
            ps.setInt(4, t.getB() + receiverPkOffset);
            ps.setInt(5, cellI * gridDim + cellJ);
            ps.addBatch();
            batchSize++;
            if (batchSize >= BATCH_MAX_SIZE) {
                ps.executeBatch();
                ps.clearBatch();
                batchSize = 0;
            }
        }
        if (batchSize > 0) {
            ps.executeBatch();
        }
    }

    public double getRoadWidth() {
        return roadWidth;
    }

    public void setRoadWidth(double roadWidth) {
        this.roadWidth = roadWidth;
    }

    public double getMaximumArea() {
        return maximumArea;
    }

    public void setMaximumArea(double maximumArea) {
        this.maximumArea = maximumArea;
    }

    public double getReceiverHeight() {
        return receiverHeight;
    }

    public void setReceiverHeight(double receiverHeight) {
        this.receiverHeight = receiverHeight;
    }

    public long getNbreceivers() {
        return nbreceivers;
    }
}<|MERGE_RESOLUTION|>--- conflicted
+++ resolved
@@ -11,16 +11,19 @@
 import org.locationtech.jts.operation.buffer.BufferParameters;
 import org.locationtech.jts.simplify.TopologyPreservingSimplifier;
 import org.noise_planet.noisemodelling.pathfinder.Triangle;
-<<<<<<< HEAD
 import org.noise_planet.noisemodelling.pathfinder.*;
-=======
->>>>>>> 09d691fc
 import org.slf4j.Logger;
 import org.slf4j.LoggerFactory;
 
 import java.io.IOException;
-import java.sql.*;
-import java.util.*;
+import java.sql.Connection;
+import java.sql.PreparedStatement;
+import java.sql.SQLException;
+import java.sql.Statement;
+import java.util.ArrayList;
+import java.util.Collection;
+import java.util.LinkedList;
+import java.util.List;
 import java.util.concurrent.atomic.AtomicInteger;
 
 /**
@@ -132,13 +135,8 @@
         Envelope fetchBox = new Envelope(boundingBoxFilter);
         fetchBox.expandBy(buildingBuffer);
         Geometry fetchGeometry = geometryFactory.toGeometry(fetchBox);
-<<<<<<< HEAD
         for(ProfileBuilder.Building building : buildings) {
-            if(building.getGeometry().intersects(fetchGeometry)) {
-=======
-        for(MeshBuilder.PolygonWithHeight building : buildings) {
             if(building.getGeometry().distance(fetchGeometry) < buildingBuffer) {
->>>>>>> 09d691fc
                 toUnite.add(building.getGeometry());
             }
         }
@@ -264,9 +262,6 @@
 
     @Override
     protected Envelope getComputationEnvelope(Connection connection) throws SQLException {
-<<<<<<< HEAD
-        return GeometryTableUtilities.getEnvelope(connection, TableLocation.parse(sourcesTableName, DBUtils.getDBType(connection))).getEnvelopeInternal();
-=======
         Envelope computationEnvelope = new Envelope();
         if(!sourcesTableName.isEmpty()) {
             computationEnvelope.expandToInclude(SFSUtilities.getTableEnvelope(connection, TableLocation.parse(sourcesTableName), ""));
@@ -294,7 +289,6 @@
      */
     public void setEpsilon(double epsilon) {
         this.epsilon = epsilon;
->>>>>>> 09d691fc
     }
 
     public void generateReceivers(Connection connection, int cellI, int cellJ, String receiverTableName, String trianglesTableName, AtomicInteger receiverPK) throws SQLException, LayerDelaunayError, IOException {
@@ -311,27 +305,17 @@
         Envelope cellEnvelope = getCellEnv(mainEnvelope, cellI,
                 cellJ, getCellWidth(), getCellHeight());
         // Fetch all source located in expandedCellEnvelop
-<<<<<<< HEAD
         CnossosPropagationData data = new CnossosPropagationData(null);
-        fetchCellSource(connection, cellEnvelope, data);
-
-        List<Geometry> sourceDelaunayGeometries = data.sourceGeometries;
-
-        ArrayList<ProfileBuilder.Building> buildings = new ArrayList<>();
-        fetchCellBuildings(connection, cellEnvelope, buildings);
-=======
-        PropagationProcessData data = new PropagationProcessData(null);
         if(!sourcesTableName.isEmpty()) {
             fetchCellSource(connection, cellEnvelope, data, false);
         }
 
         List<Geometry> sourceDelaunayGeometries = data.sourceGeometries;
 
-        ArrayList<MeshBuilder.PolygonWithHeight> buildings = new ArrayList<>();
+        ArrayList<ProfileBuilder.Building> buildings = new ArrayList<>();
         Envelope expandedCell = new Envelope(cellEnvelope);
         expandedCell.expandBy(buildingBuffer);
-        fetchCellBuildings(connection, expandedCell, buildings);
->>>>>>> 09d691fc
+        fetchCellBuildings(connection, cellEnvelope, buildings);
 
         LayerTinfour cellMesh = new LayerTinfour();
         cellMesh.setEpsilon(epsilon);
