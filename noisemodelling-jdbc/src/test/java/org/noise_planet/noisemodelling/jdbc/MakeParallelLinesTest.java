package org.noise_planet.noisemodelling.jdbc;

import org.junit.Test;
import org.locationtech.jts.geom.GeometryFactory;
import org.locationtech.jts.geom.LineString;
import org.locationtech.jts.io.ParseException;
import org.locationtech.jts.io.WKTReader;
import org.locationtech.jts.operation.linemerge.LineMerger;

import java.util.ArrayList;
import java.util.List;

import static org.noise_planet.noisemodelling.jdbc.MakeParallelLines.MakeParallelLine;

public class MakeParallelLinesTest {

    @Test
    public void makeParallelLine() throws ParseException {
        WKTReader wktReader  = new WKTReader();
        LineString line = (LineString)wktReader.read("LINESTRING(0 0,5 0,10 0)");

        LineString line2 = MakeParallelLines.MakeParallelLine(line, 0.1);

        LineString line3 = MakeParallelLines.MakeParallelLine(line, -0.1);

        System.out.println(new GeometryFactory().createMultiLineString(new LineString[]{line, line2, line3}));
    }




    @Test
    public void makeParallelLine2() throws ParseException {
        WKTReader wktReader  = new WKTReader();
        LineString line = (LineString)wktReader.read("LINESTRING(4 5,5 8,6 6,6 8,9 8,10 5,12 6)");

        LineString line2 = MakeParallelLines.MakeParallelLine(line, 0.5);

        System.out.println(new GeometryFactory().createMultiLineString(new LineString[]{line, line2}));
    }

<<<<<<< HEAD

=======
>>>>>>> 67d5b7f4
    @Test
    public void makeParallelLine3() throws ParseException {
        List<LineString> geometries = new ArrayList<>();
        List<LineString> lines = new ArrayList<>();
        WKTReader wktReader  = new WKTReader();
        LineString line = (LineString) wktReader.read("LINESTRING(0 0,10 0)");
        lines.add(line);
<<<<<<< HEAD
        int nbTrack = 2;
=======
        int nbTrack = 6;
>>>>>>> 67d5b7f4
        double distance = 1;


        boolean even = false;
        if (nbTrack % 2 == 0) even = true;

        if (nbTrack == 1) {
            geometries.add(line);
        } else {

            if (even) {
<<<<<<< HEAD
                for (int j = 1; j <= nbTrack / 2; j++) {
=======
                for (int j = 0; j < nbTrack / 2; j++) {
>>>>>>> 67d5b7f4
                    for (LineString subGeom : lines) {
                        geometries.add(MakeParallelLine(subGeom, (distance / 2) + distance * j));
                        geometries.add(MakeParallelLine(subGeom, -((distance / 2) + distance * j)));
                    }
                }
            } else {
                for (int j = 1; j <= ((nbTrack - 1) / 2); j++) {
                    for (LineString subGeom : lines) {
                        geometries.add(MakeParallelLine(subGeom, distance * j));
                        geometries.add(MakeParallelLine(subGeom, -(distance * j)));
                    }
                }
                LineMerger centerLine = new LineMerger();
                centerLine.add(lines);
                geometries.addAll(centerLine.getMergedLineStrings());
            }

        }
<<<<<<< HEAD
        int a=1;
=======
        System.out.println(geometries);
>>>>>>> 67d5b7f4
    }
}

<|MERGE_RESOLUTION|>--- conflicted
+++ resolved
@@ -39,10 +39,6 @@
         System.out.println(new GeometryFactory().createMultiLineString(new LineString[]{line, line2}));
     }
 
-<<<<<<< HEAD
-
-=======
->>>>>>> 67d5b7f4
     @Test
     public void makeParallelLine3() throws ParseException {
         List<LineString> geometries = new ArrayList<>();
@@ -50,11 +46,7 @@
         WKTReader wktReader  = new WKTReader();
         LineString line = (LineString) wktReader.read("LINESTRING(0 0,10 0)");
         lines.add(line);
-<<<<<<< HEAD
-        int nbTrack = 2;
-=======
         int nbTrack = 6;
->>>>>>> 67d5b7f4
         double distance = 1;
 
 
@@ -66,11 +58,7 @@
         } else {
 
             if (even) {
-<<<<<<< HEAD
-                for (int j = 1; j <= nbTrack / 2; j++) {
-=======
                 for (int j = 0; j < nbTrack / 2; j++) {
->>>>>>> 67d5b7f4
                     for (LineString subGeom : lines) {
                         geometries.add(MakeParallelLine(subGeom, (distance / 2) + distance * j));
                         geometries.add(MakeParallelLine(subGeom, -((distance / 2) + distance * j)));
@@ -89,11 +77,6 @@
             }
 
         }
-<<<<<<< HEAD
-        int a=1;
-=======
         System.out.println(geometries);
->>>>>>> 67d5b7f4
     }
 }
-
