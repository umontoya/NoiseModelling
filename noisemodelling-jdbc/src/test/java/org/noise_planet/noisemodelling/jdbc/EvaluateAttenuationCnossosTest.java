package org.noise_planet.noisemodelling.jdbc;

import org.junit.Test;
import org.locationtech.jts.geom.*;
import org.locationtech.jts.io.ParseException;
import org.locationtech.jts.io.WKTReader;
import org.noise_planet.noisemodelling.pathfinder.*;
import org.noise_planet.noisemodelling.pathfinder.utils.AlphaUtils;
import org.noise_planet.noisemodelling.pathfinder.utils.PowerUtils;
import org.noise_planet.noisemodelling.propagation.ComputeRaysOutAttenuation;
import org.noise_planet.noisemodelling.propagation.EvaluateAttenuationCnossos;
import org.noise_planet.noisemodelling.propagation.PropagationProcessPathData;
import org.slf4j.Logger;
import org.slf4j.LoggerFactory;

import java.io.ByteArrayInputStream;
import java.io.DataInputStream;
import java.io.IOException;
import java.util.*;

import static java.lang.Double.NaN;
import static org.junit.Assert.*;
import static org.noise_planet.noisemodelling.jdbc.Utils.addArray;
import static org.noise_planet.noisemodelling.pathfinder.utils.PowerUtils.*;
import static org.noise_planet.noisemodelling.propagation.PropagationProcessPathData.DEFAULT_FREQUENCIES_THIRD_OCTAVE;

// TODO reduce error epsilon

/**
 * Test class evaluation and testing attenuation values.
 */
public class EvaluateAttenuationCnossosTest {

    private final static Logger LOGGER = LoggerFactory.getLogger(EvaluateAttenuationCnossosTest.class);

    private static final double ERROR_EPSILON_HIGHEST = 1e5;
    private static final double ERROR_EPSILON_VERY_HIGH = 15;
    private static final double ERROR_EPSILON_HIGH = 3;
    private static final double ERROR_EPSILON_MEDIUM = 1;
    private static final double ERROR_EPSILON_LOW = 0.5;
    private static final double ERROR_EPSILON_VERY_LOW = 0.2;
    private static final double ERROR_EPSILON_LOWEST = 0.02;

    private static final double[] HOM_WIND_ROSE = new double[]{0.0, 0.0, 0.0, 0.0, 0.0, 0.0, 0.0, 0.0, 0.0, 0.0, 0.0, 0.0, 0.0, 0.0, 0.0, 0.0};
    private static final double[] FAV_WIND_ROSE = new double[]{1.0, 1.0, 1.0, 1.0, 1.0, 1.0, 1.0, 1.0, 1.0, 1.0, 1.0, 1.0, 1.0, 1.0, 1.0, 1.0};

    private static final double HUMIDITY = 70;
    private static final double TEMPERATURE = 10;
    private static final double[] SOUND_POWER_LEVELS = new double[]{93, 93, 93, 93, 93, 93, 93, 93};
    private static final double[] A_WEIGHTING = new double[]{-26.2, -16.1, -8.6, -3.2, 0.0, 1.2, 1.0, -1.1};


    private static void assertDoubleArrayEquals(String valueName, double[] expected, double [] actual, double delta) {
        assertEquals(valueName + ": Different array length;", expected.length, actual.length);
        for(int i=0; i< expected.length; i++) {
            if(!Double.isNaN(expected[i])){
                double deltaOff = 1;
                /*if(expected[i]!=0) {
                    while (Math.abs(expected[i]/deltaOff) < 1) {
                        deltaOff /= 10;
                    }
                }*/
                assertEquals(valueName + ": Arrays first differed at element ["+i+"];", expected[i], actual[i], delta*deltaOff);
            }
        }
    }

    /**
     * Test identic rays : to the east, to the west
     */
    @Test
    public void eastWestTest() {
        //Profile building
        ProfileBuilder profileBuilder = new ProfileBuilder();
        profileBuilder
                .addBuilding(new Coordinate[]{
                        new Coordinate(10, -5),
                        new Coordinate(20, -5),
                        new Coordinate(20, 5),
                        new Coordinate(10, 5)
                }, 0.0)
                .addBuilding(new Coordinate[]{
                        new Coordinate(-10, -5),
                        new Coordinate(-20, -5),
                        new Coordinate(-20, 5),
                        new Coordinate(-10, 5)
                }, 0.0)
                .finishFeeding();

        //Propagation data building
        CnossosPropagationData rayData = new PropagationDataBuilder(profileBuilder)
                .addSource(0, 0, 2)
                .addReceiver(30, 0, 2)
                .addReceiver(-30, 0, 2)
                .setGs(0.0)
                .build();

        //Propagation process path data building
        PropagationProcessPathData attData = new PropagationProcessPathData();
        attData.setHumidity(HUMIDITY);
        attData.setTemperature(TEMPERATURE);

        //Out and computation settings
        ComputeRaysOutAttenuation propDataOut = new ComputeRaysOutAttenuation(true, true, attData);
        ComputeCnossosRays computeRays = new ComputeCnossosRays(rayData);
        computeRays.setThreadCount(1);

        //Run computation
        computeRays.run(propDataOut);
        SegmentPath s0 = propDataOut.propagationPaths.get(0).getSRSegment();
        SegmentPath s1 = propDataOut.propagationPaths.get(1).getSRSegment();
        assertEquals(s0.dp, s1.dp);
        assertEquals(s0.testFormH, s1.testFormH);
        assertArrayEquals(propDataOut.receiversAttenuationLevels.pop().value, propDataOut.receiversAttenuationLevels.pop().value, Double.MIN_VALUE);
    }

    /**
     * Test identic rays : to the east, to the west
     */
    @Test
    public void northSouthTest() {
        //Profile building
        ProfileBuilder profileBuilder = new ProfileBuilder();
        profileBuilder
                .addBuilding(new Coordinate[]{
                        new Coordinate(-5, 10),
                        new Coordinate(-5, 20),
                        new Coordinate(5, 20),
                        new Coordinate(5, 10)
                }, 0.0)
                .addBuilding(new Coordinate[]{
                        new Coordinate(-5, -10 ),
                        new Coordinate(-5, -20 ),
                        new Coordinate(5, -20),
                        new Coordinate(5, -10)
                }, 0.0)
                .finishFeeding();

        //Propagation data building
        CnossosPropagationData rayData = new PropagationDataBuilder(profileBuilder)
                .addSource(0, 0, 2)
                .addReceiver(0, 30, 2)
                .addReceiver(0, -30, 2)
                .setGs(0.0)
                .build();

        //Propagation process path data building
        PropagationProcessPathData attData = new PropagationProcessPathData();
        attData.setHumidity(HUMIDITY);
        attData.setTemperature(TEMPERATURE);

        //Out and computation settings
        ComputeRaysOutAttenuation propDataOut = new ComputeRaysOutAttenuation(true, true, attData);
        ComputeCnossosRays computeRays = new ComputeCnossosRays(rayData);
        computeRays.setThreadCount(1);

        //Run computation
        computeRays.run(propDataOut);
        SegmentPath s0 = propDataOut.propagationPaths.get(0).getSRSegment();
        SegmentPath s1 = propDataOut.propagationPaths.get(1).getSRSegment();
        assertEquals(s0.dp, s1.dp);
        assertEquals(s0.testFormH, s1.testFormH);
        assertArrayEquals(propDataOut.receiversAttenuationLevels.pop().value, propDataOut.receiversAttenuationLevels.pop().value, Double.MIN_VALUE);
    }

    @Test
    public void northSouthGroundTest() {
        //Profile building
        ProfileBuilder profileBuilder = new ProfileBuilder();
        profileBuilder
                .addGroundEffect(-50, 50, -5, 5, 0.5)
                .finishFeeding();

        //Propagation data building
        CnossosPropagationData rayData = new PropagationDataBuilder(profileBuilder)
                .addSource(0, 0, 2)
                .addReceiver(0, 30, 2)
                .addReceiver(0, -30, 2)
                .setGs(0.0)
                .build();

        //Propagation process path data building
        PropagationProcessPathData attData = new PropagationProcessPathData();
        attData.setHumidity(HUMIDITY);
        attData.setTemperature(TEMPERATURE);

        //Out and computation settings
        ComputeRaysOutAttenuation propDataOut = new ComputeRaysOutAttenuation(true, true, attData);
        ComputeCnossosRays computeRays = new ComputeCnossosRays(rayData);
        computeRays.setThreadCount(1);

        //Run computation
        computeRays.run(propDataOut);

        assertArrayEquals(propDataOut.receiversAttenuationLevels.pop().value, propDataOut.receiversAttenuationLevels.pop().value, Double.MIN_VALUE);
    }

    @Test
    public void eastWestGroundTest() {
        //Profile building
        ProfileBuilder profileBuilder = new ProfileBuilder();
        profileBuilder
                .addGroundEffect(-5, 5, -50, 50, 0.5)
                .finishFeeding();

        //Propagation data building
        CnossosPropagationData rayData = new PropagationDataBuilder(profileBuilder)
                .addSource(0, 0, 2)
                .addReceiver(30, 0, 2)
                .addReceiver(-30, 0, 2)
                .setGs(0.0)
                .build();

        //Propagation process path data building
        PropagationProcessPathData attData = new PropagationProcessPathData();
        attData.setHumidity(HUMIDITY);
        attData.setTemperature(TEMPERATURE);

        //Out and computation settings
        ComputeRaysOutAttenuation propDataOut = new ComputeRaysOutAttenuation(true, true, attData);
        ComputeCnossosRays computeRays = new ComputeCnossosRays(rayData);
        computeRays.setThreadCount(1);

        //Run computation
        computeRays.run(propDataOut);

        assertArrayEquals(propDataOut.receiversAttenuationLevels.pop().value, propDataOut.receiversAttenuationLevels.pop().value, Double.MIN_VALUE);
    }

    /**
     * Test TC01 -- Reflecting ground (G = 0)
     */
    @Test
    public void TC01() {
        //Profile building
        ProfileBuilder profileBuilder = new ProfileBuilder();
        profileBuilder.finishFeeding();

        //Propagation data building
        CnossosPropagationData rayData = new PropagationDataBuilder(profileBuilder)
                .addSource(10, 10, 1)
                .addReceiver(200, 50, 4)
                .setGs(0.0)
                .build();

        //Propagation process path data building
        PropagationProcessPathData attData = new PropagationProcessPathData();
        attData.setHumidity(HUMIDITY);
        attData.setTemperature(TEMPERATURE);

        //Out and computation settings
        ComputeRaysOutAttenuation propDataOut = new ComputeRaysOutAttenuation(true, true, attData);
        ComputeCnossosRays computeRays = new ComputeCnossosRays(rayData);
        computeRays.setThreadCount(1);

        //Run computation
        computeRays.run(propDataOut);

        //Expected values
        double[] expectedWH = new double[]{0.00, 0.00, 0.00, 0.00, 0.00, 0.00, 0.00, 0.00};
        double[] expectedCfH = new double[]{194.16, 194.16, 194.16, 194.16, 194.16, 194.16, 194.16, 194.16};
        double[] expectedAGroundH = new double[]{-3.00, -3.00, -3.00, -3.00, -3.00, -3.00, -3.00, -3.00};
        double[] expectedWF = new double[]{0.00, 0.00, 0.00, 0.00, 0.00, 0.00, 0.00, 0.00};
        double[] expectedCfF = new double[]{194.16, 194.16, 194.16, 194.16, 194.16, 194.16, 194.16, 194.16};
        double[] expectedAGroundF = new double[]{-4.36, -4.36, -4.36, -4.36, -4.36, -4.36, -4.36, -4.36};
        
        double[] expectedAlphaAtm = new double[]{0.12, 0.41, 1.04, 1.93, 3.66, 9.66, 32.77, 116.88};
        double[] expectedAAtm = new double[]{0.02, 0.08, 0.20, 0.37, 0.71, 1.88, 6.36, 22.70};
        double[] expectedADiv = new double[]{56.76, 56.76, 56.76, 56.76, 56.76, 56.76, 56.76, 56.76};
        double[] expectedABoundaryH = new double[]{-3.00, -3.00, -3.00, -3.00, -3.00, -3.00, -3.00, -3.00};
        double[] expectedABoundaryF = new double[]{-4.36, -4.36, -4.36, -4.36, -4.36, -4.36, -4.36, -4.36};
        double[] expectedLH = new double[]{39.21, 39.16, 39.03, 38.86, 38.53, 37.36, 32.87, 16.54};
        double[] expectedLF = new double[]{40.58, 40.52, 40.40, 40.23, 39.89, 38.72, 34.24, 17.90};
        double[] expectedL = new double[]{39.95, 39.89, 39.77, 39.60, 39.26, 38.09, 33.61, 17.27};


        //Actual values
        double[] actualWH = propDataOut.propagationPaths.get(0).groundAttenuation.wH;
        double[] actualCfH = propDataOut.propagationPaths.get(0).groundAttenuation.cfH;
        double[] actualAGroundH = propDataOut.propagationPaths.get(0).groundAttenuation.aGroundH;
        double[] actualWF = propDataOut.propagationPaths.get(0).groundAttenuation.wF;
        double[] actualCfF = propDataOut.propagationPaths.get(0).groundAttenuation.cfF;
        double[] actualAGroundF = propDataOut.propagationPaths.get(0).groundAttenuation.aGroundF;

        double[] actualAlphaAtm = propDataOut.genericMeteoData.getAlpha_atmo();
        double[] actualAAtm = propDataOut.propagationPaths.get(0).absorptionData.aAtm;
        double[] actualADiv = propDataOut.propagationPaths.get(0).absorptionData.aDiv;
        double[] actualABoundaryH = propDataOut.propagationPaths.get(0).absorptionData.aBoundaryH;
        double[] actualABoundaryF = propDataOut.propagationPaths.get(0).absorptionData.aBoundaryF;
        double[] actualLH = addArray(propDataOut.propagationPaths.get(0).absorptionData.aGlobalH, SOUND_POWER_LEVELS);
        double[] actualLF = addArray(propDataOut.propagationPaths.get(0).absorptionData.aGlobalF, SOUND_POWER_LEVELS);
        double[] actualL = addArray(propDataOut.propagationPaths.get(0).absorptionData.aGlobal, SOUND_POWER_LEVELS);

        //Assertions
        assertDoubleArrayEquals("WH", expectedWH, actualWH, ERROR_EPSILON_LOWEST);
        assertDoubleArrayEquals("CfH", expectedCfH, actualCfH, ERROR_EPSILON_LOWEST);
        assertDoubleArrayEquals("AGroundH", expectedAGroundH, actualAGroundH, ERROR_EPSILON_LOWEST);
        assertDoubleArrayEquals("WF", expectedWF, actualWF, ERROR_EPSILON_LOWEST);
        assertDoubleArrayEquals("CfF", expectedCfF, actualCfF, ERROR_EPSILON_LOWEST);
        assertDoubleArrayEquals("AGroundF", expectedAGroundF, actualAGroundF, ERROR_EPSILON_LOWEST);

        assertDoubleArrayEquals("AlphaAtm", expectedAlphaAtm, actualAlphaAtm, ERROR_EPSILON_LOWEST);
        assertDoubleArrayEquals("AAtm", expectedAAtm, actualAAtm, ERROR_EPSILON_LOWEST);
        assertDoubleArrayEquals("ADiv", expectedADiv, actualADiv, ERROR_EPSILON_LOWEST);
        assertDoubleArrayEquals("ABoundaryH", expectedABoundaryH, actualABoundaryH, ERROR_EPSILON_LOWEST);
        assertDoubleArrayEquals("ABoundaryF", expectedABoundaryF, actualABoundaryF, ERROR_EPSILON_LOWEST);
        assertDoubleArrayEquals("LH", expectedLH, actualLH, ERROR_EPSILON_LOWEST);
        assertDoubleArrayEquals("LF", expectedLF, actualLF, ERROR_EPSILON_LOWEST);
        assertDoubleArrayEquals("L", expectedL, actualL, ERROR_EPSILON_LOWEST);
    }

    /**
     * Test TC02 -- Mixed ground (G = 0.5)
     */
    @Test
    public void TC02() {
        //Profile building
        ProfileBuilder profileBuilder = new ProfileBuilder();
        profileBuilder.finishFeeding();

        //Propagation data building
        CnossosPropagationData rayData = new PropagationDataBuilder(profileBuilder)
                .addSource(10, 10, 1)
                .addReceiver(200, 50, 4)
                .setGs(0.5)
                .build();

        //Propagation process path data building
        PropagationProcessPathData attData = new PropagationProcessPathData();
        attData.setHumidity(HUMIDITY);
        attData.setTemperature(TEMPERATURE);

        //Out and computation settings
        ComputeRaysOutAttenuation propDataOut = new ComputeRaysOutAttenuation(true, true, attData);
        ComputeCnossosRays computeRays = new ComputeCnossosRays(rayData);
        computeRays.setThreadCount(1);

        //Run computation
        computeRays.run(propDataOut);

        //Expected values
        double[] expectedWH = new double[]{8.2e-05, 4.5e-04, 2.5e-03, 0.01, 0.08, 0.41, 2.10, 10.13};
        double[] expectedCfH = new double[]{199.17, 213.44, 225.43, 134.05, 23.76, 2.49, 0.47, 0.10};
        double[] expectedAGroundH = new double[]{-1.50, -1.50, -1.50, 0.85, 5.71, -1.50, -1.50, -1.50};
        double[] expectedWF = new double[]{0.00, 0.00, 0.00, 0.01, 0.08, 0.41, 2.10, 10.13};
        double[] expectedCfF = new double[]{199.17, 213.44, 225.43, 134.05, 23.76, 2.49, 0.47, 0.10};
        double[] expectedAGroundF = new double[]{-2.18, -2.18, -2.18, -2.18, -0.93, -2.18, -2.18, -2.18};

        double[] expectedAlphaAtm = new double[]{0.12, 0.41, 1.04, 1.93, 3.66, 9.66, 32.77, 116.88};
        double[] expectedAAtm = new double[]{0.02, 0.08, 0.20, 0.37, 0.71, 1.88, 6.36, 22.70};
        double[] expectedADiv = new double[]{56.76, 56.76, 56.76, 56.76, 56.76, 56.76, 56.76, 56.76};
        double[] expectedABoundaryH = new double[]{-1.50, -1.50, -1.50, 0.85, 5.71, -1.50, -1.50, -1.50};
        double[] expectedABoundaryF = new double[]{-2.18, -2.18, -2.18, -2.18, -0.93, -2.18, -2.18, -2.18};
        double[] expectedLH = new double[]{37.71, 37.66, 37.53, 35.01, 29.82, 35.86, 31.37, 15.04};
        double[] expectedLF = new double[]{38.39, 38.34, 38.22, 38.04, 36.45, 36.54, 32.05, 15.72};
        double[] expectedL = new double[]{38.07, 38.01, 37.89, 36.79, 34.29, 36.21, 31.73, 15.39};

        //Actual values
        double[] actualWH = propDataOut.propagationPaths.get(0).groundAttenuation.wH;
        double[] actualCfH = propDataOut.propagationPaths.get(0).groundAttenuation.cfH;
        double[] actualAGroundH = propDataOut.propagationPaths.get(0).groundAttenuation.aGroundH;
        double[] actualWF = propDataOut.propagationPaths.get(0).groundAttenuation.wF;
        double[] actualCfF = propDataOut.propagationPaths.get(0).groundAttenuation.cfF;
        double[] actualAGroundF = propDataOut.propagationPaths.get(0).groundAttenuation.aGroundF;

        double[] actualAlphaAtm = propDataOut.genericMeteoData.getAlpha_atmo();
        double[] actualAAtm = propDataOut.propagationPaths.get(0).absorptionData.aAtm;
        double[] actualADiv = propDataOut.propagationPaths.get(0).absorptionData.aDiv;
        double[] actualABoundaryH = propDataOut.propagationPaths.get(0).absorptionData.aBoundaryH;
        double[] actualABoundaryF = propDataOut.propagationPaths.get(0).absorptionData.aBoundaryF;
        double[] actualLH = addArray(propDataOut.propagationPaths.get(0).absorptionData.aGlobalH, SOUND_POWER_LEVELS);
        double[] actualLF = addArray(propDataOut.propagationPaths.get(0).absorptionData.aGlobalF, SOUND_POWER_LEVELS);
        double[] actualL = addArray(propDataOut.propagationPaths.get(0).absorptionData.aGlobal, SOUND_POWER_LEVELS);

        //Assertions
        assertDoubleArrayEquals("WH", expectedWH, actualWH, ERROR_EPSILON_LOWEST);
        assertDoubleArrayEquals("CfH", expectedCfH, actualCfH, ERROR_EPSILON_LOWEST);
        assertDoubleArrayEquals("AGroundH", expectedAGroundH, actualAGroundH, ERROR_EPSILON_VERY_LOW);
        assertDoubleArrayEquals("WF", expectedWF, actualWF, ERROR_EPSILON_LOWEST);
        assertDoubleArrayEquals("CfF", expectedCfF, actualCfF, ERROR_EPSILON_LOWEST);
        assertDoubleArrayEquals("AGroundF", expectedAGroundF, actualAGroundF, ERROR_EPSILON_VERY_LOW);

        assertDoubleArrayEquals("AlphaAtm", expectedAlphaAtm, actualAlphaAtm, ERROR_EPSILON_LOWEST);
        assertDoubleArrayEquals("AAtm", expectedAAtm, actualAAtm, ERROR_EPSILON_LOWEST);
        assertDoubleArrayEquals("ADiv", expectedADiv, actualADiv, ERROR_EPSILON_LOWEST);
        assertDoubleArrayEquals("ABoundaryH", expectedABoundaryH, actualABoundaryH, ERROR_EPSILON_VERY_LOW);
        assertDoubleArrayEquals("ABoundaryF", expectedABoundaryF, actualABoundaryF, ERROR_EPSILON_VERY_LOW);
        assertDoubleArrayEquals("LH", expectedLH, actualLH, ERROR_EPSILON_VERY_LOW);
        assertDoubleArrayEquals("LF", expectedLF, actualLF, ERROR_EPSILON_VERY_LOW);
        assertDoubleArrayEquals("L", expectedL, actualL, ERROR_EPSILON_VERY_LOW);
    }

    /**
     * Test TC03 -- Porous ground (G = 1)
     */
    @Test
    public void TC03() {
        //Profile building
        ProfileBuilder profileBuilder = new ProfileBuilder();
        profileBuilder.finishFeeding();

        //Propagation data building
        CnossosPropagationData rayData = new PropagationDataBuilder(profileBuilder)
                .addSource(10, 10, 1)
                .addReceiver(200, 50, 4)
                .setGs(1.0)
                .build();

        //Propagation process path data building
        PropagationProcessPathData attData = new PropagationProcessPathData();
        attData.setHumidity(HUMIDITY);
        attData.setTemperature(TEMPERATURE);

        //Out and computation settings
        ComputeRaysOutAttenuation propDataOut = new ComputeRaysOutAttenuation(true, true, attData);
        ComputeCnossosRays computeRays = new ComputeCnossosRays(rayData);
        computeRays.setThreadCount(1);

        //Run computation
        computeRays.run(propDataOut);

        //Expected values
        double[] expectedWH = new double[]{4.9e-04, 2.7e-03, 1.5e-02, 0.08, 0.41, 2.02, 9.06, 35.59};
        double[] expectedCfH = new double[]{214.47, 224.67, 130.15, 22.76, 2.48, 0.49, 0.11, 0.03};
        double[] expectedAGroundH = new double[]{0.00, 0.00, 1.59, 9.67, 5.03, 0.00, 0.00, 0.00};
        double[] expectedWF = new double[]{0.00, 0.00, 0.01, 0.08, 0.41, 2.02, 9.06, 35.59};
        double[] expectedCfF = new double[]{214.47, 224.67, 130.15, 22.76, 2.48, 0.49, 0.11, 0.03};
        double[] expectedAGroundF = new double[]{0.00, 0.00, 0.00, 4.23, 0.00, 0.00, 0.00, 0.00};

        double[] expectedAlphaAtm = new double[]{0.12, 0.41, 1.04, 1.93, 3.66, 9.66, 32.77, 116.88};
        double[] expectedAAtm = new double[]{0.02, 0.08, 0.20, 0.37, 0.71, 1.88, 6.36, 22.70};
        double[] expectedADiv = new double[]{56.76, 56.76, 56.76, 56.76, 56.76, 56.76, 56.76, 56.76};
        double[] expectedABoundaryH = new double[]{0.00, 0.00, 1.59, 9.67, 5.03, 0.00, 0.00, 0.00};
        double[] expectedABoundaryF = new double[]{0.00, 0.00, 0.00, 4.23, 0.00, 0.00, 0.00, 0.00};
        double[] expectedLH = new double[]{36.21, 36.16, 34.45, 26.19, 30.49, 34.36, 29.87, 13.54};
        double[] expectedLF = new double[]{36.21, 36.16, 36.03, 31.63, 35.53, 34.36, 29.87, 13.54};
        double[] expectedL = new double[]{36.21, 36.16, 35.31, 29.71, 33.70, 34.36, 29.87, 13.54};

        //Actual values
        double[] actualWH = propDataOut.propagationPaths.get(0).groundAttenuation.wH;
        double[] actualCfH = propDataOut.propagationPaths.get(0).groundAttenuation.cfH;
        double[] actualAGroundH = propDataOut.propagationPaths.get(0).groundAttenuation.aGroundH;
        double[] actualWF = propDataOut.propagationPaths.get(0).groundAttenuation.wF;
        double[] actualCfF = propDataOut.propagationPaths.get(0).groundAttenuation.cfF;
        double[] actualAGroundF = propDataOut.propagationPaths.get(0).groundAttenuation.aGroundF;

        double[] actualAlphaAtm = propDataOut.genericMeteoData.getAlpha_atmo();
        double[] actualAAtm = propDataOut.propagationPaths.get(0).absorptionData.aAtm;
        double[] actualADiv = propDataOut.propagationPaths.get(0).absorptionData.aDiv;
        double[] actualABoundaryH = propDataOut.propagationPaths.get(0).absorptionData.aBoundaryH;
        double[] actualABoundaryF = propDataOut.propagationPaths.get(0).absorptionData.aBoundaryF;
        double[] actualLH = addArray(propDataOut.propagationPaths.get(0).absorptionData.aGlobalH, SOUND_POWER_LEVELS);
        double[] actualLF = addArray(propDataOut.propagationPaths.get(0).absorptionData.aGlobalF, SOUND_POWER_LEVELS);
        double[] actualL = addArray(propDataOut.propagationPaths.get(0).absorptionData.aGlobal, SOUND_POWER_LEVELS);

        //Assertions
        assertDoubleArrayEquals("WH", expectedWH, actualWH, ERROR_EPSILON_LOWEST);
        assertDoubleArrayEquals("CfH", expectedCfH, actualCfH, ERROR_EPSILON_LOWEST);
        assertDoubleArrayEquals("AGroundH", expectedAGroundH, actualAGroundH, ERROR_EPSILON_VERY_LOW);
        assertDoubleArrayEquals("WF", expectedWF, actualWF, ERROR_EPSILON_LOWEST);
        assertDoubleArrayEquals("CfF", expectedCfF, actualCfF, ERROR_EPSILON_LOWEST);
        assertDoubleArrayEquals("AGroundF", expectedAGroundF, actualAGroundF, ERROR_EPSILON_VERY_LOW);

        assertDoubleArrayEquals("AlphaAtm", expectedAlphaAtm, actualAlphaAtm, ERROR_EPSILON_LOWEST);
        assertDoubleArrayEquals("AAtm", expectedAAtm, actualAAtm, ERROR_EPSILON_LOWEST);
        assertDoubleArrayEquals("ADiv", expectedADiv, actualADiv, ERROR_EPSILON_LOWEST);
        assertDoubleArrayEquals("ABoundaryH", expectedABoundaryH, actualABoundaryH, ERROR_EPSILON_VERY_LOW);
        assertDoubleArrayEquals("ABoundaryF", expectedABoundaryF, actualABoundaryF, ERROR_EPSILON_VERY_LOW);
        assertDoubleArrayEquals("LH", expectedLH, actualLH, ERROR_EPSILON_VERY_LOW);
        assertDoubleArrayEquals("LF", expectedLF, actualLF, ERROR_EPSILON_VERY_LOW);
        assertDoubleArrayEquals("L", expectedL, actualL, ERROR_EPSILON_VERY_LOW);
    }
    
    /**
     * Test TC04 -- Flat ground with spatially varying acoustic properties
     */
    @Test
    public void TC04() {
        //Profile building
        ProfileBuilder profileBuilder = new ProfileBuilder()

        .addGroundEffect(0.0, 50.0, -20.0, 80.0, 0.2)
        .addGroundEffect(50.0, 150.0, -20.0, 80.0, 0.5)
        .addGroundEffect(150.0, 225.0, -20.0, 80.0, 0.9)

        .finishFeeding();

        //Propagation data building
        CnossosPropagationData rayData = new PropagationDataBuilder(profileBuilder)
                .addSource(10, 10, 1)
                .addReceiver(200, 50, 4)
                .build();

        //Propagation process path data building
        PropagationProcessPathData attData = new PropagationProcessPathData();
        attData.setHumidity(HUMIDITY);
        attData.setTemperature(TEMPERATURE);

        //Out and computation settings
        ComputeRaysOutAttenuation propDataOut = new ComputeRaysOutAttenuation(true, true, attData);
        ComputeCnossosRays computeRays = new ComputeCnossosRays(rayData);
        computeRays.setThreadCount(1);

        //Run computation
        computeRays.run(propDataOut);

        //Expected values
        double[] expectedWH = new double[]{1.0e-04, 5.6e-04, 3.1e-03, 0.02, 0.09, 0.50, 2.53, 11.96};
        double[] expectedCfH = new double[]{200.18, 216.12, 221.91, 116.87, 17.87, 2.02, 0.39, 0.08};
        double[] expectedAGroundH = new double[]{-1.37, -1.37, -1.37, 1.77, 6.23, -1.37, -1.37, -1.37};
        double[] expectedWF = new double[]{0.00, 0.00, 0.00, 0.02, 0.09, 0.50, 2.53, 11.96};
        double[] expectedCfF = new double[]{200.18, 216.12, 221.91, 116.87, 17.87, 2.02, 0.39, 0.08};
        double[] expectedAGroundF = new double[]{-2.00, -2.00, -2.00, -2.00, -0.95, -2.00, -2.00, -2.00};

        double[] expectedAlphaAtm = new double[]{0.12, 0.41, 1.04, 1.93, 3.66, 9.66, 32.77, 116.88};
        double[] expectedAAtm = new double[]{0.02, 0.08, 0.20, 0.37, 0.71, 1.88, 6.36, 22.70};
        double[] expectedADiv = new double[]{56.76, 56.76, 56.76, 56.76, 56.76, 56.76, 56.76, 56.76};
        double[] expectedABoundaryH = new double[]{-1.37, -1.37, -1.37, 1.77, 6.23, -1.37, -1.37, -1.37};
        double[] expectedABoundaryF = new double[]{-2.00, -2.00, -2.00, -2.00, -0.95, -2.00, -2.00, -2.00};
        double[] expectedLH = new double[]{37.59, 37.53, 37.41, 34.10, 29.29, 35.73, 31.25, 14.91};
        double[] expectedLF = new double[]{38.21, 38.15, 38.03, 37.86, 36.48, 36.36, 31.87, 15.54};
        double[] expectedL = new double[]{37.91, 37.85, 37.73, 36.37, 34.23, 36.06, 31.57, 15.24};

        //Actual values
        double[] actualWH = propDataOut.propagationPaths.get(0).groundAttenuation.wH;
        double[] actualCfH = propDataOut.propagationPaths.get(0).groundAttenuation.cfH;
        double[] actualAGroundH = propDataOut.propagationPaths.get(0).groundAttenuation.aGroundH;
        double[] actualWF = propDataOut.propagationPaths.get(0).groundAttenuation.wF;
        double[] actualCfF = propDataOut.propagationPaths.get(0).groundAttenuation.cfF;
        double[] actualAGroundF = propDataOut.propagationPaths.get(0).groundAttenuation.aGroundF;

        double[] actualAlphaAtm = propDataOut.genericMeteoData.getAlpha_atmo();
        double[] actualAAtm = propDataOut.propagationPaths.get(0).absorptionData.aAtm;
        double[] actualADiv = propDataOut.propagationPaths.get(0).absorptionData.aDiv;
        double[] actualABoundaryH = propDataOut.propagationPaths.get(0).absorptionData.aBoundaryH;
        double[] actualABoundaryF = propDataOut.propagationPaths.get(0).absorptionData.aBoundaryF;
        double[] actualLH = addArray(propDataOut.propagationPaths.get(0).absorptionData.aGlobalH, SOUND_POWER_LEVELS);
        double[] actualLF = addArray(propDataOut.propagationPaths.get(0).absorptionData.aGlobalF, SOUND_POWER_LEVELS);
        double[] actualL = addArray(propDataOut.propagationPaths.get(0).absorptionData.aGlobal, SOUND_POWER_LEVELS);

        //Assertions
        assertDoubleArrayEquals("WH", expectedWH, actualWH, ERROR_EPSILON_LOWEST);
        assertDoubleArrayEquals("CfH", expectedCfH, actualCfH, ERROR_EPSILON_LOWEST);
        assertDoubleArrayEquals("AGroundH", expectedAGroundH, actualAGroundH, ERROR_EPSILON_VERY_LOW);
        assertDoubleArrayEquals("WF", expectedWF, actualWF, ERROR_EPSILON_LOWEST);
        assertDoubleArrayEquals("CfF", expectedCfF, actualCfF, ERROR_EPSILON_LOWEST);
        assertDoubleArrayEquals("AGroundF", expectedAGroundF, actualAGroundF, ERROR_EPSILON_VERY_LOW);

        assertDoubleArrayEquals("AlphaAtm", expectedAlphaAtm, actualAlphaAtm, ERROR_EPSILON_LOWEST);
        assertDoubleArrayEquals("AAtm", expectedAAtm, actualAAtm, ERROR_EPSILON_LOWEST);
        assertDoubleArrayEquals("ADiv", expectedADiv, actualADiv, ERROR_EPSILON_LOWEST);
        assertDoubleArrayEquals("ABoundaryH", expectedABoundaryH, actualABoundaryH, ERROR_EPSILON_VERY_LOW);
        assertDoubleArrayEquals("ABoundaryF", expectedABoundaryF, actualABoundaryF, ERROR_EPSILON_VERY_LOW);
        assertDoubleArrayEquals("LH", expectedLH, actualLH, ERROR_EPSILON_VERY_LOW);
        assertDoubleArrayEquals("LF", expectedLF, actualLF, ERROR_EPSILON_VERY_LOW);
        assertDoubleArrayEquals("L", expectedL, actualL, ERROR_EPSILON_VERY_LOW);
     }

    /**
     * Test TC05 -- Reduced receiver height to include diffraction in some frequency bands
     */
    @Test
    public void TC05() {
        //Profile building
        ProfileBuilder profileBuilder = new ProfileBuilder()

        .addGroundEffect(0.0, 50.0, -20.0, 80.0, 0.9)
        .addGroundEffect(50.0, 150.0, -20.0, 80.0, 0.5)
        .addGroundEffect(150.0, 225.0, -20.0, 80.0, 0.2)

        .addTopographicLine(0, 80, 0, 255, 80, 0)
        .addTopographicLine(225, 80, 0, 225, -20, 0)
        .addTopographicLine(225, -20, 0, 0, -20, 0)
        .addTopographicLine(0, -20, 0, 0, 80, 0)
        .addTopographicLine(120, -20, 0, 120, 80, 0)
        .addTopographicLine(185, -5, 10, 205, -5, 10)
        .addTopographicLine(205, -5, 10, 205, 75, 10)
        .addTopographicLine(205, 74, 10, 185, 75, 10)
        .addTopographicLine(185, 75, 10, 185, -5, 10)

        .finishFeeding();

        //Propagation data building
        CnossosPropagationData rayData = new PropagationDataBuilder(profileBuilder)
                .addSource(10, 10, 1)
                .addReceiver(200, 50, 14)
                .build();

        //Propagation process path data building
        PropagationProcessPathData attData = new PropagationProcessPathData();
        attData.setHumidity(HUMIDITY);
        attData.setTemperature(TEMPERATURE);

        //Out and computation settings
        ComputeRaysOutAttenuation propDataOut = new ComputeRaysOutAttenuation(true, true, attData);
        ComputeCnossosRays computeRays = new ComputeCnossosRays(rayData);
        computeRays.setThreadCount(1);

        //Run computation
        computeRays.run(propDataOut);

        //Expected values
        double[] expectedWH = new double[]{1.6e-04, 8.7e-04, 4.8e-03, 0.03, 0.14, 0.75, 3.70, 16.77};
        double[] expectedCfH = new double[]{203.37, 222.35, 207.73, 82.09, 9.63, 1.33, 0.27, 0.06};
        double[] expectedAGroundH = new double[]{-1.07, -1.07, -1.07, -1.07, -1.07, -1.07, -1.07, -1.07};
        double[] expectedWF = new double[]{0.00, 0.00, 0.00, 0.01, 0.08, 0.42, 2.16, 10.35};
        double[] expectedCfF = new double[]{199.73, 214.27, 225.54, 131.93, 22.89, 2.42, 0.46, 0.10};
        double[] expectedAGroundF = new double[]{-1.07, -1.07, -1.07, -1.07, -1.07, -1.07, -1.07, -1.07};

        double[] expectedAlphaAtm = new double[]{0.12, 0.41, 1.04, 1.93, 3.66, 9.66, 32.77, 116.88};
        double[] expectedAAtm = new double[]{0.02, 0.08, 0.20, 0.37, 0.71, 1.88, 6.38, 22.75};
        double[] expectedADiv = new double[]{56.78, 56.78, 56.78, 56.78, 56.78, 56.78, 56.78, 56.78};
        double[] expectedABoundaryH = new double[]{-1.07, -1.07, -1.07, -1.07, -1.07, -1.07, -1.07, -1.07};
        double[] expectedABoundaryF = new double[]{-1.07, -1.07, -1.07, -1.07, -1.07, -1.07, -1.07, -1.07};
        double[] expectedLH = new double[]{37.26, 37.21, 37.08, 36.91, 36.57, 35.41, 30.91, 14.54};
        double[] expectedLF = new double[]{37.26, 37.21, 37.08, 36.91, 36.57, 35.41, 30.91, 14.54};
        double[] expectedL = new double[]{37.26, 37.21, 37.08, 36.91, 36.57, 35.41, 30.91, 14.54};

        //Actual values
        double[] actualWH = propDataOut.propagationPaths.get(0).groundAttenuation.wH;
        double[] actualCfH = propDataOut.propagationPaths.get(0).groundAttenuation.cfH;
        double[] actualAGroundH = propDataOut.propagationPaths.get(0).groundAttenuation.aGroundH;
        double[] actualWF = propDataOut.propagationPaths.get(0).groundAttenuation.wF;
        double[] actualCfF = propDataOut.propagationPaths.get(0).groundAttenuation.cfF;
        double[] actualAGroundF = propDataOut.propagationPaths.get(0).groundAttenuation.aGroundF;

        double[] actualAlphaAtm = propDataOut.genericMeteoData.getAlpha_atmo();
        double[] actualAAtm = propDataOut.propagationPaths.get(0).absorptionData.aAtm;
        double[] actualADiv = propDataOut.propagationPaths.get(0).absorptionData.aDiv;
        double[] actualABoundaryH = propDataOut.propagationPaths.get(0).absorptionData.aBoundaryH;
        double[] actualABoundaryF = propDataOut.propagationPaths.get(0).absorptionData.aBoundaryF;
        double[] actualLH = addArray(propDataOut.propagationPaths.get(0).absorptionData.aGlobalH, SOUND_POWER_LEVELS);
        double[] actualLF = addArray(propDataOut.propagationPaths.get(0).absorptionData.aGlobalF, SOUND_POWER_LEVELS);
        double[] actualL = addArray(propDataOut.propagationPaths.get(0).absorptionData.aGlobal, SOUND_POWER_LEVELS);

        //Assertions
        assertDoubleArrayEquals("WH", expectedWH, actualWH, ERROR_EPSILON_LOW);
        assertDoubleArrayEquals("CfH", expectedCfH, actualCfH, ERROR_EPSILON_LOW);
        assertDoubleArrayEquals("AGroundH", expectedAGroundH, actualAGroundH, ERROR_EPSILON_LOWEST);
        assertDoubleArrayEquals("WF", expectedWF, actualWF, ERROR_EPSILON_LOWEST);
        assertDoubleArrayEquals("CfF", expectedCfF, actualCfF, ERROR_EPSILON_LOWEST);
        assertDoubleArrayEquals("AGroundF", expectedAGroundF, actualAGroundF, ERROR_EPSILON_LOWEST);

        assertDoubleArrayEquals("AlphaAtm", expectedAlphaAtm, actualAlphaAtm, ERROR_EPSILON_LOWEST);
        assertDoubleArrayEquals("AAtm", expectedAAtm, actualAAtm, ERROR_EPSILON_LOWEST);
        assertDoubleArrayEquals("ADiv", expectedADiv, actualADiv, ERROR_EPSILON_LOWEST);
        assertDoubleArrayEquals("ABoundaryH", expectedABoundaryH, actualABoundaryH, ERROR_EPSILON_LOWEST);
        assertDoubleArrayEquals("ABoundaryF", expectedABoundaryF, actualABoundaryF, ERROR_EPSILON_LOWEST);
        assertDoubleArrayEquals("LH", expectedLH, actualLH, ERROR_EPSILON_LOWEST);
        assertDoubleArrayEquals("LF", expectedLF, actualLF, ERROR_EPSILON_LOWEST);
        assertDoubleArrayEquals("L", expectedL, actualL, ERROR_EPSILON_LOWEST);
    }

    /**
     * Test TC06 -- Reduced receiver height to include diffraction in some frequency bands
     */
    @Test
    public void TC06() {
        //Profile building
        ProfileBuilder profileBuilder = new ProfileBuilder()

        .addGroundEffect(0.0, 50.0, -20.0, 80.0, 0.9)
        .addGroundEffect(50.0, 150.0, -20.0, 80.0, 0.5)
        .addGroundEffect(150.0, 225.0, -20.0, 80.0, 0.2)

        .addTopographicLine(0, 80, 0, 255, 80, 0)
        .addTopographicLine(225, 80, 0, 225, -20, 0)
        .addTopographicLine(225, -20, 0, 0, -20, 0)
        .addTopographicLine(0, -20, 0, 0, 80, 0)
        .addTopographicLine(120, -20, 0, 120, 80, 0)
        .addTopographicLine(185, -5, 10, 205, -5, 10)
        .addTopographicLine(205, -5, 10, 205, 75, 10)
        .addTopographicLine(205, 74, 10, 185, 75, 10)
        .addTopographicLine(185, 75, 10, 185, -5, 10)

        .finishFeeding();

        //Propagation data building
        CnossosPropagationData rayData = new PropagationDataBuilder(profileBuilder)
                .addSource(10, 10, 1)
                .addReceiver(200, 50, 11.5)
                .hEdgeDiff(true)
                .vEdgeDiff(true)
                .build();

        //Propagation process path data building
        PropagationProcessPathData attData = new PropagationProcessPathData();
        attData.setHumidity(HUMIDITY);
        attData.setTemperature(TEMPERATURE);

        //Out and computation settings
        ComputeRaysOutAttenuation propDataOut = new ComputeRaysOutAttenuation(true, true, attData);
        ComputeCnossosRays computeRays = new ComputeCnossosRays(rayData);
        computeRays.setThreadCount(1);

        //Run computation
        computeRays.run(propDataOut);

        //Expected values
        double[] expectedDeltaDiffSR = new double[]{0., 0., 0., 3.16, 0.56, 0., 0., 0.};
        double[] expectedAGroundSO = new double[]{0., 0., 0., 2.74, -1.21, 0., 0., 0.};
        double[] expectedAGroundOR = new double[]{0., 0., 0., -2.40, -2.40, 0., 0., 0.};
        double[] expectedDeltaDiffSPrimeR = new double[]{0., 0., 0., 4.71, 4.65, 0., 0., 0.};
        double[] expectedDeltaDiffSRPrime = new double[]{0., 0., 0., 10.83, 13.26, 0., 0., 0.};
        double[] expectedDeltaGroundSO = new double[]{0., 0., 0., 2.23, -0.77, 0., 0., 0.};
        double[] expectedDeltaGroundOR = new double[]{0., 0., 0., -1.07, -0.62, 0., 0., 0.};
        double[] expectedADiff = new double[]{0., 0., 0., 4.31, -0.83, 0., 0., 0.};

        double[] expectedWH = new double[]{1.1e-04, 6.0e-04, 3.4e-03, Double.NaN, Double.NaN, 0.53, 2.70, 12.70};
        double[] expectedCfH = new double[]{200.89, 217.45, 220.41, Double.NaN, Double.NaN, 1.88, 0.37, 0.08};
        double[] expectedAGroundH = new double[]{-1.32, -1.32, -1.32, Double.NaN, -Double.NaN, -1.32, -1.32, -1.32};
        double[] expectedWF = new double[]{0.00, 0.00, 0.00, 0.01, 0.08, 0.42, 2.16, 10.35};
        double[] expectedCfF = new double[]{199.59, 214.11, 225.39, 131.90, 22.89, 2.42, 0.46, 0.10};
        double[] expectedAGroundF = new double[]{-1.32, -1.32, -1.29, -1.05, -1.32, -1.32, -1.32, -1.32};

        double[] expectedAlphaAtm = new double[]{0.12, 0.41, 1.04, 1.93, 3.66, 9.66, 32.77, 116.88};
        double[] expectedAAtm = new double[]{0.02, 0.08, 0.20, 0.37, 0.71, 1.88, 6.37, 22.73};
        double[] expectedADiv = new double[]{56.78, 56.78, 56.78, 56.78, 56.78, 56.78, 56.78, 56.78};
        double[] expectedABoundaryH = new double[]{-1.32, -1.32, -1.32, 4.31, -0.83, -1.32, -1.32, -1.32};
        double[] expectedABoundaryF = new double[]{-1.32, -1.32, -1.29, -1.05, -1.32, -1.32, -1.32, -1.32};
        double[] expectedLH = new double[]{37.53, 37.47, 37.35, 31.54, 36.34, 35.67, 31.18, 14.82};
        double[] expectedLF = new double[]{37.53, 37.47, 37.31, 36.89, 36.84, 35.67, 31.18, 14.82};
        double[] expectedL = new double[]{37.53, 37.47, 37.33, 34.99, 36.60, 35.67, 31.18, 14.82};

        //Actual values
        PropagationPath proPath = propDataOut.propagationPaths.get(0);
        double[] actualDeltaDiffSR = proPath.aBoundaryH.deltaDiffSR;
        double[] actualAGroundSO = proPath.aBoundaryH.aGroundSO;
        double[] actualAGroundOR = proPath.aBoundaryH.aGroundOR;
        double[] actualDeltaDiffSPrimeR = proPath.aBoundaryH.deltaDiffSPrimeR;
        double[] actualDeltaDiffSRPrime = proPath.aBoundaryH.deltaDiffSRPrime;
        double[] actualDeltaGroundSO = proPath.aBoundaryH.deltaGroundSO;
        double[] actualDeltaGroundOR = proPath.aBoundaryH.deltaGroundOR;
        double[] actualADiff = proPath.aBoundaryH.aDiff;

        double[] actualWH = proPath.groundAttenuation.wH;
        double[] actualCfH = proPath.groundAttenuation.cfH;
        double[] actualAGroundH = proPath.groundAttenuation.aGroundH;
        double[] actualWF = proPath.groundAttenuation.wF;
        double[] actualCfF = proPath.groundAttenuation.cfF;
        double[] actualAGroundF = proPath.groundAttenuation.aGroundF;

        double[] actualAlphaAtm = propDataOut.genericMeteoData.getAlpha_atmo();
        double[] actualAAtm = proPath.absorptionData.aAtm;
        double[] actualADiv = proPath.absorptionData.aDiv;
        double[] actualABoundaryH = proPath.absorptionData.aBoundaryH;
        double[] actualABoundaryF = proPath.absorptionData.aBoundaryF;
        double[] actualLH = addArray(proPath.absorptionData.aGlobalH, SOUND_POWER_LEVELS);
        double[] actualLF = addArray(proPath.absorptionData.aGlobalF, SOUND_POWER_LEVELS);
         double[] actualL = addArray(proPath.absorptionData.aGlobal, SOUND_POWER_LEVELS);

        //Assertions
        assertEquals(0.31, proPath.getSegmentList().get(0).sPrime.x, ERROR_EPSILON_LOWEST);
        assertEquals(-5.65, proPath.getSegmentList().get(0).sPrime.y, ERROR_EPSILON_LOWEST);
        assertEquals(194.16, proPath.getSegmentList().get(1).rPrime.x, ERROR_EPSILON_LOWEST);
        assertEquals(8.50, proPath.getSegmentList().get(1).rPrime.y, ERROR_EPSILON_LOWEST);

        assertDoubleArrayEquals("DeltaDiffSR", expectedDeltaDiffSR, actualDeltaDiffSR, ERROR_EPSILON_LOWEST);
        assertDoubleArrayEquals("AGroundSO", expectedAGroundSO, actualAGroundSO, ERROR_EPSILON_VERY_LOW);
        assertDoubleArrayEquals("AGroundOR", expectedAGroundOR, actualAGroundOR, ERROR_EPSILON_LOWEST);
        assertDoubleArrayEquals("DeltaDiffSPrimeR", expectedDeltaDiffSPrimeR, actualDeltaDiffSPrimeR, ERROR_EPSILON_LOWEST);
        assertDoubleArrayEquals("DeltaDiffSRPrime", expectedDeltaDiffSRPrime, actualDeltaDiffSRPrime, ERROR_EPSILON_LOWEST);
        assertDoubleArrayEquals("DeltaGroundSO", expectedDeltaGroundSO, actualDeltaGroundSO, ERROR_EPSILON_VERY_LOW);
        assertDoubleArrayEquals("DeltaGroundOR", expectedDeltaGroundOR, actualDeltaGroundOR, ERROR_EPSILON_LOWEST);
        assertDoubleArrayEquals("ADiff", expectedADiff, actualADiff, ERROR_EPSILON_VERY_LOW);

        assertDoubleArrayEquals("WH", expectedWH, actualWH, ERROR_EPSILON_LOWEST);
        assertDoubleArrayEquals("CfH", expectedCfH, actualCfH, ERROR_EPSILON_LOWEST);
        assertDoubleArrayEquals("AGroundH", expectedAGroundH, actualAGroundH, ERROR_EPSILON_LOWEST);
        assertDoubleArrayEquals("WF", expectedWF, actualWF, ERROR_EPSILON_LOWEST);
        assertDoubleArrayEquals("CfF", expectedCfF, actualCfF, ERROR_EPSILON_LOWEST);
        assertDoubleArrayEquals("AGroundF", expectedAGroundF, actualAGroundF, ERROR_EPSILON_VERY_LOW);

        assertDoubleArrayEquals("AlphaAtm", expectedAlphaAtm, actualAlphaAtm, ERROR_EPSILON_LOWEST);
        assertDoubleArrayEquals("AAtm", expectedAAtm, actualAAtm, ERROR_EPSILON_LOWEST);
        assertDoubleArrayEquals("ADiv", expectedADiv, actualADiv, ERROR_EPSILON_LOWEST);
        assertDoubleArrayEquals("ABoundaryH", expectedABoundaryH, actualABoundaryH, ERROR_EPSILON_VERY_LOW);
        assertDoubleArrayEquals("ABoundaryF", expectedABoundaryF, actualABoundaryF, ERROR_EPSILON_VERY_LOW);
        assertDoubleArrayEquals("LH", expectedLH, actualLH, ERROR_EPSILON_VERY_LOW);
        assertDoubleArrayEquals("LF", expectedLF, actualLF, ERROR_EPSILON_VERY_LOW);
        assertDoubleArrayEquals("L", expectedL, actualL, ERROR_EPSILON_VERY_LOW);
    }

    /**
     * Test TC07 -- Flat ground with spatially varying acoustic properties and long barrier
     */
    @Test
    public void TC07() {
        //Profile building
        ProfileBuilder builder = new ProfileBuilder()

                .addWall(new Coordinate[]{new Coordinate(100, 240, 0), new Coordinate(265, -180, 0)}, 6, -1)

                .addGroundEffect(0, 50, -250, 250, 0.9)
                .addGroundEffect(50, 150, -250, 250, 0.5)
                .addGroundEffect(150, 225, -250, 250, 0.2)

                .finishFeeding();

        //Propagation data building
        CnossosPropagationData rayData = new PropagationDataBuilder(builder)
                .addReceiver(200.0, 50.0, 4.0)
                .addSource(10.0, 10.0, 1.0)
                .setGs(0.9)
                .hEdgeDiff(true)
                .vEdgeDiff(false)
                .build();

        //Propagation process path data building
        PropagationProcessPathData attData = new PropagationProcessPathData();
        attData.setHumidity(HUMIDITY);
        attData.setTemperature(TEMPERATURE);

        //Out and computation settings
        ComputeRaysOutAttenuation propDataOut = new ComputeRaysOutAttenuation(true, true, attData);
        ComputeCnossosRays computeRays = new ComputeCnossosRays(rayData);
        computeRays.setThreadCount(1);

        //Run computation
        computeRays.run(propDataOut);

        //Expected values
        double[] expectedDeltaDiffSRH = new double[]{6.01, 6.96, 8.41, 10.36, 12.72, 15.37, 18.19, 21.10};
        double[] expectedAGroundSOH = new double[]{-1.16, -1.16, -1.16, -1.16, 1.45, -1.16, -1.16, -1.16};
        double[] expectedAGroundORH = new double[]{-2.40, -2.40, -2.40, -2.40, -2.40, -2.40, -2.40, -2.40};
        double[] expectedDeltaDiffSPrimeRH = new double[]{6.24, 7.32, 8.92, 11.00, 13.46, 16.16, 19.01, 21.94};
        double[] expectedDeltaDiffSRPrimeH = new double[]{12.54, 15.13, 17.94, 20.85, 23.80, 26.78, 29.78, 32.78};
        double[] expectedDeltaGroundSOH = new double[]{-1.13, -1.11, -1.09, -1.08, 1.32, -1.06, -1.06, -1.06};
        double[] expectedDeltaGroundORH = new double[]{-1.22, -1.02, -0.88, -0.79, -0.74, -0.71, -0.70, -0.69};
        double[] expectedADiffH = new double[]{3.67, 4.83, 6.44, 8.49, 13.30, 13.60, 16.43, 19.35};

        double[] expectedDeltaDiffSRF = new double[]{5.67, 6.40, 7.58, 9.27, 11.43, 13.94, 16.68, 19.55};
        double[] expectedAGroundSOF = new double[]{-1.16, -1.16, -1.16, -1.16, -1.16, -1.16, -1.16, -1.16};
        double[] expectedAGroundORF = new double[]{-2.40, -2.40, -2.40, -2.40, -2.40, -2.40, -2.40, -2.40};
        double[] expectedDeltaDiffSPrimeRF = new double[]{5.91, 6.81, 8.19, 10.07, 12.39, 15.01, 17.81, 20.71};
        double[] expectedDeltaDiffSRPrimeF = new double[]{12.46, 15.05, 17.86, 20.76, 23.71, 26.70, 29.69, 32.70};
        double[] expectedDeltaGroundSOF = new double[]{-1.12, -1.11, -1.08, -1.06, -1.04, -1.03, -1.02, -1.02};
        double[] expectedDeltaGroundORF = new double[]{-1.18, -0.96, -0.81, -0.71, -0.65, -0.61, -0.60, -0.59};
        double[] expectedADiffF = new double[]{3.36, 4.33, 5.69, 7.50, 9.74, 12.30, 15.06, 17.94};

        //Disabled because only diffraction
        /*double[] expectedWH = new double[]{1.1e-04, 6.0e-04, 3.4e-03, Double.NaN, Double.NaN, 0.53, 2.70, 12.70};
        double[] expectedCfH = new double[]{200.89, 217.45, 220.41, Double.NaN, Double.NaN, 1.88, 0.37, 0.08};
        double[] expectedAGroundH = new double[]{-1.32, -1.32, -1.32, Double.NaN, -Double.NaN, -1.32, -1.32, -1.32};
        double[] expectedWF = new double[]{0.00, 0.00, 0.00, 0.01, 0.08, 0.42, 2.16, 10.35};
        double[] expectedCfF = new double[]{199.59, 214.11, 225.39, 131.90, 22.89, 2.42, 0.46, 0.10};
        double[] expectedAGroundF = new double[]{-1.32, -1.32, -1.29, -1.05, -1.32, -1.32, -1.32, -1.32};*/

        double[] expectedAlphaAtm = new double[]{0.12, 0.41, 1.04, 1.93, 3.66, 9.66, 32.77, 116.88};
        double[] expectedAAtm = new double[]{0.02, 0.08, 0.20, 0.37, 0.71, 1.88, 6.36, 22.70};
        double[] expectedADiv = new double[]{56.78, 56.78, 56.78, 56.78, 56.78, 56.78, 56.78, 56.78};
        double[] expectedABoundaryH = new double[]{3.67, 4.83, 6.44, 8.49, 13.30, 13.60, 16.43, 19.35};
        double[] expectedABoundaryF = new double[]{3.36, 4.33, 5.69, 7.50, 9.74, 12.30, 15.06, 17.94};
        double[] expectedLH = new double[]{32.54, 31.32, 29.60, 27.37, 22.22, 20.76, 13.44, -5.81};
        double[] expectedLF = new double[]{32.85, 31.83, 30.35, 28.36, 25.78, 22.06, 14.81, -4.41};
        double[] expectedL = new double[]{32.70, 31.58, 29.99, 27.89, 24.36, 21.46, 14.18, -5.05};

        //Actual values
        PropagationPath proPath = propDataOut.propagationPaths.get(0);
        double[] actualDeltaDiffSRH = proPath.aBoundaryH.deltaDiffSR;
        double[] actualAGroundSOH = proPath.aBoundaryH.aGroundSO;
        double[] actualAGroundORH = proPath.aBoundaryH.aGroundOR;
        double[] actualDeltaDiffSPrimeRH = proPath.aBoundaryH.deltaDiffSPrimeR;
        double[] actualDeltaDiffSRPrimeH = proPath.aBoundaryH.deltaDiffSRPrime;
        double[] actualDeltaGroundSOH = proPath.aBoundaryH.deltaGroundSO;
        double[] actualDeltaGroundORH = proPath.aBoundaryH.deltaGroundOR;
        double[] actualADiffH = proPath.aBoundaryH.aDiff;

        double[] actualDeltaDiffSRF = proPath.aBoundaryF.deltaDiffSR;
        double[] actualAGroundSOF = proPath.aBoundaryF.aGroundSO;
        double[] actualAGroundORF = proPath.aBoundaryF.aGroundOR;
        double[] actualDeltaDiffSPrimeRF = proPath.aBoundaryF.deltaDiffSPrimeR;
        double[] actualDeltaDiffSRPrimeF = proPath.aBoundaryF.deltaDiffSRPrime;
        double[] actualDeltaGroundSOF = proPath.aBoundaryF.deltaGroundSO;
        double[] actualDeltaGroundORF = proPath.aBoundaryF.deltaGroundOR;
        double[] actualADiffF = proPath.aBoundaryF.aDiff;

        //Disabled because only diffraction
        /*double[] actualWH = proPath.groundAttenuation.wH;
        double[] actualCfH = proPath.groundAttenuation.cfH;
        double[] actualAGroundH = proPath.groundAttenuation.aGroundH;
        double[] actualWF = proPath.groundAttenuation.wF;
        double[] actualCfF = proPath.groundAttenuation.cfF;
        double[] actualAGroundF = proPath.groundAttenuation.aGroundF;*/

        double[] actualAlphaAtm = propDataOut.genericMeteoData.getAlpha_atmo();
        double[] actualAAtm = proPath.absorptionData.aAtm;
        double[] actualADiv = proPath.absorptionData.aDiv;
        double[] actualABoundaryH = proPath.absorptionData.aBoundaryH;
        double[] actualABoundaryF = proPath.absorptionData.aBoundaryF;
        double[] actualLH = addArray(proPath.absorptionData.aGlobalH, SOUND_POWER_LEVELS);
        double[] actualLF = addArray(proPath.absorptionData.aGlobalF, SOUND_POWER_LEVELS);
        double[] actualL = addArray(proPath.absorptionData.aGlobal, SOUND_POWER_LEVELS);

        //Assertions
        assertEquals(0.00, proPath.getSegmentList().get(0).sPrime.x, ERROR_EPSILON_LOWEST);
        assertEquals(-1.00, proPath.getSegmentList().get(0).sPrime.y, ERROR_EPSILON_LOWEST);
        assertEquals(194.16, proPath.getSegmentList().get(1).rPrime.x, ERROR_EPSILON_LOWEST);
        assertEquals(-4.00, proPath.getSegmentList().get(1).rPrime.y, ERROR_EPSILON_LOWEST);

        assertDoubleArrayEquals("DeltaDiffSRH", expectedDeltaDiffSRH, actualDeltaDiffSRH, ERROR_EPSILON_LOWEST);
        assertDoubleArrayEquals("AGroundSOH", expectedAGroundSOH, actualAGroundSOH, ERROR_EPSILON_VERY_LOW);
        assertDoubleArrayEquals("AGroundORH", expectedAGroundORH, actualAGroundORH, ERROR_EPSILON_LOWEST);
        assertDoubleArrayEquals("DeltaDiffSPrimeRH", expectedDeltaDiffSPrimeRH, actualDeltaDiffSPrimeRH, ERROR_EPSILON_LOWEST);
        assertDoubleArrayEquals("DeltaDiffSRPrimeH", expectedDeltaDiffSRPrimeH, actualDeltaDiffSRPrimeH, ERROR_EPSILON_LOWEST);
        assertDoubleArrayEquals("DeltaGroundSOH", expectedDeltaGroundSOH, actualDeltaGroundSOH, ERROR_EPSILON_VERY_LOW);
        assertDoubleArrayEquals("DeltaGroundORH", expectedDeltaGroundORH, actualDeltaGroundORH, ERROR_EPSILON_LOWEST);
        assertDoubleArrayEquals("ADiffH", expectedADiffH, actualADiffH, ERROR_EPSILON_VERY_LOW);

        assertDoubleArrayEquals("DeltaDiffSRF", expectedDeltaDiffSRF, actualDeltaDiffSRF, ERROR_EPSILON_LOWEST);
        assertDoubleArrayEquals("AGroundSOF", expectedAGroundSOF, actualAGroundSOF, ERROR_EPSILON_VERY_LOW);
        assertDoubleArrayEquals("AGroundORF", expectedAGroundORF, actualAGroundORF, ERROR_EPSILON_LOWEST);
        assertDoubleArrayEquals("DeltaDiffSPrimeRF", expectedDeltaDiffSPrimeRF, actualDeltaDiffSPrimeRF, ERROR_EPSILON_LOWEST);
        assertDoubleArrayEquals("DeltaDiffSRPrimeF", expectedDeltaDiffSRPrimeF, actualDeltaDiffSRPrimeF, ERROR_EPSILON_LOWEST);
        assertDoubleArrayEquals("DeltaGroundSOF", expectedDeltaGroundSOF, actualDeltaGroundSOF, ERROR_EPSILON_VERY_LOW);
        assertDoubleArrayEquals("DeltaGroundORF", expectedDeltaGroundORF, actualDeltaGroundORF, ERROR_EPSILON_LOWEST);
        assertDoubleArrayEquals("ADiffF", expectedADiffF, actualADiffF, ERROR_EPSILON_VERY_LOW);

        //Disabled because only diffraction
        /*assertDoubleArrayEquals("WH", expectedWH, actualWH, ERROR_EPSILON_LOWEST);
        assertDoubleArrayEquals("CfH", expectedCfH, actualCfH, ERROR_EPSILON_LOWEST);
        assertDoubleArrayEquals("AGroundH", expectedAGroundH, actualAGroundH, ERROR_EPSILON_LOWEST);
        assertDoubleArrayEquals("WF", expectedWF, actualWF, ERROR_EPSILON_LOWEST);
        assertDoubleArrayEquals("CfF", expectedCfF, actualCfF, ERROR_EPSILON_LOWEST);
        assertDoubleArrayEquals("AGroundF", expectedAGroundF, actualAGroundF, ERROR_EPSILON_LOWEST);*/

        assertDoubleArrayEquals("AlphaAtm", expectedAlphaAtm, actualAlphaAtm, ERROR_EPSILON_LOWEST);
        assertDoubleArrayEquals("AAtm", expectedAAtm, actualAAtm, ERROR_EPSILON_LOWEST);
        assertDoubleArrayEquals("ADiv", expectedADiv, actualADiv, ERROR_EPSILON_LOWEST);
        assertDoubleArrayEquals("ABoundaryH", expectedABoundaryH, actualABoundaryH, ERROR_EPSILON_VERY_LOW);
        assertDoubleArrayEquals("ABoundaryF", expectedABoundaryF, actualABoundaryF, ERROR_EPSILON_LOWEST);
        assertDoubleArrayEquals("LH", expectedLH, actualLH, ERROR_EPSILON_VERY_LOW);
        assertDoubleArrayEquals("LF", expectedLF, actualLF, ERROR_EPSILON_LOWEST);
        assertDoubleArrayEquals("L", expectedL, actualL, ERROR_EPSILON_LOWEST);
    }

    /**
     * Test TC08 -- Flat ground with spatially varying acoustic properties and short barrier
     */
    @Test
    public void TC08() {
        GeometryFactory factory = new GeometryFactory();

        //Create profile builder
        ProfileBuilder profileBuilder = new ProfileBuilder()

                // Add building
                .addWall(new Coordinate[]{
                                new Coordinate(175, 50, 0),
                                new Coordinate(190, 10, 0)},
                        6, 1)
                // Add ground effect
                .addGroundEffect(factory.toGeometry(new Envelope(0, 50, -250, 250)), 0.9)
                .addGroundEffect(factory.toGeometry(new Envelope(50, 150, -250, 250)), 0.5)
                .addGroundEffect(factory.toGeometry(new Envelope(150, 225, -250, 250)), 0.2)

                .finishFeeding();

        //Propagation data building
        CnossosPropagationData rayData = new PropagationDataBuilder(profileBuilder)
                .addReceiver(200, 50, 4)
                .addSource(10, 10, 1)
                .hEdgeDiff(true)
                .vEdgeDiff(true)
                .setGs(0.9)
                .build();

        //Propagation process path data building
        PropagationProcessPathData attData = new PropagationProcessPathData();
        attData.setHumidity(HUMIDITY);
        attData.setTemperature(TEMPERATURE);

        //Out and computation settings
        ComputeRaysOutAttenuation propDataOut = new ComputeRaysOutAttenuation(true, true, attData);
        ComputeCnossosRays computeRays = new ComputeCnossosRays(rayData);
        computeRays.setThreadCount(1);

        //Run computation
        computeRays.run(propDataOut);

        //Expected values
        //Path0 : vertical plane
        double[] expectedDeltaDiffSRH = new double[]{6.02, 6.97, 8.42, 10.38, 12.75, 15.40, 18.21, 21.12};
        double[] expectedAGroundSOH = new double[]{-1.16, -1.16, -1.16, -1.16, 1.46, -1.16, -1.16, -1.16};
        double[] expectedAGroundORH = new double[]{-2.40, -2.40, -2.40, -2.40, -2.40, -2.40, -2.40, -2.40};
        double[] expectedDeltaDiffSPrimeRH = new double[]{6.25, 7.33, 8.93, 11.01, 13.47, 16.18, 19.03, 21.96};
        double[] expectedDeltaDiffSRPrimeH = new double[]{12.57, 15.17, 17.98, 20.89, 23.84, 26.83, 29.82, 32.83};
        double[] expectedDeltaGroundSOH = new double[]{-1.13, -1.11, -1.10, -1.08, 1.33, -1.06, -1.06, -1.06};
        double[] expectedDeltaGroundORH = new double[]{-1.21, -1.01, -0.87, -0.79, -0.74, -0.71, -0.70, -0.69};
        double[] expectedADiffH = new double[]{3.68, 4.84, 6.45, 8.51, 13.34, 13.62, 16.46, 19.38};

        double[] expectedDeltaDiffSRF = new double[]{5.68, 6.41, 7.60, 9.30, 11.47, 13.99, 16.73, 19.60};
        double[] expectedAGroundSOF = new double[]{-1.16, -1.16, -1.16, -1.16, -1.16, -1.16, -1.16, -1.16};
        double[] expectedAGroundORF = new double[]{-2.40, -2.40, -2.40, -2.40, -2.40, -2.40, -2.40, -2.40};
        double[] expectedDeltaDiffSPrimeRF = new double[]{5.92, 6.82, 8.21, 10.10, 12.42, 15.04, 17.84, 20.75};
        double[] expectedDeltaDiffSRPrimeF = new double[]{12.50, 15.09, 17.90, 20.80, 23.76, 26.74, 29.74, 32.74};
        double[] expectedDeltaGroundSOF = new double[]{-1.12, -1.11, -1.09, -1.06, -1.05, -1.03, -1.03, -1.02};
        double[] expectedDeltaGroundORF = new double[]{-1.18, -0.96, -0.81, -0.71, -0.65, -0.61, -0.60, -0.59};
        double[] expectedADiffF = new double[]{3.37, 4.34, 5.71, 7.53, 9.78, 12.34, 15.11, 17.99};

        double[] expectedAlphaAtm = new double[]{0.12, 0.41, 1.04, 1.93, 3.66, 9.66, 32.77, 116.88};
        double[] expectedAAtm = new double[]{0.02, 0.08, 0.20, 0.37, 0.71, 1.88, 6.36, 22.70};
        double[] expectedADiv = new double[]{56.76, 56.76, 56.76, 56.76, 56.76, 56.76, 56.76, 56.76};
        double[] expectedABoundaryH = new double[]{3.68, 4.84, 6.45, 8.51, 13.34, 13.62, 16.43, 19.38};
        double[] expectedABoundaryF = new double[]{3.37, 4.34, 5.71, 7.53, 9.78, 12.34, 15.11, 17.99};
        double[] expectedLH = new double[]{32.54, 31.31, 29.58, 27.35, 22.19, 20.74, 13.42, -5.84};
        double[] expectedLF = new double[]{32.84, 31.81, 30.32, 28.33, 25.74, 22.02, 14.76, -4.45};
        double[] expectedL = new double[]{32.69, 31.57, 29.97, 27.87, 24.32, 21.42, 14.14, -5.09};

        //Actual values
        PropagationPath proPath = propDataOut.propagationPaths.get(0);
        double[] actualDeltaDiffSRH = proPath.aBoundaryH.deltaDiffSR;
        double[] actualAGroundSOH = proPath.aBoundaryH.aGroundSO;
        double[] actualAGroundORH = proPath.aBoundaryH.aGroundOR;
        double[] actualDeltaDiffSPrimeRH = proPath.aBoundaryH.deltaDiffSPrimeR;
        double[] actualDeltaDiffSRPrimeH = proPath.aBoundaryH.deltaDiffSRPrime;
        double[] actualDeltaGroundSOH = proPath.aBoundaryH.deltaGroundSO;
        double[] actualDeltaGroundORH = proPath.aBoundaryH.deltaGroundOR;
        double[] actualADiffH = proPath.aBoundaryH.aDiff;

        double[] actualDeltaDiffSRF = proPath.aBoundaryF.deltaDiffSR;
        double[] actualAGroundSOF = proPath.aBoundaryF.aGroundSO;
        double[] actualAGroundORF = proPath.aBoundaryF.aGroundOR;
        double[] actualDeltaDiffSPrimeRF = proPath.aBoundaryF.deltaDiffSPrimeR;
        double[] actualDeltaDiffSRPrimeF = proPath.aBoundaryF.deltaDiffSRPrime;
        double[] actualDeltaGroundSOF = proPath.aBoundaryF.deltaGroundSO;
        double[] actualDeltaGroundORF = proPath.aBoundaryF.deltaGroundOR;
        double[] actualADiffF = proPath.aBoundaryF.aDiff;

        double[] actualAlphaAtm = propDataOut.genericMeteoData.getAlpha_atmo();
        double[] actualAAtm = proPath.absorptionData.aAtm;
        double[] actualADiv = proPath.absorptionData.aDiv;
        double[] actualABoundaryH = proPath.absorptionData.aBoundaryH;
        double[] actualABoundaryF = proPath.absorptionData.aBoundaryF;
        double[] actualLH = addArray(proPath.absorptionData.aGlobalH, SOUND_POWER_LEVELS);
        double[] actualLF = addArray(proPath.absorptionData.aGlobalF, SOUND_POWER_LEVELS);
        double[] actualL = addArray(proPath.absorptionData.aGlobal, SOUND_POWER_LEVELS);

        //Assertions
        assertEquals(0.00, proPath.getSegmentList().get(0).sPrime.x, ERROR_EPSILON_LOWEST);
        assertEquals(-1.00, proPath.getSegmentList().get(0).sPrime.y, ERROR_EPSILON_LOWEST);
        assertEquals(194.16, proPath.getSegmentList().get(1).rPrime.x, ERROR_EPSILON_LOWEST);
        assertEquals(-4.00, proPath.getSegmentList().get(1).rPrime.y, ERROR_EPSILON_LOWEST);

        assertDoubleArrayEquals("DeltaDiffSRH - vertical plane", expectedDeltaDiffSRH, actualDeltaDiffSRH, ERROR_EPSILON_LOWEST);
        assertDoubleArrayEquals("AGroundSOH - vertical plane", expectedAGroundSOH, actualAGroundSOH, ERROR_EPSILON_VERY_LOW);
        assertDoubleArrayEquals("AGroundORH - vertical plane", expectedAGroundORH, actualAGroundORH, ERROR_EPSILON_LOWEST);
        assertDoubleArrayEquals("DeltaDiffSPrimeRH - vertical plane", expectedDeltaDiffSPrimeRH, actualDeltaDiffSPrimeRH, ERROR_EPSILON_LOWEST);
        assertDoubleArrayEquals("DeltaDiffSRPrimeH - vertical plane", expectedDeltaDiffSRPrimeH, actualDeltaDiffSRPrimeH, ERROR_EPSILON_LOWEST);
        assertDoubleArrayEquals("DeltaGroundSOH - vertical plane", expectedDeltaGroundSOH, actualDeltaGroundSOH, ERROR_EPSILON_VERY_LOW);
        assertDoubleArrayEquals("DeltaGroundORH - vertical plane", expectedDeltaGroundORH, actualDeltaGroundORH, ERROR_EPSILON_LOWEST);
        assertDoubleArrayEquals("actualADiffH - vertical plane", expectedADiffH, actualADiffH, ERROR_EPSILON_VERY_LOW);

        assertDoubleArrayEquals("DeltaDiffSRF - vertical plane", expectedDeltaDiffSRF, actualDeltaDiffSRF, ERROR_EPSILON_LOWEST);
        assertDoubleArrayEquals("AGroundSOF - vertical plane", expectedAGroundSOF, actualAGroundSOF, ERROR_EPSILON_LOWEST);
        assertDoubleArrayEquals("AGroundORF - vertical plane", expectedAGroundORF, actualAGroundORF, ERROR_EPSILON_LOWEST);
        assertDoubleArrayEquals("DeltaDiffSPrimeRF - vertical plane", expectedDeltaDiffSPrimeRF, actualDeltaDiffSPrimeRF, ERROR_EPSILON_LOWEST);
        assertDoubleArrayEquals("DeltaDiffSRPrimeF - vertical plane", expectedDeltaDiffSRPrimeF, actualDeltaDiffSRPrimeF, ERROR_EPSILON_LOWEST);
        assertDoubleArrayEquals("DeltaGroundSOF - vertical plane", expectedDeltaGroundSOF, actualDeltaGroundSOF, ERROR_EPSILON_LOWEST);
        assertDoubleArrayEquals("DeltaGroundORF - vertical plane", expectedDeltaGroundORF, actualDeltaGroundORF, ERROR_EPSILON_LOWEST);
        assertDoubleArrayEquals("actualADiffF - vertical plane", expectedADiffF, actualADiffF, ERROR_EPSILON_LOWEST);

        assertDoubleArrayEquals("AlphaAtm - vertical plane", expectedAlphaAtm, actualAlphaAtm, ERROR_EPSILON_LOWEST);
        assertDoubleArrayEquals("AAtm - vertical plane", expectedAAtm, actualAAtm, ERROR_EPSILON_LOWEST);
        assertDoubleArrayEquals("ADiv - vertical plane", expectedADiv, actualADiv, ERROR_EPSILON_LOWEST);
        assertDoubleArrayEquals("ABoundaryH - vertical plane", expectedABoundaryH, actualABoundaryH, ERROR_EPSILON_VERY_LOW);
        assertDoubleArrayEquals("ABoundaryF - vertical plane", expectedABoundaryF, actualABoundaryF, ERROR_EPSILON_LOWEST);
        assertDoubleArrayEquals("LH - vertical plane", expectedLH, actualLH, ERROR_EPSILON_VERY_LOW);
        assertDoubleArrayEquals("LF - vertical plane", expectedLF, actualLF, ERROR_EPSILON_LOWEST);
        assertDoubleArrayEquals("L - vertical plane", expectedL, actualL, ERROR_EPSILON_LOWEST);


        //Path1 : right lateral
        double[] expectedWH = new double[]{0.00, 0.00, 0.00, 0.01, 0.06, 0.34, 1.76, 8.58};
        double[] expectedCfH = new double[]{226.58, 242.17, 257.73, 159.33, 29.64, 3.03, 0.57, 0.12};
        double[] expectedAGroundH = new double[]{-1.61, -1.61, -1.61, 0.75, 6.25, -0.39, -1.61, -1.61};
        double[] expectedWF = new double[]{0.00, 0.00, 0.00, 0.01, 0.06, 0.34, 1.76, 8.58};
        double[] expectedCfF = new double[]{226.58, 242.17, 257.73, 159.33, 29.64, 3.03, 0.57, 0.12};
        double[] expectedAGroundF = new double[]{-2.65, -2.65, -2.65, -2.65, -1.30, -2.65, -2.65, -2.65};

        expectedAlphaAtm = new double[]{0.12, 0.41, 1.04, 1.93, 3.66, 9.66, 32.77, 116.88};
        expectedAAtm = new double[]{0.03, 0.09, 0.23, 0.43, 0.81, 2.14, 7.25, 25.86};
        expectedADiv = new double[]{56.76, 56.76, 56.76, 56.76, 56.76, 56.76, 56.76, 56.76};
        expectedDeltaDiffSRH = new double[]{23.09, 26.03, 29.03, 32.03, 35.03, 38.04, 41.05, 44.06};
        expectedDeltaDiffSRF = new double[]{23.09, 26.03, 29.03, 32.03, 35.03, 38.04, 41.05, 44.06};
        expectedLH = new double[]{14.73, 11.73, 8.59, 3.03, -5.86, -3.56, -10.45, -32.07};
        expectedLF = new double[]{15.77, 12.77, 9.63, 6.43, 1.69, -1.29, -9.41, -31.03};

        //Actual values
        proPath = propDataOut.propagationPaths.get(1);

        double[] actualWH = proPath.groundAttenuation.wH;
        double[] actualCfH = proPath.groundAttenuation.cfH;
        double[] actualAGroundH = proPath.groundAttenuation.aGroundH;
        double[] actualWF = proPath.groundAttenuation.wF;
        double[] actualCfF = proPath.groundAttenuation.cfF;
        double[] actualAGroundF = proPath.groundAttenuation.aGroundF;

        actualAlphaAtm = propDataOut.genericMeteoData.getAlpha_atmo();
        actualAAtm = proPath.absorptionData.aAtm;
        actualADiv = proPath.absorptionData.aDiv;
        actualDeltaDiffSRH = proPath.aBoundaryH.deltaDiffSR;
        actualDeltaDiffSRF = proPath.aBoundaryF.deltaDiffSR;
        actualLH = addArray(proPath.absorptionData.aGlobalH, SOUND_POWER_LEVELS);
        actualLF = addArray(proPath.absorptionData.aGlobalF, SOUND_POWER_LEVELS);

        //Assertions
        assertDoubleArrayEquals("WH", expectedWH, actualWH, ERROR_EPSILON_LOWEST);
        assertDoubleArrayEquals("CfH", expectedCfH, actualCfH, ERROR_EPSILON_LOWEST);
        assertDoubleArrayEquals("AGroundH", expectedAGroundH, actualAGroundH, ERROR_EPSILON_LOW);
        assertDoubleArrayEquals("WF", expectedWF, actualWF, ERROR_EPSILON_LOWEST);
        assertDoubleArrayEquals("CfF", expectedCfF, actualCfF, ERROR_EPSILON_LOWEST);
        assertDoubleArrayEquals("AGroundF", expectedAGroundF, actualAGroundF, ERROR_EPSILON_VERY_LOW);

        assertDoubleArrayEquals("AlphaAtm - right lateral", expectedAlphaAtm, actualAlphaAtm, ERROR_EPSILON_LOWEST);
        assertDoubleArrayEquals("AAtm - right lateral", expectedAAtm, actualAAtm, ERROR_EPSILON_LOWEST);
        assertDoubleArrayEquals("ADiv - right lateral", expectedADiv, actualADiv, ERROR_EPSILON_LOWEST);
        assertDoubleArrayEquals("AGroundH - right lateral", expectedAGroundH, actualAGroundH, ERROR_EPSILON_VERY_LOW);
        assertDoubleArrayEquals("AGroundF - right lateral", expectedAGroundF, actualAGroundF, ERROR_EPSILON_VERY_LOW);
        assertDoubleArrayEquals("DeltaDiffSRH - right lateral", expectedDeltaDiffSRH, actualDeltaDiffSRH, ERROR_EPSILON_VERY_LOW);
        assertDoubleArrayEquals("DeltaDiffSRF - right lateral", expectedDeltaDiffSRF, actualDeltaDiffSRF, ERROR_EPSILON_VERY_LOW);
        assertDoubleArrayEquals("LH - right lateral", expectedLH, actualLH, ERROR_EPSILON_VERY_LOW);
        assertDoubleArrayEquals("LF - right lateral", expectedLF, actualLF, ERROR_EPSILON_VERY_LOW);


        //Path2 : left lateral
        expectedWH = new double[]{0.00, 0.00, 0.00, 0.01, 0.08, 0.42, 2.17, 10.40};
        expectedCfH = new double[]{199.96, 214.57, 225.67, 131.50, 22.70, 2.41, 0.46, 0.10};
        expectedAGroundH = new double[]{-1.48, -1.48, -1.48, 1.01, 5.84, -1.48, -1.48, -1.48};
        expectedWF = new double[]{0.00, 0.00, 0.00, 0.01, 0.08, 0.42, 2.17, 10.40};
        expectedCfF = new double[]{199.96, 214.57, 225.67, 131.50, 22.70, 2.41, 0.46, 0.10};
        expectedAGroundF = new double[]{-2.16, -2.16, -2.16, -2.16, -0.92, -2.16, -2.16, -2.16};

        expectedAlphaAtm = new double[]{0.12, 0.41, 1.04, 1.93, 3.66, 9.66, 32.77, 116.88};
        expectedAAtm = new double[]{0.02, 0.08, 0.20, 0.38, 0.71, 1.88, 6.38, 22.77};
        expectedADiv = new double[]{56.76, 56.76, 56.76, 56.76, 56.76, 56.76, 56.76, 56.76};
        expectedDeltaDiffSRH = new double[]{8.78, 10.81, 13.24, 15.93, 18.77, 21.69, 24.66, 27.64};
        expectedDeltaDiffSRF = new double[]{8.78, 10.81, 13.24, 15.93, 18.77, 21.69, 24.66, 27.64};
        expectedLH = new double[]{28.91, 26.83, 24.28, 18.92, 10.92, 14.14, 6.68, -12.70};
        expectedLF = new double[]{29.59, 27.51, 24.96, 22.09, 17.68, 14.82, 7.36, -12.02};

        //Actual values
        proPath = propDataOut.propagationPaths.get(2);

        actualWH = proPath.groundAttenuation.wH;
        actualCfH = proPath.groundAttenuation.cfH;
        actualAGroundH = proPath.groundAttenuation.aGroundH;
        actualWF = proPath.groundAttenuation.wF;
        actualCfF = proPath.groundAttenuation.cfF;
        actualAGroundF = proPath.groundAttenuation.aGroundF;

        actualAlphaAtm = propDataOut.genericMeteoData.getAlpha_atmo();
        actualAAtm = proPath.absorptionData.aAtm;
        actualADiv = proPath.absorptionData.aDiv;
        actualDeltaDiffSRH = proPath.aBoundaryH.deltaDiffSR;
        actualDeltaDiffSRF = proPath.aBoundaryF.deltaDiffSR;
        actualLH = addArray(proPath.absorptionData.aGlobalH, SOUND_POWER_LEVELS);
        actualLF = addArray(proPath.absorptionData.aGlobalF, SOUND_POWER_LEVELS);

        //Assertions
        assertDoubleArrayEquals("WH", expectedWH, actualWH, ERROR_EPSILON_LOWEST);
        assertDoubleArrayEquals("CfH", expectedCfH, actualCfH, ERROR_EPSILON_LOWEST);
        assertDoubleArrayEquals("AGroundH", expectedAGroundH, actualAGroundH, ERROR_EPSILON_LOW);
        assertDoubleArrayEquals("WF", expectedWF, actualWF, ERROR_EPSILON_LOWEST);
        assertDoubleArrayEquals("CfF", expectedCfF, actualCfF, ERROR_EPSILON_LOWEST);
        assertDoubleArrayEquals("AGroundF", expectedAGroundF, actualAGroundF, ERROR_EPSILON_VERY_LOW);

        assertDoubleArrayEquals("AlphaAtm - left lateral", expectedAlphaAtm, actualAlphaAtm, ERROR_EPSILON_LOWEST);
        assertDoubleArrayEquals("AAtm - left lateral", expectedAAtm, actualAAtm, ERROR_EPSILON_LOWEST);
        assertDoubleArrayEquals("ADiv - left lateral", expectedADiv, actualADiv, ERROR_EPSILON_LOWEST);
        assertDoubleArrayEquals("AGroundH - left lateral", expectedAGroundH, actualAGroundH, ERROR_EPSILON_VERY_LOW);
        assertDoubleArrayEquals("AGroundF - left lateral", expectedAGroundF, actualAGroundF, ERROR_EPSILON_VERY_LOW);
        assertDoubleArrayEquals("DeltaDiffSRH - left lateral", expectedDeltaDiffSRH, actualDeltaDiffSRH, ERROR_EPSILON_VERY_LOW);
        assertDoubleArrayEquals("DeltaDiffSRF - left lateral", expectedDeltaDiffSRF, actualDeltaDiffSRF, ERROR_EPSILON_VERY_LOW);
        assertDoubleArrayEquals("LH - left lateral", expectedLH, actualLH, ERROR_EPSILON_VERY_LOW);
        assertDoubleArrayEquals("LF - left lateral", expectedLF, actualLF, ERROR_EPSILON_VERY_LOW);

        double[] L = addArray(propDataOut.getVerticesSoundLevel().get(0).value, new double[]{93-26.2,93-16.1,93-8.6,93-3.2,93,93+1.2,93+1.0,93-1.1});
        assertArrayEquals(  new double[]{8.17,16.86,22.51,25.46,24.87,23.44,15.93,-5.43},L, ERROR_EPSILON_VERY_LOW);
    }

    /**
     * Test TC09 -- Ground with spatially varying heights and and acoustic properties and short barrier
     */
    @Test
    public void TC09() {
        //Profile building
        ProfileBuilder profileBuilder = new ProfileBuilder()
                //Ground effects
                .addGroundEffect(0.0, 50.0, -20.0, 80.0, 0.9)
                .addGroundEffect(50.0, 150.0, -20.0, 80.0, 0.5)
                .addGroundEffect(150.0, 225.0, -20.0, 80.0, 0.2)
                //Topography
                .addTopographicLine(0, 80, 0, 225, 80, 0)
                .addTopographicLine(225, 80, 0, 225, -20, 0)
                .addTopographicLine(225, -20, 0, 0, -20, 0)
                .addTopographicLine(0, -20, 0, 0, 80, 0)
                .addTopographicLine(120, -20, 0, 120, 80, 0)
                .addTopographicLine(185, -5, 10, 205, -5, 10)
                .addTopographicLine(205, -5, 10, 205, 75, 10)
                .addTopographicLine(205, 75, 10, 185, 75, 10)
                .addTopographicLine(185, 75, 10, 185, -5, 10)
                // Add building
                .addWall(new Coordinate[]{
                                new Coordinate(175, 50, 17),
                                new Coordinate(190, 10, 14)},
                        1);

        profileBuilder.setzBuildings(true);
        profileBuilder.finishFeeding();

        //Propagation data building
        CnossosPropagationData rayData = new PropagationDataBuilder(profileBuilder)
                .addSource(10, 10, 1)
                .addReceiver(200, 50, 14)
                .hEdgeDiff(true)
                .vEdgeDiff(true)
                .setGs(0.9)
                .build();

        //Propagation process path data building
        PropagationProcessPathData attData = new PropagationProcessPathData();
        attData.setHumidity(HUMIDITY);
        attData.setTemperature(TEMPERATURE);

        //Out and computation settings
        ComputeRaysOutAttenuation propDataOut = new ComputeRaysOutAttenuation(true, true, attData);
        ComputeCnossosRays computeRays = new ComputeCnossosRays(rayData);
        computeRays.setThreadCount(1);

        //Run computation
        computeRays.run(propDataOut);

        //Expected values
        //Path0 : vertical plane
        double[] expectedDeltaDiffSRH = new double[]{7.90, 9.67, 11.92, 14.49, 17.26, 20.15, 23.09, 26.07};
        double[] expectedAGroundSOH = new double[]{-0.71, -0.71, -0.71, -0.71, -0.71, -0.71, -0.71, -0.71};
        double[] expectedAGroundORH = new double[]{-2.40, -2.40, -2.40, -2.40, -2.40, -2.40, -2.40, -2.40};
        double[] expectedDeltaDiffSPrimeRH = new double[]{8.65, 10.64, 13.05, 15.72, 18.56, 21.48, 24.44, 27.43};
        double[] expectedDeltaDiffSRPrimeH = new double[]{13.55, 16.23, 19.09, 22.01, 24.98, 27.97, 30.97, 33.98};
        double[] expectedDeltaGroundSOH = new double[]{-0.65, -0.64, -0.63, -0.62, -0.62, -0.61, -0.61, -0.61};
        double[] expectedDeltaGroundORH = new double[]{-1.33, -1.21, -1.13, -1.09, -1.07, -1.06, -1.05, -1.05};
        double[] expectedADiffH = new double[]{5.91, 7.82, 10.16, 12.78, 15.58, 18.48, 21.43, 23.34};

        double[] expectedDeltaDiffSRF = new double[]{7.68, 9.39, 11.57, 14.10, 16.85, 19.73, 22.67, 25.64};
        double[] expectedAGroundSOF = new double[]{-0.71, -0.71, -0.71, -0.71, -0.71, -0.71, -0.71, -0.71};
        double[] expectedAGroundORF = new double[]{-2.40, -2.40, -2.40, -2.40, -2.40, -2.40, -2.40, -2.40};
        double[] expectedDeltaDiffSPrimeRF = new double[]{8.47, 10.41, 12.79, 15.44, 18.26, 21.17, 24.13, 27.12};
        double[] expectedDeltaDiffSRPrimeF = new double[]{13.50, 16.17, 19.02, 21.95, 24.92, 27.91, 30.91, 33.91};
        double[] expectedDeltaGroundSOF = new double[]{-0.65, -0.63, -0.62, -0.61, -0.61, -0.61, -0.60, -0.60};
        double[] expectedDeltaGroundORF = new double[]{-1.31, -1.18, -1.10, -1.05, -1.03, -1.02, -1.01, -1.01};
        double[] expectedADiffF = new double[]{5.72, 7.57, 9.85, 12.44, 15.22, 18.11, 21.05, 23.39};

        double[] expectedAlphaAtm = new double[]{0.12, 0.41, 1.04, 1.93, 3.66, 9.66, 32.77, 116.88};
        double[] expectedAAtm = new double[]{0.02, 0.08, 0.20, 0.37, 0.71, 1.88, 6.38, 22.75};
        double[] expectedADiv = new double[]{56.78, 56.78, 56.78, 56.78, 56.78, 56.78, 56.78, 56.78};
        double[] expectedABoundaryH = new double[]{5.91, 7.82, 10.16, 12.78, 15.58, 18.48, 21.43, 23.34};
        double[] expectedABoundaryF = new double[]{5.72, 7.57, 9.85, 12.44, 15.22, 18.11, 21.05, 23.39};
        double[] expectedLH = new double[]{30.28, 28.31, 25.86, 23.07, 19.93, 15.86, 8.41, -9.87};
        double[] expectedLF = new double[]{30.47, 28.57, 26.16, 23.40, 20.29, 16.23, 8.79, -9.92};
        double[] expectedL = new double[]{30.38, 28.44, 26.01, 23.24, 20.11, 16.05, 8.60, -9.89};

        //Actual values
        PropagationPath proPath = propDataOut.propagationPaths.get(0);
        double[] actualDeltaDiffSRH = proPath.aBoundaryH.deltaDiffSR;
        double[] actualAGroundSOH = proPath.aBoundaryH.aGroundSO;
        double[] actualAGroundORH = proPath.aBoundaryH.aGroundOR;
        double[] actualDeltaDiffSPrimeRH = proPath.aBoundaryH.deltaDiffSPrimeR;
        double[] actualDeltaDiffSRPrimeH = proPath.aBoundaryH.deltaDiffSRPrime;
        double[] actualDeltaGroundSOH = proPath.aBoundaryH.deltaGroundSO;
        double[] actualDeltaGroundORH = proPath.aBoundaryH.deltaGroundOR;
        double[] actualADiffH = proPath.aBoundaryH.aDiff;

        double[] actualDeltaDiffSRF = proPath.aBoundaryF.deltaDiffSR;
        double[] actualAGroundSOF = proPath.aBoundaryF.aGroundSO;
        double[] actualAGroundORF = proPath.aBoundaryF.aGroundOR;
        double[] actualDeltaDiffSPrimeRF = proPath.aBoundaryF.deltaDiffSPrimeR;
        double[] actualDeltaDiffSRPrimeF = proPath.aBoundaryF.deltaDiffSRPrime;
        double[] actualDeltaGroundSOF = proPath.aBoundaryF.deltaGroundSO;
        double[] actualDeltaGroundORF = proPath.aBoundaryF.deltaGroundOR;
        double[] actualADiffF = proPath.aBoundaryF.aDiff;

        double[] actualAlphaAtm = propDataOut.genericMeteoData.getAlpha_atmo();
        double[] actualAAtm = proPath.absorptionData.aAtm;
        double[] actualADiv = proPath.absorptionData.aDiv;
        double[] actualABoundaryH = proPath.absorptionData.aBoundaryH;
        double[] actualABoundaryF = proPath.absorptionData.aBoundaryF;
        double[] actualLH = addArray(proPath.absorptionData.aGlobalH, SOUND_POWER_LEVELS);
        double[] actualLF = addArray(proPath.absorptionData.aGlobalF, SOUND_POWER_LEVELS);
        double[] actualL = addArray(proPath.absorptionData.aGlobal, SOUND_POWER_LEVELS);

        //Assertions
        assertEquals(0.24, proPath.getSegmentList().get(0).sPrime.x, ERROR_EPSILON_LOWEST);
        assertEquals(-4.92, proPath.getSegmentList().get(0).sPrime.y, ERROR_EPSILON_LOWEST);
        assertEquals(194.48, proPath.getSegmentList().get(1).rPrime.x, ERROR_EPSILON_LOWEST);
        assertEquals(6.59, proPath.getSegmentList().get(1).rPrime.y, ERROR_EPSILON_LOWEST);

        assertDoubleArrayEquals("DeltaDiffSRH - vertical plane", expectedDeltaDiffSRH, actualDeltaDiffSRH, ERROR_EPSILON_LOWEST);
        assertDoubleArrayEquals("AGroundSOH - vertical plane", expectedAGroundSOH, actualAGroundSOH, ERROR_EPSILON_VERY_LOW);
        assertDoubleArrayEquals("AGroundORH - vertical plane", expectedAGroundORH, actualAGroundORH, ERROR_EPSILON_LOWEST);
        assertDoubleArrayEquals("DeltaDiffSPrimeRH - vertical plane", expectedDeltaDiffSPrimeRH, actualDeltaDiffSPrimeRH, ERROR_EPSILON_LOWEST);
        assertDoubleArrayEquals("DeltaDiffSRPrimeH - vertical plane", expectedDeltaDiffSRPrimeH, actualDeltaDiffSRPrimeH, ERROR_EPSILON_LOWEST);
        assertDoubleArrayEquals("DeltaGroundSOH - vertical plane", expectedDeltaGroundSOH, actualDeltaGroundSOH, ERROR_EPSILON_VERY_LOW);
        assertDoubleArrayEquals("DeltaGroundORH - vertical plane", expectedDeltaGroundORH, actualDeltaGroundORH, ERROR_EPSILON_LOWEST);
        assertDoubleArrayEquals("actualADiffH - vertical plane", expectedADiffH, actualADiffH, ERROR_EPSILON_VERY_LOW);

        assertDoubleArrayEquals("DeltaDiffSRF - vertical plane", expectedDeltaDiffSRF, actualDeltaDiffSRF, ERROR_EPSILON_LOWEST);
        assertDoubleArrayEquals("AGroundSOF - vertical plane", expectedAGroundSOF, actualAGroundSOF, ERROR_EPSILON_LOWEST);
        assertDoubleArrayEquals("AGroundORF - vertical plane", expectedAGroundORF, actualAGroundORF, ERROR_EPSILON_LOWEST);
        assertDoubleArrayEquals("DeltaDiffSPrimeRF - vertical plane", expectedDeltaDiffSPrimeRF, actualDeltaDiffSPrimeRF, ERROR_EPSILON_LOWEST);
        assertDoubleArrayEquals("DeltaDiffSRPrimeF - vertical plane", expectedDeltaDiffSRPrimeF, actualDeltaDiffSRPrimeF, ERROR_EPSILON_LOWEST);
        assertDoubleArrayEquals("DeltaGroundSOF - vertical plane", expectedDeltaGroundSOF, actualDeltaGroundSOF, ERROR_EPSILON_LOWEST);
        assertDoubleArrayEquals("DeltaGroundORF - vertical plane", expectedDeltaGroundORF, actualDeltaGroundORF, ERROR_EPSILON_LOWEST);
        assertDoubleArrayEquals("actualADiffF - vertical plane", expectedADiffF, actualADiffF, ERROR_EPSILON_LOWEST);

        assertDoubleArrayEquals("AlphaAtm - vertical plane", expectedAlphaAtm, actualAlphaAtm, ERROR_EPSILON_LOWEST);
        assertDoubleArrayEquals("AAtm - vertical plane", expectedAAtm, actualAAtm, ERROR_EPSILON_LOWEST);
        assertDoubleArrayEquals("ADiv - vertical plane", expectedADiv, actualADiv, ERROR_EPSILON_LOWEST);
        assertDoubleArrayEquals("ABoundaryH - vertical plane", expectedABoundaryH, actualABoundaryH, ERROR_EPSILON_VERY_LOW);
        assertDoubleArrayEquals("ABoundaryF - vertical plane", expectedABoundaryF, actualABoundaryF, ERROR_EPSILON_LOWEST);
        assertDoubleArrayEquals("LH - vertical plane", expectedLH, actualLH, ERROR_EPSILON_VERY_LOW);
        assertDoubleArrayEquals("LF - vertical plane", expectedLF, actualLF, ERROR_EPSILON_LOWEST);
        assertDoubleArrayEquals("L - vertical plane", expectedL, actualL, ERROR_EPSILON_LOWEST);


        //Path1 : right lateral
        double[] expectedWH = new double[]{0.00, 0.00, 0.00, 0.01, 0.07, 0.39, 2.00, 9.66};
        double[] expectedCfH = new double[]{227.72, 244.70, 256.12, 145.81, 24.37, 2.61, 0.50, 0.10};
        double[] expectedAGroundH = new double[]{-1.53, -1.53, -1.53, 2.33, -1.53, -1.53, -1.53, -1.53};
        double[] expectedWF = new double[]{0.00, 0.00, 0.00, 0.01, 0.06, 0.34, 1.76, 8.58};
        double[] expectedCfF = new double[]{226.99, 242.62, 258.17, 159.45, 29.63, 3.03, 0.57, 0.12};
        double[] expectedAGroundF = new double[]{-1.53, -1.38, -1.35, -1.53, -1.53, -1.53, -1.53, -1.53};

        expectedAlphaAtm = new double[]{0.12, 0.41, 1.04, 1.93, 3.66, 9.66, 32.77, 116.88};
        expectedAAtm = new double[]{0.03, 0.09, 0.23, 0.43, 0.81, 2.14, 7.26, 25.91};
        expectedADiv = new double[]{56.78, 56.78, 56.78, 56.78, 56.78, 56.78, 56.78, 56.78};
        expectedDeltaDiffSRH = new double[]{23.08, 26.03, 29.02, 32.02, 35.03, 38.04, 41.05, 44.06};
        expectedDeltaDiffSRF = new double[]{23.08, 26.03, 29.02, 32.02, 35.03, 38.04, 41.05, 44.06};
        expectedLH = new double[]{14.64, 11.63, 8.50, 1.44, 1.91, -2.43, -10.56, -32.21};
        expectedLF = new double[]{14.64, 11.48, 8.31, 5.30, 1.91, -2.43, -10.56, -32.21};

        //Actual values
        proPath = propDataOut.propagationPaths.get(1);


        double[] actualWH = proPath.groundAttenuation.wH;
        double[] actualCfH = proPath.groundAttenuation.cfH;
        double[] actualAGroundH = proPath.groundAttenuation.aGroundH;
        double[] actualWF = proPath.groundAttenuation.wF;
        double[] actualCfF = proPath.groundAttenuation.cfF;
        double[] actualAGroundF = proPath.groundAttenuation.aGroundF;

        actualAlphaAtm = propDataOut.genericMeteoData.getAlpha_atmo();
        actualAAtm = proPath.absorptionData.aAtm;
        actualADiv = proPath.absorptionData.aDiv;
        actualDeltaDiffSRH = proPath.aBoundaryH.deltaDiffSR;
        actualDeltaDiffSRF = proPath.aBoundaryF.deltaDiffSR;
        actualLH = addArray(proPath.absorptionData.aGlobalH, SOUND_POWER_LEVELS);
        actualLF = addArray(proPath.absorptionData.aGlobalF, SOUND_POWER_LEVELS);

        //Assertions
        assertDoubleArrayEquals("WH", expectedWH, actualWH, ERROR_EPSILON_LOWEST);
        assertDoubleArrayEquals("CfH", expectedCfH, actualCfH, ERROR_EPSILON_VERY_LOW);
        assertDoubleArrayEquals("AGroundH", expectedAGroundH, actualAGroundH, ERROR_EPSILON_LOW);
        assertDoubleArrayEquals("WF", expectedWF, actualWF, ERROR_EPSILON_LOWEST);
        assertDoubleArrayEquals("CfF", expectedCfF, actualCfF, ERROR_EPSILON_VERY_LOW);
        assertDoubleArrayEquals("AGroundF", expectedAGroundF, actualAGroundF, ERROR_EPSILON_VERY_LOW);

        assertDoubleArrayEquals("AlphaAtm - right lateral", expectedAlphaAtm, actualAlphaAtm, ERROR_EPSILON_LOWEST);
        assertDoubleArrayEquals("AAtm - right lateral", expectedAAtm, actualAAtm, ERROR_EPSILON_LOWEST);
        assertDoubleArrayEquals("ADiv - right lateral", expectedADiv, actualADiv, ERROR_EPSILON_LOWEST);
        assertDoubleArrayEquals("AGroundH - right lateral", expectedAGroundH, actualAGroundH, ERROR_EPSILON_VERY_LOW);
        assertDoubleArrayEquals("AGroundF - right lateral", expectedAGroundF, actualAGroundF, ERROR_EPSILON_VERY_LOW);
        assertDoubleArrayEquals("DeltaDiffSRH - right lateral", expectedDeltaDiffSRH, actualDeltaDiffSRH, ERROR_EPSILON_VERY_LOW);
        assertDoubleArrayEquals("DeltaDiffSRF - right lateral", expectedDeltaDiffSRF, actualDeltaDiffSRF, ERROR_EPSILON_VERY_LOW);
        assertDoubleArrayEquals("LH - right lateral", expectedLH, actualLH, ERROR_EPSILON_VERY_LOW);
        assertDoubleArrayEquals("LF - right lateral", expectedLF, actualLF, ERROR_EPSILON_VERY_LOW);


        //Path2 : left lateral
        expectedWH = new double[]{0.00, 0.00, 0.00, 0.03, 0.14, 0.75, 3.72, 16.84};
        expectedCfH = new double[]{204.07, 223.16, 208.01, 81.73, 9.55, 1.33, 0.27, 0.06};
        expectedAGroundH = new double[]{-1.07, -1.07, -1.07, -1.07, -1.07, -1.07, -1.07, -1.07};
        expectedWF = new double[]{0.00, 0.00, 0.00, 0.01, 0.08, 0.42, 2.17, 10.40};
        expectedCfF = new double[]{200.40, 215.06, 226.13, 131.61, 22.68, 2.41, 0.46, 0.10};
        expectedAGroundF = new double[]{-1.07, -1.07, -1.07, -1.07, -1.07, -1.07, -1.07, -1.07};

        expectedAlphaAtm = new double[]{0.12, 0.41, 1.04, 1.93, 3.66, 9.66, 32.77, 116.88};
        expectedAAtm = new double[]{0.02, 0.08, 0.20, 0.38, 0.71, 1.89, 6.40, 22.82};
        expectedADiv = new double[]{56.78, 56.78, 56.78, 56.78, 56.78, 56.78, 56.78, 56.78};
        expectedDeltaDiffSRH = new double[]{8.79, 10.81, 13.24, 15.93, 18.77, 21.70, 24.66, 27.65};
        expectedDeltaDiffSRF = new double[]{8.79, 10.81, 13.24, 15.93, 18.78, 21.70, 24.66, 27.65};
        expectedLH = new double[]{28.47, 26.39, 23.84, 20.97, 17.79, 13.70, 6.22, -13.19};
        expectedLF = new double[]{28.47, 26.39, 23.84, 20.97, 17.79, 13.70, 6.22, -13.19};

        //Actual values
        proPath = propDataOut.propagationPaths.get(2);


        actualWH = proPath.groundAttenuation.wH;
        actualCfH = proPath.groundAttenuation.cfH;
        actualAGroundH = proPath.groundAttenuation.aGroundH;
        actualWF = proPath.groundAttenuation.wF;
        actualCfF = proPath.groundAttenuation.cfF;
        actualAGroundF = proPath.groundAttenuation.aGroundF;

        actualAlphaAtm = propDataOut.genericMeteoData.getAlpha_atmo();
        actualAAtm = proPath.absorptionData.aAtm;
        actualADiv = proPath.absorptionData.aDiv;
        actualDeltaDiffSRH = proPath.aBoundaryH.deltaDiffSR;
        actualDeltaDiffSRF = proPath.aBoundaryF.deltaDiffSR;
        actualLH = addArray(proPath.absorptionData.aGlobalH, SOUND_POWER_LEVELS);
        actualLF = addArray(proPath.absorptionData.aGlobalF, SOUND_POWER_LEVELS);

        //Assertions
        assertDoubleArrayEquals("WH", expectedWH, actualWH, ERROR_EPSILON_LOW);
        assertDoubleArrayEquals("CfH", expectedCfH, actualCfH, ERROR_EPSILON_LOWEST);
        assertDoubleArrayEquals("AGroundH", expectedAGroundH, actualAGroundH, ERROR_EPSILON_LOW);
        assertDoubleArrayEquals("WF", expectedWF, actualWF, ERROR_EPSILON_LOWEST);
        assertDoubleArrayEquals("CfF", expectedCfF, actualCfF, ERROR_EPSILON_LOWEST);
        assertDoubleArrayEquals("AGroundF", expectedAGroundF, actualAGroundF, ERROR_EPSILON_VERY_LOW);

        assertDoubleArrayEquals("AlphaAtm - left lateral", expectedAlphaAtm, actualAlphaAtm, ERROR_EPSILON_LOWEST);
        assertDoubleArrayEquals("AAtm - left lateral", expectedAAtm, actualAAtm, ERROR_EPSILON_LOWEST);
        assertDoubleArrayEquals("ADiv - left lateral", expectedADiv, actualADiv, ERROR_EPSILON_LOWEST);
        assertDoubleArrayEquals("AGroundH - left lateral", expectedAGroundH, actualAGroundH, ERROR_EPSILON_VERY_LOW);
        assertDoubleArrayEquals("AGroundF - left lateral", expectedAGroundF, actualAGroundF, ERROR_EPSILON_VERY_LOW);
        assertDoubleArrayEquals("DeltaDiffSRH - left lateral", expectedDeltaDiffSRH, actualDeltaDiffSRH, ERROR_EPSILON_VERY_LOW);
        assertDoubleArrayEquals("DeltaDiffSRF - left lateral", expectedDeltaDiffSRF, actualDeltaDiffSRF, ERROR_EPSILON_VERY_LOW);
        assertDoubleArrayEquals("LH - left lateral", expectedLH, actualLH, ERROR_EPSILON_VERY_LOW);
        assertDoubleArrayEquals("LF - left lateral", expectedLF, actualLF, ERROR_EPSILON_VERY_LOW);

        double[] L = addArray(propDataOut.getVerticesSoundLevel().get(0).value, new double[]{93-26.2,93-16.1,93-8.6,93-3.2,93,93+1.2,93+1.0,93-1.1});
        // impossible geometry in NoiseModelling
        assertArrayEquals(  new double[]{6.41,14.50,19.52,22.09,22.16,19.28,11.62,-9.31},L, ERROR_EPSILON_VERY_LOW);
    }

    /**
     * Test TC10 -- Flat ground with homogeneous acoustic properties and cubic building – receiver at low height
     */
    @Test
    public void TC10() {
        //Profile building
        ProfileBuilder profileBuilder = new ProfileBuilder()
                .addBuilding(new Coordinate[]{
                        new Coordinate(55, 5, 10),
                        new Coordinate(65, 5, 10),
                        new Coordinate(65, 15, 10),
                        new Coordinate(55, 15, 10)
                });

        profileBuilder.setzBuildings(true);
        profileBuilder.finishFeeding();

        //Propagation data building
        CnossosPropagationData rayData = new PropagationDataBuilder(profileBuilder)
                .addSource(50, 10, 1)
                .addReceiver(70, 10, 4)
                .hEdgeDiff(true)
                .vEdgeDiff(true)
                .setGs(0.5)
                .build();

        //Propagation process path data building
        PropagationProcessPathData attData = new PropagationProcessPathData();
        attData.setHumidity(HUMIDITY);
        attData.setTemperature(TEMPERATURE);

        //Out and computation settings
        ComputeRaysOutAttenuation propDataOut = new ComputeRaysOutAttenuation(true, true, attData);
        ComputeCnossosRays computeRays = new ComputeCnossosRays(rayData);
        computeRays.setThreadCount(1);

        //Run computation
        computeRays.run(propDataOut);

        //Expected values
        //Path0 : vertical plane
        double[] expectedDeltaDiffSRH = new double[]{18.23, 21.88, 26.33, 30.63, 34.21, 37.39, 40.45, 43.47};
        double[] expectedAGroundSOH = new double[]{-1.50, -1.50, -1.50, -1.50, -1.50, -1.50, -1.50, -1.50};
        double[] expectedAGroundORH = new double[]{-1.50, -1.50, -1.50, -1.50, -1.50, -1.50, -1.50, -1.50};
        double[] expectedDeltaDiffSPrimeRH = new double[]{18.91, 22.58, 27.03, 31.33, 34.92, 38.10, 41.16, 44.18};
        double[] expectedDeltaDiffSRPrimeH = new double[]{20.80, 24.51, 28.97, 33.28, 36.87, 40.05, 43.11, 46.13};
        double[] expectedDeltaGroundSOH = new double[]{-1.40, -1.39, -1.39, -1.39, -1.39, -1.39, -1.39, -1.39};
        double[] expectedDeltaGroundORH = new double[]{-1.14, -1.13, -1.13, -1.13, -1.13, -1.13, -1.13, -1.13};
        double[] expectedADiffH = new double[]{15.69, 19.36, 22.48, 22.48, 22.48, 22.48, 22.48, 22.48};

        double[] expectedDeltaDiffSRF = new double[]{18.23, 21.88, 26.33, 30.63, 34.21, 37.39, 40.45, 43.47};
        double[] expectedAGroundSOF = new double[]{-1.50, -1.50, -1.50, -1.50, -1.50, -1.50, -1.50, -1.50};
        double[] expectedAGroundORF = new double[]{-1.50, -1.50, -1.50, -1.50, -1.50, -1.50, -1.50, -1.50};
        double[] expectedDeltaDiffSPrimeRF = new double[]{18.91, 22.58, 27.03, 31.33, 34.92, 38.10, 41.16, 44.18};
        double[] expectedDeltaDiffSRPrimeF = new double[]{20.80, 24.51, 28.97, 33.28, 36.87, 40.05, 43.11, 46.13};
        double[] expectedDeltaGroundSOF = new double[]{-1.40, -1.39, -1.39, -1.39, -1.39, -1.39, -1.39, -1.39};
        double[] expectedDeltaGroundORF = new double[]{-1.14, -1.13, -1.13, -1.13, -1.13, -1.13, -1.13, -1.13};
        double[] expectedADiffF = new double[]{15.69, 19.36, 22.48, 22.48, 22.48, 22.48, 22.48, 22.48};

        double[] expectedAlphaAtm = new double[]{0.12, 0.41, 1.04, 1.93, 3.66, 9.66, 32.77, 116.88};
        double[] expectedAAtm = new double[]{0.00, 0.01, 0.02, 0.04, 0.07, 0.20, 0.66, 2.36};
        double[] expectedADiv = new double[]{37.12, 37.12, 37.12, 37.12, 37.12, 37.12, 37.12, 37.12};
        double[] expectedABoundaryH = new double[]{15.69, 19.36, 22.48, 22.48, 22.48, 22.48, 22.48, 22.48};
        double[] expectedABoundaryF = new double[]{15.69, 19.36, 22.48, 22.48, 22.48, 22.48, 22.48, 22.48};
        double[] expectedLH = new double[]{40.19, 36.52, 33.38, 33.36, 33.33, 33.21, 32.74, 31.04};
        double[] expectedLF = new double[]{40.19, 36.52, 33.38, 33.36, 33.33, 33.21, 32.74, 31.04};
        double[] expectedL = new double[]{40.19, 36.52, 33.38, 33.36, 33.33, 33.21, 32.74, 31.04};

        //Actual values
        PropagationPath proPath = propDataOut.propagationPaths.get(0);
        double[] actualDeltaDiffSRH = proPath.aBoundaryH.deltaDiffSR;
        double[] actualAGroundSOH = proPath.aBoundaryH.aGroundSO;
        double[] actualAGroundORH = proPath.aBoundaryH.aGroundOR;
        double[] actualDeltaDiffSPrimeRH = proPath.aBoundaryH.deltaDiffSPrimeR;
        double[] actualDeltaDiffSRPrimeH = proPath.aBoundaryH.deltaDiffSRPrime;
        double[] actualDeltaGroundSOH = proPath.aBoundaryH.deltaGroundSO;
        double[] actualDeltaGroundORH = proPath.aBoundaryH.deltaGroundOR;
        double[] actualADiffH = proPath.aBoundaryH.aDiff;

        double[] actualDeltaDiffSRF = proPath.aBoundaryF.deltaDiffSR;
        double[] actualAGroundSOF = proPath.aBoundaryF.aGroundSO;
        double[] actualAGroundORF = proPath.aBoundaryF.aGroundOR;
        double[] actualDeltaDiffSPrimeRF = proPath.aBoundaryF.deltaDiffSPrimeR;
        double[] actualDeltaDiffSRPrimeF = proPath.aBoundaryF.deltaDiffSRPrime;
        double[] actualDeltaGroundSOF = proPath.aBoundaryF.deltaGroundSO;
        double[] actualDeltaGroundORF = proPath.aBoundaryF.deltaGroundOR;
        double[] actualADiffF = proPath.aBoundaryF.aDiff;

        double[] actualAlphaAtm = propDataOut.genericMeteoData.getAlpha_atmo();
        double[] actualAAtm = proPath.absorptionData.aAtm;
        double[] actualADiv = proPath.absorptionData.aDiv;
        double[] actualABoundaryH = proPath.absorptionData.aBoundaryH;
        double[] actualABoundaryF = proPath.absorptionData.aBoundaryF;
        double[] actualLH = addArray(proPath.absorptionData.aGlobalH, SOUND_POWER_LEVELS);
        double[] actualLF = addArray(proPath.absorptionData.aGlobalF, SOUND_POWER_LEVELS);
        double[] actualL = addArray(proPath.absorptionData.aGlobal, SOUND_POWER_LEVELS);

        //Assertions
        assertEquals(0.00, proPath.getSRSegment().sPrime.x, ERROR_EPSILON_MEDIUM);
        assertEquals(-1.00, proPath.getSRSegment().sPrime.y, ERROR_EPSILON_HIGHEST);
        assertEquals(20.00, proPath.getSRSegment().rPrime.x, ERROR_EPSILON_LOW);
        assertEquals(-4.00, proPath.getSRSegment().rPrime.y, ERROR_EPSILON_HIGHEST);

        assertDoubleArrayEquals("DeltaDiffSRH - vertical plane", expectedDeltaDiffSRH, actualDeltaDiffSRH, ERROR_EPSILON_LOWEST);
        assertDoubleArrayEquals("AGroundSOH - vertical plane", expectedAGroundSOH, actualAGroundSOH, ERROR_EPSILON_VERY_LOW);
        assertDoubleArrayEquals("AGroundORH - vertical plane", expectedAGroundORH, actualAGroundORH, ERROR_EPSILON_LOWEST);
        assertDoubleArrayEquals("DeltaDiffSPrimeRH - vertical plane", expectedDeltaDiffSPrimeRH, actualDeltaDiffSPrimeRH, ERROR_EPSILON_LOWEST);
        assertDoubleArrayEquals("DeltaDiffSRPrimeH - vertical plane", expectedDeltaDiffSRPrimeH, actualDeltaDiffSRPrimeH, ERROR_EPSILON_LOWEST);
        assertDoubleArrayEquals("DeltaGroundSOH - vertical plane", expectedDeltaGroundSOH, actualDeltaGroundSOH, ERROR_EPSILON_VERY_LOW);
        assertDoubleArrayEquals("DeltaGroundORH - vertical plane", expectedDeltaGroundORH, actualDeltaGroundORH, ERROR_EPSILON_LOWEST);
        assertDoubleArrayEquals("actualADiffH - vertical plane", expectedADiffH, actualADiffH, ERROR_EPSILON_VERY_LOW);

        assertDoubleArrayEquals("DeltaDiffSRF - vertical plane", expectedDeltaDiffSRF, actualDeltaDiffSRF, ERROR_EPSILON_LOWEST);
        assertDoubleArrayEquals("AGroundSOF - vertical plane", expectedAGroundSOF, actualAGroundSOF, ERROR_EPSILON_LOWEST);
        assertDoubleArrayEquals("AGroundORF - vertical plane", expectedAGroundORF, actualAGroundORF, ERROR_EPSILON_LOWEST);
        assertDoubleArrayEquals("DeltaDiffSPrimeRF - vertical plane", expectedDeltaDiffSPrimeRF, actualDeltaDiffSPrimeRF, ERROR_EPSILON_LOWEST);
        assertDoubleArrayEquals("DeltaDiffSRPrimeF - vertical plane", expectedDeltaDiffSRPrimeF, actualDeltaDiffSRPrimeF, ERROR_EPSILON_LOWEST);
        assertDoubleArrayEquals("DeltaGroundSOF - vertical plane", expectedDeltaGroundSOF, actualDeltaGroundSOF, ERROR_EPSILON_LOWEST);
        assertDoubleArrayEquals("DeltaGroundORF - vertical plane", expectedDeltaGroundORF, actualDeltaGroundORF, ERROR_EPSILON_LOWEST);
        assertDoubleArrayEquals("actualADiffF - vertical plane", expectedADiffF, actualADiffF, ERROR_EPSILON_LOWEST);

        assertDoubleArrayEquals("AlphaAtm - vertical plane", expectedAlphaAtm, actualAlphaAtm, ERROR_EPSILON_LOWEST);
        assertDoubleArrayEquals("AAtm - vertical plane", expectedAAtm, actualAAtm, ERROR_EPSILON_LOWEST);
        assertDoubleArrayEquals("ADiv - vertical plane", expectedADiv, actualADiv, ERROR_EPSILON_LOWEST);
        assertDoubleArrayEquals("ABoundaryH - vertical plane", expectedABoundaryH, actualABoundaryH, ERROR_EPSILON_VERY_LOW);
        assertDoubleArrayEquals("ABoundaryF - vertical plane", expectedABoundaryF, actualABoundaryF, ERROR_EPSILON_LOWEST);
        assertDoubleArrayEquals("LH - vertical plane", expectedLH, actualLH, ERROR_EPSILON_VERY_LOW);
        assertDoubleArrayEquals("LF - vertical plane", expectedLF, actualLF, ERROR_EPSILON_LOWEST);
        assertDoubleArrayEquals("L - vertical plane", expectedL, actualL, ERROR_EPSILON_LOWEST);


        //Path1 : right lateral
        double[] expectedWH = new double[]{0.00, 0.00, 0.00, 0.01, 0.08, 0.41, 2.10, 10.13};
        double[] expectedCfH = new double[]{24.24, 24.59, 26.01, 28.28, 20.54, 5.05, 0.52, 0.10};
        double[] expectedAGroundH = new double[]{-1.50, -1.50, -1.50, -1.50, -1.50, -1.50, -1.50, -1.50};
        double[] expectedWF = new double[]{0.00, 0.00, 0.00, 0.01, 0.08, 0.41, 2.10, 10.13};
        double[] expectedCfF = new double[]{24.24, 24.59, 26.01, 28.28, 20.54, 5.05, 0.52, 0.10};
        double[] expectedAGroundF = new double[]{-1.50, -1.50, -1.50, -1.50, -1.50, -1.50, -1.50, -1.50};

        expectedAlphaAtm = new double[]{0.12, 0.41, 1.04, 1.93, 3.66, 9.66, 32.77, 116.88};
        expectedAAtm = new double[]{0.00, 0.01, 0.03, 0.05, 0.09, 0.24, 0.80, 2.84};
        expectedADiv = new double[]{37.12, 37.12, 37.12, 37.12, 37.12, 37.12, 37.12, 37.12};
        expectedDeltaDiffSRH = new double[]{15.59, 19.16, 23.56, 27.83, 31.40, 34.58, 37.63, 40.65};
        expectedLH = new double[]{41.79, 38.22, 33.80, 29.51, 25.90, 22.57, 18.96, 13.89};
        expectedLF = new double[]{41.79, 38.22, 33.80, 29.51, 25.90, 22.57, 18.96, 13.89};

        //Actual values
        proPath = propDataOut.propagationPaths.get(1);

        double[] actualWH = proPath.groundAttenuation.wH;
        double[] actualCfH = proPath.groundAttenuation.cfH;
        double[] actualAGroundH = proPath.groundAttenuation.aGroundH;
        double[] actualWF = proPath.groundAttenuation.wF;
        double[] actualCfF = proPath.groundAttenuation.cfF;
        double[] actualAGroundF = proPath.groundAttenuation.aGroundF;

        actualAlphaAtm = propDataOut.genericMeteoData.getAlpha_atmo();
        actualAAtm = proPath.absorptionData.aAtm;
        actualADiv = proPath.absorptionData.aDiv;
        actualDeltaDiffSRH = proPath.aBoundaryH.deltaDiffSR;
        actualLH = addArray(proPath.absorptionData.aGlobalH, SOUND_POWER_LEVELS);
        actualLF = addArray(proPath.absorptionData.aGlobalF, SOUND_POWER_LEVELS);

        //Assertions
        assertDoubleArrayEquals("WH", expectedWH, actualWH, ERROR_EPSILON_LOWEST);
        assertDoubleArrayEquals("CfH", expectedCfH, actualCfH, ERROR_EPSILON_VERY_LOW);
        assertDoubleArrayEquals("AGroundH", expectedAGroundH, actualAGroundH, ERROR_EPSILON_LOW);
        assertDoubleArrayEquals("WF", expectedWF, actualWF, ERROR_EPSILON_LOWEST);
        assertDoubleArrayEquals("CfF", expectedCfF, actualCfF, ERROR_EPSILON_VERY_LOW);
        assertDoubleArrayEquals("AGroundF", expectedAGroundF, actualAGroundF, ERROR_EPSILON_VERY_LOW);

        assertDoubleArrayEquals("AlphaAtm - right lateral", expectedAlphaAtm, actualAlphaAtm, ERROR_EPSILON_LOWEST);
        assertDoubleArrayEquals("AAtm - right lateral", expectedAAtm, actualAAtm, ERROR_EPSILON_LOWEST);
        assertDoubleArrayEquals("ADiv - right lateral", expectedADiv, actualADiv, ERROR_EPSILON_LOW);
        assertDoubleArrayEquals("AGroundH - right lateral", expectedAGroundH, actualAGroundH, ERROR_EPSILON_VERY_LOW);
        assertDoubleArrayEquals("AGroundF - right lateral", expectedAGroundF, actualAGroundF, ERROR_EPSILON_VERY_LOW);
        assertDoubleArrayEquals("DeltaDiffSRH - right lateral", expectedDeltaDiffSRH, actualDeltaDiffSRH, ERROR_EPSILON_VERY_LOW);
        assertDoubleArrayEquals("LH - right lateral", expectedLH, actualLH, ERROR_EPSILON_VERY_LOW);
        assertDoubleArrayEquals("LF - right lateral", expectedLF, actualLF, ERROR_EPSILON_VERY_LOW);


        //Path2 : left lateral
        expectedWH = new double[]{0.00, 0.00, 0.00, 0.01, 0.08, 0.41, 2.10, 10.13};
        expectedCfH = new double[]{24.24, 24.59, 26.01, 28.28, 20.54, 5.05, 0.52, 0.10};
        expectedAGroundH = new double[]{-1.50, -1.50, -1.50, -1.50, -1.50, -1.50, -1.50, -1.50};
        expectedWF = new double[]{0.00, 0.00, 0.00, 0.01, 0.08, 0.41, 2.10, 10.13};
        expectedCfF = new double[]{24.24, 24.59, 26.01, 28.28, 20.54, 5.05, 0.52, 0.10};
        expectedAGroundF = new double[]{-1.50, -1.50, -1.50, -1.50, -1.50, -1.50, -1.50, -1.50};

        expectedLH = new double[]{41.79, 38.22, 33.80, 29.51, 25.90, 22.57, 18.96, 13.89};
        expectedLF = new double[]{41.79, 38.22, 33.80, 29.51, 25.90, 22.57, 18.96, 13.89};

        //Actual values
        proPath = propDataOut.propagationPaths.get(2);

        actualWH = proPath.groundAttenuation.wH;
        actualCfH = proPath.groundAttenuation.cfH;
        actualAGroundH = proPath.groundAttenuation.aGroundH;
        actualWF = proPath.groundAttenuation.wF;
        actualCfF = proPath.groundAttenuation.cfF;
        actualAGroundF = proPath.groundAttenuation.aGroundF;

        //Values are different because CNOSSOS doesn't seem to use the rubber band methods.
        actualLH = addArray(proPath.absorptionData.aGlobalH, SOUND_POWER_LEVELS);
        actualLF = addArray(proPath.absorptionData.aGlobalF, SOUND_POWER_LEVELS);

        //Assertions
        assertDoubleArrayEquals("WH", expectedWH, actualWH, ERROR_EPSILON_LOWEST);
        assertDoubleArrayEquals("CfH", expectedCfH, actualCfH, ERROR_EPSILON_LOWEST);
        assertDoubleArrayEquals("AGroundH", expectedAGroundH, actualAGroundH, ERROR_EPSILON_LOW);
        assertDoubleArrayEquals("WF", expectedWF, actualWF, ERROR_EPSILON_LOWEST);
        assertDoubleArrayEquals("CfF", expectedCfF, actualCfF, ERROR_EPSILON_LOWEST);
        assertDoubleArrayEquals("AGroundF", expectedAGroundF, actualAGroundF, ERROR_EPSILON_VERY_LOW);

        assertDoubleArrayEquals("LH - right lateral", expectedLH, actualLH, ERROR_EPSILON_VERY_LOW);
        assertDoubleArrayEquals("LF - right lateral", expectedLF, actualLF, ERROR_EPSILON_VERY_LOW);

        double[] L = addArray(propDataOut.getVerticesSoundLevel().get(0).value, new double[]{93,93,93,93,93,93,93,93});
        assertArrayEquals(  new double[]{46.09,42.49,38.44,35.97,34.67,33.90,33.09,31.20},L, ERROR_EPSILON_VERY_LOW);
    }

    /**
     * Test TC11 -- Flat ground with homogeneous acoustic properties and cubic building – receiver at large height
     */
    @Test
    public void TC11() {
        //Profile building
        ProfileBuilder profileBuilder = new ProfileBuilder()
                .addBuilding(new Coordinate[]{
                        new Coordinate(55, 5, 10),
                        new Coordinate(65, 5, 10),
                        new Coordinate(65, 15, 10),
                        new Coordinate(55, 15, 10)
                });
        profileBuilder.setzBuildings(true);
        profileBuilder.finishFeeding();

        //Propagation data building
        CnossosPropagationData rayData = new PropagationDataBuilder(profileBuilder)
                .addSource(50, 10, 1)
                .addReceiver(70, 10, 15)
                .hEdgeDiff(true)
                .vEdgeDiff(true)
                .setGs(0.5)
                .build();

        //Propagation process path data building
        PropagationProcessPathData attData = new PropagationProcessPathData();
        attData.setHumidity(HUMIDITY);
        attData.setTemperature(TEMPERATURE);

        //Out and computation settings
        ComputeRaysOutAttenuation propDataOut = new ComputeRaysOutAttenuation(true, true, attData);
        ComputeCnossosRays computeRays = new ComputeCnossosRays(rayData);
        computeRays.setThreadCount(1);

        //Run computation
        computeRays.run(propDataOut);

        //Expected values
        //Path0 : vertical plane
        double[] expectedDeltaDiffSRH = new double[]{11.92, 14.46, 17.23, 20.11, 23.06, 26.04, 29.03, 32.03};
        double[] expectedAGroundSOH = new double[]{-1.50, -1.50, -1.50, -1.50, -1.50, -1.50, -1.50, -1.50};
        double[] expectedAGroundORH = new double[]{-2.50, -2.50, -2.50, -2.50, -2.50, -2.50, -2.50, -2.50};
        double[] expectedDeltaDiffSPrimeRH = new double[]{12.99, 15.63, 18.46, 21.37, 24.34, 27.32, 30.32, 33.33};
        double[] expectedDeltaDiffSRPrimeH = new double[]{20.92, 23.84, 26.82, 29.82, 32.82, 35.83, 38.84, 41.85};
        double[] expectedDeltaGroundSOH = new double[]{-1.34, -1.32, -1.32, -1.31, -1.31, -1.31, -1.31, -1.31};
        double[] expectedDeltaGroundORH = new double[]{-0.97, -0.93, -0.91, -0.90, -0.89, -0.89, -0.89, -0.89};
        double[] expectedADiffH = new double[]{9.61, 12.20, 15.00, 17.90, 20.86, 22.80, 22.80, 22.80};

        double[] expectedDeltaDiffSRF = new double[]{11.92, 14.46, 17.23, 20.11, 23.06, 26.04, 29.03, 32.03};
        double[] expectedAGroundSOF = new double[]{-1.50, -1.50, -1.50, -1.50, -1.50, -1.50, -1.50, -1.50};
        double[] expectedAGroundORF = new double[]{-2.50, -2.50, -2.50, -2.50, -2.50, -2.50, -2.50, -2.50};
        double[] expectedDeltaDiffSPrimeRF = new double[]{12.99, 15.63, 18.46, 21.37, 24.34, 27.32, 30.32, 33.33};
        double[] expectedDeltaDiffSRPrimeF = new double[]{20.92, 23.84, 26.82, 29.82, 32.82, 35.83, 38.84, 41.85};
        double[] expectedDeltaGroundSOF = new double[]{-1.34, -1.32, -1.32, -1.31, -1.31, -1.31, -1.31, -1.31};
        double[] expectedDeltaGroundORF = new double[]{-0.97, -0.93, -0.91, -0.90, -0.89, -0.89, -0.89, -0.89};
        double[] expectedADiffF = new double[]{9.61, 12.20, 15.00, 17.90, 20.86, 22.80, 22.80, 22.80};

        double[] expectedAlphaAtm = new double[]{0.12, 0.41, 1.04, 1.93, 3.66, 9.66, 32.77, 116.88};
        double[] expectedAAtm = new double[]{0.00, 0.01, 0.03, 0.05, 0.09, 0.24, 0.80, 2.85};
        double[] expectedADiv = new double[]{38.75, 38.75, 38.75, 38.75, 38.75, 38.75, 38.75, 38.75};
        double[] expectedABoundaryH = new double[]{9.61, 12.20, 15.00, 17.90, 20.86, 22.80, 22.80, 22.80};
        double[] expectedABoundaryF = new double[]{9.61, 12.20, 15.00, 17.90, 20.86, 22.80, 22.80, 22.80};
        double[] expectedLH = new double[]{44.64, 42.04, 39.22, 36.30, 33.30, 31.21, 30.64, 28.59};
        double[] expectedLF = new double[]{44.64, 42.04, 39.22, 36.30, 33.30, 31.21, 30.64, 28.59};
        double[] expectedL = new double[]{44.64, 42.04, 39.22, 36.30, 33.30, 31.21, 30.64, 28.59};

        //Actual values
        PropagationPath proPath = propDataOut.propagationPaths.get(0);
        double[] actualDeltaDiffSRH = proPath.aBoundaryH.deltaDiffSR;
        double[] actualAGroundSOH = proPath.aBoundaryH.aGroundSO;
        double[] actualAGroundORH = proPath.aBoundaryH.aGroundOR;
        double[] actualDeltaDiffSPrimeRH = proPath.aBoundaryH.deltaDiffSPrimeR;
        double[] actualDeltaDiffSRPrimeH = proPath.aBoundaryH.deltaDiffSRPrime;
        double[] actualDeltaGroundSOH = proPath.aBoundaryH.deltaGroundSO;
        double[] actualDeltaGroundORH = proPath.aBoundaryH.deltaGroundOR;
        double[] actualADiffH = proPath.aBoundaryH.aDiff;

        double[] actualDeltaDiffSRF = proPath.aBoundaryF.deltaDiffSR;
        double[] actualAGroundSOF = proPath.aBoundaryF.aGroundSO;
        double[] actualAGroundORF = proPath.aBoundaryF.aGroundOR;
        double[] actualDeltaDiffSPrimeRF = proPath.aBoundaryF.deltaDiffSPrimeR;
        double[] actualDeltaDiffSRPrimeF = proPath.aBoundaryF.deltaDiffSRPrime;
        double[] actualDeltaGroundSOF = proPath.aBoundaryF.deltaGroundSO;
        double[] actualDeltaGroundORF = proPath.aBoundaryF.deltaGroundOR;
        double[] actualADiffF = proPath.aBoundaryF.aDiff;

        double[] actualAlphaAtm = propDataOut.genericMeteoData.getAlpha_atmo();
        double[] actualAAtm = proPath.absorptionData.aAtm;
        double[] actualADiv = proPath.absorptionData.aDiv;
        double[] actualABoundaryH = proPath.absorptionData.aBoundaryH;
        double[] actualABoundaryF = proPath.absorptionData.aBoundaryF;
        double[] actualLH = addArray(proPath.absorptionData.aGlobalH, SOUND_POWER_LEVELS);
        double[] actualLF = addArray(proPath.absorptionData.aGlobalF, SOUND_POWER_LEVELS);
        double[] actualL = addArray(proPath.absorptionData.aGlobal, SOUND_POWER_LEVELS);

        //Assertions
        assertEquals(0.00, proPath.getSRSegment().sPrime.x, ERROR_EPSILON_HIGH);
        assertEquals(-1.00, proPath.getSRSegment().sPrime.y, ERROR_EPSILON_HIGHEST);
        assertEquals(5.10, proPath.getSRSegment().rPrime.x, ERROR_EPSILON_HIGHEST);
        assertEquals(-1.76, proPath.getSRSegment().rPrime.y, ERROR_EPSILON_HIGHEST);

        assertDoubleArrayEquals("DeltaDiffSRH - vertical plane", expectedDeltaDiffSRH, actualDeltaDiffSRH, ERROR_EPSILON_LOWEST);
        assertDoubleArrayEquals("AGroundSOH - vertical plane", expectedAGroundSOH, actualAGroundSOH, ERROR_EPSILON_VERY_LOW);
        assertDoubleArrayEquals("AGroundORH - vertical plane", expectedAGroundORH, actualAGroundORH, ERROR_EPSILON_LOWEST);
        assertDoubleArrayEquals("DeltaDiffSPrimeRH - vertical plane", expectedDeltaDiffSPrimeRH, actualDeltaDiffSPrimeRH, ERROR_EPSILON_LOWEST);
        assertDoubleArrayEquals("DeltaDiffSRPrimeH - vertical plane", expectedDeltaDiffSRPrimeH, actualDeltaDiffSRPrimeH, ERROR_EPSILON_LOWEST);
        assertDoubleArrayEquals("DeltaGroundSOH - vertical plane", expectedDeltaGroundSOH, actualDeltaGroundSOH, ERROR_EPSILON_VERY_LOW);
        assertDoubleArrayEquals("DeltaGroundORH - vertical plane", expectedDeltaGroundORH, actualDeltaGroundORH, ERROR_EPSILON_LOWEST);
        assertDoubleArrayEquals("actualADiffH - vertical plane", expectedADiffH, actualADiffH, ERROR_EPSILON_VERY_LOW);

        assertDoubleArrayEquals("DeltaDiffSRF - vertical plane", expectedDeltaDiffSRF, actualDeltaDiffSRF, ERROR_EPSILON_LOWEST);
        assertDoubleArrayEquals("AGroundSOF - vertical plane", expectedAGroundSOF, actualAGroundSOF, ERROR_EPSILON_LOWEST);
        assertDoubleArrayEquals("AGroundORF - vertical plane", expectedAGroundORF, actualAGroundORF, ERROR_EPSILON_LOWEST);
        assertDoubleArrayEquals("DeltaDiffSPrimeRF - vertical plane", expectedDeltaDiffSPrimeRF, actualDeltaDiffSPrimeRF, ERROR_EPSILON_LOWEST);
        assertDoubleArrayEquals("DeltaDiffSRPrimeF - vertical plane", expectedDeltaDiffSRPrimeF, actualDeltaDiffSRPrimeF, ERROR_EPSILON_LOWEST);
        assertDoubleArrayEquals("DeltaGroundSOF - vertical plane", expectedDeltaGroundSOF, actualDeltaGroundSOF, ERROR_EPSILON_LOWEST);
        assertDoubleArrayEquals("DeltaGroundORF - vertical plane", expectedDeltaGroundORF, actualDeltaGroundORF, ERROR_EPSILON_LOWEST);
        assertDoubleArrayEquals("actualADiffF - vertical plane", expectedADiffF, actualADiffF, ERROR_EPSILON_LOWEST);

        assertDoubleArrayEquals("AlphaAtm - vertical plane", expectedAlphaAtm, actualAlphaAtm, ERROR_EPSILON_LOWEST);
        assertDoubleArrayEquals("AAtm - vertical plane", expectedAAtm, actualAAtm, ERROR_EPSILON_LOWEST);
        assertDoubleArrayEquals("ADiv - vertical plane", expectedADiv, actualADiv, ERROR_EPSILON_LOWEST);
        assertDoubleArrayEquals("ABoundaryH - vertical plane", expectedABoundaryH, actualABoundaryH, ERROR_EPSILON_VERY_LOW);
        assertDoubleArrayEquals("ABoundaryF - vertical plane", expectedABoundaryF, actualABoundaryF, ERROR_EPSILON_LOWEST);
        assertDoubleArrayEquals("LH - vertical plane", expectedLH, actualLH, ERROR_EPSILON_VERY_LOW);
        assertDoubleArrayEquals("LF - vertical plane", expectedLF, actualLF, ERROR_EPSILON_LOWEST);
        assertDoubleArrayEquals("L - vertical plane", expectedL, actualL, ERROR_EPSILON_LOWEST);


        //Path1 : right lateral
        double[] expectedWH = new double[]{0.00, 0.00, 0.00, 0.01, 0.08, 0.40, 2.07, 9.99};
        double[] expectedCfH = new double[]{25.07, 25.45, 26.93, 29.26, 21.08, 5.11, 0.53, 0.10};
        double[] expectedAGroundH = new double[]{-1.51, -1.51, -1.51, -1.51, -1.51, -1.51, -1.51, -1.51};
        double[] expectedWF = new double[]{0.00, 0.00, 0.00, 0.01, 0.05, 0.31, 1.60, 7.90};
        double[] expectedCfF = new double[]{25.05, 25.34, 26.56, 29.11, 23.63, 7.01, 0.74, 0.13};
        double[] expectedAGroundF = new double[]{-1.51, -1.51, -1.51, -1.51, -1.51, -1.51, -1.51, -1.51};

        expectedAlphaAtm = new double[]{0.12, 0.41, 1.04, 1.93, 3.66, 9.66, 32.77, 116.88};
        expectedAAtm = new double[]{0.00, 0.01, 0.03, 0.05, 0.10, 0.27, 0.90, 3.22};
        expectedADiv = new double[]{38.75, 38.75, 38.75, 38.75, 38.75, 38.75, 38.75, 38.75};
        expectedDeltaDiffSRH = new double[]{14.47, 17.92, 22.26, 26.57, 30.18, 33.37, 36.43, 39.45};
        expectedLH = new double[]{41.28, 37.82, 33.47, 29.14, 25.48, 22.12, 18.43, 13.09};

        //Actual values
        proPath = propDataOut.propagationPaths.get(1);

        double[] actualWH = proPath.groundAttenuation.wH;
        double[] actualCfH = proPath.groundAttenuation.cfH;
        double[] actualAGroundH = proPath.groundAttenuation.aGroundH;
        double[] actualWF = proPath.groundAttenuation.wF;
        double[] actualCfF = proPath.groundAttenuation.cfF;
        double[] actualAGroundF = proPath.groundAttenuation.aGroundF;

        actualAlphaAtm = propDataOut.genericMeteoData.getAlpha_atmo();
        actualAAtm = proPath.absorptionData.aAtm;
        actualADiv = proPath.absorptionData.aDiv;
        actualDeltaDiffSRH = proPath.aBoundaryH.deltaDiffSR;
        actualLH = addArray(proPath.absorptionData.aGlobalH, SOUND_POWER_LEVELS);

        //Assertions
        assertDoubleArrayEquals("WH", expectedWH, actualWH, ERROR_EPSILON_LOWEST);
        assertDoubleArrayEquals("CfH", expectedCfH, actualCfH, ERROR_EPSILON_VERY_LOW);
        assertDoubleArrayEquals("AGroundH", expectedAGroundH, actualAGroundH, ERROR_EPSILON_LOW);
        assertDoubleArrayEquals("WF", expectedWF, actualWF, ERROR_EPSILON_LOW);
        assertDoubleArrayEquals("CfF", expectedCfF, actualCfF, ERROR_EPSILON_VERY_LOW);
        assertDoubleArrayEquals("AGroundF", expectedAGroundF, actualAGroundF, ERROR_EPSILON_VERY_LOW);

        assertDoubleArrayEquals("AlphaAtm - right lateral", expectedAlphaAtm, actualAlphaAtm, ERROR_EPSILON_LOWEST);
        assertDoubleArrayEquals("AAtm - right lateral", expectedAAtm, actualAAtm, ERROR_EPSILON_LOWEST);
        assertDoubleArrayEquals("ADiv - right lateral", expectedADiv, actualADiv, ERROR_EPSILON_LOW);
        assertDoubleArrayEquals("AGroundH - right lateral", expectedAGroundH, actualAGroundH, ERROR_EPSILON_VERY_LOW);
        assertDoubleArrayEquals("AGroundF - right lateral", expectedAGroundF, actualAGroundF, ERROR_EPSILON_VERY_LOW);
        assertDoubleArrayEquals("DeltaDiffSRH - right lateral", expectedDeltaDiffSRH, actualDeltaDiffSRH, ERROR_EPSILON_LOW);
        assertDoubleArrayEquals("LH - right lateral", expectedLH, actualLH, ERROR_EPSILON_LOW);


        //Path2 : left lateral
        expectedWH = new double[]{0.00, 0.00, 0.00, 0.01, 0.08, 0.40, 2.07, 9.99};
        expectedCfH = new double[]{25.07, 25.45, 26.93, 29.26, 21.08, 5.11, 0.53, 0.10};
        expectedAGroundH = new double[]{-1.51, -1.51, -1.51, -1.51, -1.51, -1.51, -1.51, -1.51};
        expectedWF = new double[]{0.00, 0.00, 0.00, 0.01, 0.05, 0.31, 1.60, 7.90};
        expectedCfF = new double[]{25.05, 25.34, 26.56, 29.11, 23.63, 7.01, 0.74, 0.13};
        expectedAGroundF = new double[]{-1.51, -1.51, -1.51, -1.51, -1.51, -1.51, -1.51, -1.51};

        //Actual values
        proPath = propDataOut.propagationPaths.get(2);

        actualWH = proPath.groundAttenuation.wH;
        actualCfH = proPath.groundAttenuation.cfH;
        actualAGroundH = proPath.groundAttenuation.aGroundH;
        actualWF = proPath.groundAttenuation.wF;
        actualCfF = proPath.groundAttenuation.cfF;
        actualAGroundF = proPath.groundAttenuation.aGroundF;

        //Assertions
        assertDoubleArrayEquals("WH", expectedWH, actualWH, ERROR_EPSILON_LOW);
        assertDoubleArrayEquals("CfH", expectedCfH, actualCfH, ERROR_EPSILON_LOW);
        assertDoubleArrayEquals("AGroundH", expectedAGroundH, actualAGroundH, ERROR_EPSILON_LOW);
        assertDoubleArrayEquals("WF", expectedWF, actualWF, ERROR_EPSILON_LOW);
        assertDoubleArrayEquals("CfF", expectedCfF, actualCfF, ERROR_EPSILON_LOW);
        assertDoubleArrayEquals("AGroundF", expectedAGroundF, actualAGroundF, ERROR_EPSILON_VERY_LOW);

        double[] L = addArray(propDataOut.getVerticesSoundLevel().get(0).value, sumArray(SOUND_POWER_LEVELS, A_WEIGHTING));
        assertArrayEquals(  new double[]{21.28,28.39,32.47,34.51,34.54,33.37,32.14,27.73},L, ERROR_EPSILON_VERY_LOW);
    }

    /**
     * Test TC12 -- Flat ground with homogeneous acoustic properties and polygonal object – receiver at low height
     */
    @Test
    public void TC12() {
        //Profile building
        ProfileBuilder profileBuilder = new ProfileBuilder()
                .addBuilding(new Coordinate[]{
                        new Coordinate(11.0, 15.5, 10),
                        new Coordinate(12.0, 13.0, 10),
                        new Coordinate(14.5, 12.0, 10),
                        new Coordinate(17.0, 13.0, 10),
                        new Coordinate(18.0, 15.5, 10),
                        new Coordinate(17.0, 18.0, 10),
                        new Coordinate(14.5, 19.0, 10),
                        new Coordinate(12.0, 18.0, 10),
                });
        profileBuilder.setzBuildings(true);
        profileBuilder.finishFeeding();

        //Propagation data building
        CnossosPropagationData rayData = new PropagationDataBuilder(profileBuilder)
                .addSource(0, 10, 1)
                .addReceiver(30, 20, 6)
                .hEdgeDiff(true)
                .vEdgeDiff(true)
                .setGs(0.5)
                .build();

        //Propagation process path data building
        PropagationProcessPathData attData = new PropagationProcessPathData();
        attData.setHumidity(HUMIDITY);
        attData.setTemperature(TEMPERATURE);

        //Out and computation settings
        ComputeRaysOutAttenuation propDataOut = new ComputeRaysOutAttenuation(true, true, attData);
        ComputeCnossosRays computeRays = new ComputeCnossosRays(rayData);
        computeRays.setThreadCount(1);

        //Run computation
        computeRays.run(propDataOut);

        //Expected values
        //Path0 : vertical plane
        double[] expectedDeltaDiffSRH = new double[]{14.37, 17.50, 21.47, 25.97, 29.98, 33.36, 36.47, 39.50};
        double[] expectedAGroundSOH = new double[]{-1.50, -1.50, -1.50, -1.50, -1.50, -1.50, -1.50, -1.50};
        double[] expectedAGroundORH = new double[]{-1.50, -1.50, -1.50, -1.50, -1.50, -1.50, -1.50, -1.50};
        double[] expectedDeltaDiffSPrimeRH = new double[]{15.34, 18.53, 22.52, 27.04, 31.05, 34.43, 37.54, 40.58};
        double[] expectedDeltaDiffSRPrimeH = new double[]{18.98, 22.28, 26.34, 30.89, 34.91, 38.29, 41.41, 44.44};
        double[] expectedDeltaGroundSOH = new double[]{-1.35, -1.35, -1.34, -1.34, -1.34, -1.34, -1.34, -1.34};
        double[] expectedDeltaGroundORH = new double[]{-0.91, -0.90, -0.89, -0.88, -0.88, -0.88, -0.88, -0.88};
        double[] expectedADiffH = new double[]{12.10, 15.26, 19.24, 22.78, 22.78, 22.78, 22.78, 22.78};

        double[] expectedDeltaDiffSRF = new double[]{14.37, 17.50, 21.47, 25.97, 29.98, 33.36, 36.47, 39.50};
        double[] expectedAGroundSOF = new double[]{-1.50, -1.50, -1.50, -1.50, -1.50, -1.50, -1.50, -1.50};
        double[] expectedAGroundORF = new double[]{-1.50, -1.50, -1.50, -1.50, -1.50, -1.50, -1.50, -1.50};
        double[] expectedDeltaDiffSPrimeRF = new double[]{15.34, 18.53, 22.52, 27.04, 31.05, 34.43, 37.54, 40.58};
        double[] expectedDeltaDiffSRPrimeF = new double[]{18.98, 22.28, 26.34, 30.89, 34.91, 38.29, 41.41, 44.44};
        double[] expectedDeltaGroundSOF = new double[]{-1.35, -1.35, -1.34, -1.34, -1.34, -1.34, -1.34, -1.34};
        double[] expectedDeltaGroundORF = new double[]{-0.91, -0.90, -0.89, -0.88, -0.88, -0.88, -0.88, -0.88};
        double[] expectedADiffF = new double[]{12.10, 15.26, 19.24, 22.78, 22.78, 22.78, 22.78, 22.78};

        double[] expectedAlphaAtm = new double[]{0.12, 0.41, 1.04, 1.93, 3.66, 9.66, 32.77, 116.88};
        double[] expectedAAtm = new double[]{0.00, 0.01, 0.03, 0.06, 0.12, 0.31, 1.05, 3.74};
        double[] expectedADiv = new double[]{41.11, 41.11, 41.11, 41.11, 41.11, 41.11, 41.11, 41.11};
        double[] expectedABoundaryH = new double[]{12.10, 15.26, 19.24, 22.78, 22.78, 22.78, 22.78, 22.78};
        double[] expectedABoundaryF = new double[]{12.10, 15.26, 19.24, 22.78, 22.78, 22.78, 22.78, 22.78};
        double[] expectedLH = new double[]{39.78, 36.62, 32.62, 29.05, 29.00, 28.80, 28.06, 25.37};
        double[] expectedLF = new double[]{39.78, 36.62, 32.62, 29.05, 29.00, 28.80, 28.06, 25.37};
        double[] expectedL = new double[]{39.78, 36.62, 32.62, 29.05, 29.00, 28.80, 28.06, 25.37};

        //Actual values
        PropagationPath proPath = propDataOut.propagationPaths.get(0);
        double[] actualDeltaDiffSRH = proPath.aBoundaryH.deltaDiffSR;
        double[] actualAGroundSOH = proPath.aBoundaryH.aGroundSO;
        double[] actualAGroundORH = proPath.aBoundaryH.aGroundOR;
        double[] actualDeltaDiffSPrimeRH = proPath.aBoundaryH.deltaDiffSPrimeR;
        double[] actualDeltaDiffSRPrimeH = proPath.aBoundaryH.deltaDiffSRPrime;
        double[] actualDeltaGroundSOH = proPath.aBoundaryH.deltaGroundSO;
        double[] actualDeltaGroundORH = proPath.aBoundaryH.deltaGroundOR;
        double[] actualADiffH = proPath.aBoundaryH.aDiff;

        double[] actualDeltaDiffSRF = proPath.aBoundaryF.deltaDiffSR;
        double[] actualAGroundSOF = proPath.aBoundaryF.aGroundSO;
        double[] actualAGroundORF = proPath.aBoundaryF.aGroundOR;
        double[] actualDeltaDiffSPrimeRF = proPath.aBoundaryF.deltaDiffSPrimeR;
        double[] actualDeltaDiffSRPrimeF = proPath.aBoundaryF.deltaDiffSRPrime;
        double[] actualDeltaGroundSOF = proPath.aBoundaryF.deltaGroundSO;
        double[] actualDeltaGroundORF = proPath.aBoundaryF.deltaGroundOR;
        double[] actualADiffF = proPath.aBoundaryF.aDiff;

        double[] actualAlphaAtm = propDataOut.genericMeteoData.getAlpha_atmo();
        double[] actualAAtm = proPath.absorptionData.aAtm;
        double[] actualADiv = proPath.absorptionData.aDiv;
        double[] actualABoundaryH = proPath.absorptionData.aBoundaryH;
        double[] actualABoundaryF = proPath.absorptionData.aBoundaryF;
        double[] actualLH = addArray(proPath.absorptionData.aGlobalH, SOUND_POWER_LEVELS);
        double[] actualLF = addArray(proPath.absorptionData.aGlobalF, SOUND_POWER_LEVELS);
        double[] actualL = addArray(proPath.absorptionData.aGlobal, SOUND_POWER_LEVELS);

        //Assertions
        assertEquals(0.00, proPath.getSRSegment().sPrime.x, ERROR_EPSILON_LOW);
        assertEquals(-1.00, proPath.getSRSegment().sPrime.y, ERROR_EPSILON_HIGH);
        assertEquals(5.10, proPath.getSRSegment().rPrime.x, ERROR_EPSILON_HIGHEST);
        assertEquals(-1.76, proPath.getSRSegment().rPrime.y, ERROR_EPSILON_HIGHEST);

        assertDoubleArrayEquals("DeltaDiffSRH - vertical plane", expectedDeltaDiffSRH, actualDeltaDiffSRH, ERROR_EPSILON_LOW);
        assertDoubleArrayEquals("AGroundSOH - vertical plane", expectedAGroundSOH, actualAGroundSOH, ERROR_EPSILON_VERY_LOW);
        assertDoubleArrayEquals("AGroundORH - vertical plane", expectedAGroundORH, actualAGroundORH, ERROR_EPSILON_LOWEST);
        assertDoubleArrayEquals("DeltaDiffSPrimeRH - vertical plane", expectedDeltaDiffSPrimeRH, actualDeltaDiffSPrimeRH, ERROR_EPSILON_LOW);
        assertDoubleArrayEquals("DeltaDiffSRPrimeH - vertical plane", expectedDeltaDiffSRPrimeH, actualDeltaDiffSRPrimeH, ERROR_EPSILON_LOW);
        assertDoubleArrayEquals("DeltaGroundSOH - vertical plane", expectedDeltaGroundSOH, actualDeltaGroundSOH, ERROR_EPSILON_VERY_LOW);
        assertDoubleArrayEquals("DeltaGroundORH - vertical plane", expectedDeltaGroundORH, actualDeltaGroundORH, ERROR_EPSILON_LOWEST);
        assertDoubleArrayEquals("actualADiffH - vertical plane", expectedADiffH, actualADiffH, ERROR_EPSILON_VERY_LOW);

        assertDoubleArrayEquals("DeltaDiffSRF - vertical plane", expectedDeltaDiffSRF, actualDeltaDiffSRF, ERROR_EPSILON_LOW);
        assertDoubleArrayEquals("AGroundSOF - vertical plane", expectedAGroundSOF, actualAGroundSOF, ERROR_EPSILON_LOWEST);
        assertDoubleArrayEquals("AGroundORF - vertical plane", expectedAGroundORF, actualAGroundORF, ERROR_EPSILON_LOWEST);
        assertDoubleArrayEquals("DeltaDiffSPrimeRF - vertical plane", expectedDeltaDiffSPrimeRF, actualDeltaDiffSPrimeRF, ERROR_EPSILON_LOW);
        assertDoubleArrayEquals("DeltaDiffSRPrimeF - vertical plane", expectedDeltaDiffSRPrimeF, actualDeltaDiffSRPrimeF, ERROR_EPSILON_LOW);
        assertDoubleArrayEquals("DeltaGroundSOF - vertical plane", expectedDeltaGroundSOF, actualDeltaGroundSOF, ERROR_EPSILON_LOWEST);
        assertDoubleArrayEquals("DeltaGroundORF - vertical plane", expectedDeltaGroundORF, actualDeltaGroundORF, ERROR_EPSILON_LOWEST);
        assertDoubleArrayEquals("actualADiffF - vertical plane", expectedADiffF, actualADiffF, ERROR_EPSILON_LOW);

        assertDoubleArrayEquals("AlphaAtm - vertical plane", expectedAlphaAtm, actualAlphaAtm, ERROR_EPSILON_LOWEST);
        assertDoubleArrayEquals("AAtm - vertical plane", expectedAAtm, actualAAtm, ERROR_EPSILON_LOWEST);
        assertDoubleArrayEquals("ADiv - vertical plane", expectedADiv, actualADiv, ERROR_EPSILON_LOWEST);
        assertDoubleArrayEquals("ABoundaryH - vertical plane", expectedABoundaryH, actualABoundaryH, ERROR_EPSILON_VERY_LOW);
        assertDoubleArrayEquals("ABoundaryF - vertical plane", expectedABoundaryF, actualABoundaryF, ERROR_EPSILON_LOW);
        assertDoubleArrayEquals("LH - vertical plane", expectedLH, actualLH, ERROR_EPSILON_VERY_LOW);
        assertDoubleArrayEquals("LF - vertical plane", expectedLF, actualLF, ERROR_EPSILON_LOW);
        assertDoubleArrayEquals("L - vertical plane", expectedL, actualL, ERROR_EPSILON_LOW);


        //Path1 : right lateral
        double[] expectedWH = new double[]{0.00, 0.00, 0.00, 0.01, 0.08, 0.41, 2.10, 10.13};
        double[] expectedCfH = new double[]{32.26, 32.87, 35.13, 37.43, 23.55, 4.65, 0.49, 0.10};
        double[] expectedAGroundH = new double[]{-1.50, -1.50, -1.50, -1.50, -1.50, -1.50, -1.50, -1.50};
        double[] expectedWF = new double[]{0.00, 0.00, 0.00, 0.01, 0.08, 0.41, 2.10, 10.13};
        double[] expectedCfF = new double[]{32.26, 32.87, 35.13, 37.43, 23.55, 4.65, 0.49, 0.10};
        double[] expectedAGroundF = new double[]{-1.50, -1.50, -1.50, -1.50, -1.50, -1.50, -1.50, -1.50};

        expectedAlphaAtm = new double[]{0.12, 0.41, 1.04, 1.93, 3.66, 9.66, 32.77, 116.88};
        expectedAAtm = new double[]{0.00, 0.01, 0.03, 0.06, 0.12, 0.31, 1.06, 3.80};
        expectedADiv = new double[]{41.11, 41.11, 41.11, 41.11, 41.11, 41.11, 41.11, 41.11};
        expectedDeltaDiffSRH = new double[]{8.17, 10.09, 12.67, 16.13, 20.46, 24.62, 28.11, 31.25};
        expectedLH = new double[]{45.22, 43.29, 40.69, 37.20, 32.81, 28.46, 24.22, 18.34};

        //Actual values
        proPath = propDataOut.propagationPaths.get(1);

        double[] actualWH = proPath.groundAttenuation.wH;
        double[] actualCfH = proPath.groundAttenuation.cfH;
        double[] actualAGroundH = proPath.groundAttenuation.aGroundH;
        double[] actualWF = proPath.groundAttenuation.wF;
        double[] actualCfF = proPath.groundAttenuation.cfF;
        double[] actualAGroundF = proPath.groundAttenuation.aGroundF;

        actualAlphaAtm = propDataOut.genericMeteoData.getAlpha_atmo();
        actualAAtm = proPath.absorptionData.aAtm;
        actualADiv = proPath.absorptionData.aDiv;
        actualDeltaDiffSRH = proPath.aBoundaryH.deltaDiffSR;
        actualLH = addArray(proPath.absorptionData.aGlobalH, SOUND_POWER_LEVELS);

        //Assertions
        assertDoubleArrayEquals("WH", expectedWH, actualWH, ERROR_EPSILON_LOWEST);
        assertDoubleArrayEquals("CfH", expectedCfH, actualCfH, ERROR_EPSILON_LOW);
        assertDoubleArrayEquals("AGroundH", expectedAGroundH, actualAGroundH, ERROR_EPSILON_LOW);
        assertDoubleArrayEquals("WF", expectedWF, actualWF, ERROR_EPSILON_LOWEST);
        assertDoubleArrayEquals("CfF", expectedCfF, actualCfF, ERROR_EPSILON_LOW);
        assertDoubleArrayEquals("AGroundF", expectedAGroundF, actualAGroundF, ERROR_EPSILON_VERY_LOW);

        assertDoubleArrayEquals("AlphaAtm - right lateral", expectedAlphaAtm, actualAlphaAtm, ERROR_EPSILON_LOWEST);
        assertDoubleArrayEquals("AAtm - right lateral", expectedAAtm, actualAAtm, ERROR_EPSILON_LOW);
        assertDoubleArrayEquals("ADiv - right lateral", expectedADiv, actualADiv, ERROR_EPSILON_LOW);
        assertDoubleArrayEquals("AGroundH - right lateral", expectedAGroundH, actualAGroundH, ERROR_EPSILON_VERY_LOW);
        assertDoubleArrayEquals("AGroundF - right lateral", expectedAGroundF, actualAGroundF, ERROR_EPSILON_VERY_LOW);
        assertDoubleArrayEquals("DeltaDiffSRH - right lateral", expectedDeltaDiffSRH, actualDeltaDiffSRH, ERROR_EPSILON_MEDIUM);
        assertDoubleArrayEquals("LH - right lateral", expectedLH, actualLH, ERROR_EPSILON_MEDIUM);


        //Path2 : left lateral
        expectedWH = new double[]{0.00, 0.00, 0.00, 0.01, 0.08, 0.41, 2.10, 10.13};
        expectedCfH = new double[]{32.26, 32.87, 35.13, 37.43, 23.55, 4.65, 0.49, 0.10};
        expectedAGroundH = new double[]{-1.50, -1.50, -1.50, -1.50, -1.50, -1.50, -1.50, -1.50};
        expectedWF = new double[]{0.00, 0.00, 0.00, 0.01, 0.08, 0.41, 2.10, 10.13};
        expectedCfF = new double[]{32.26, 32.87, 35.13, 37.43, 23.55, 4.65, 0.49, 0.10};
        expectedAGroundF = new double[]{-1.50, -1.50, -1.50, -1.50, -1.50, -1.50, -1.50, -1.50};

        //Actual values
        proPath = propDataOut.propagationPaths.get(2);

        actualWH = proPath.groundAttenuation.wH;
        actualCfH = proPath.groundAttenuation.cfH;
        actualAGroundH = proPath.groundAttenuation.aGroundH;
        actualWF = proPath.groundAttenuation.wF;
        actualCfF = proPath.groundAttenuation.cfF;
        actualAGroundF = proPath.groundAttenuation.aGroundF;

        //Assertions
        /*assertDoubleArrayEquals("WH", expectedWH, actualWH, ERROR_EPSILON_LOWEST);
        assertDoubleArrayEquals("CfH", expectedCfH, actualCfH, ERROR_EPSILON_LOW);
        assertDoubleArrayEquals("AGroundH", expectedAGroundH, actualAGroundH, ERROR_EPSILON_LOW);
        assertDoubleArrayEquals("WF", expectedWF, actualWF, ERROR_EPSILON_LOWEST);
        assertDoubleArrayEquals("CfF", expectedCfF, actualCfF, ERROR_EPSILON_LOWEST);
        assertDoubleArrayEquals("AGroundF", expectedAGroundF, actualAGroundF, ERROR_EPSILON_VERY_LOW);*/

        double[] L = addArray(propDataOut.getVerticesSoundLevel().get(0).value, new double[]{93-26.2,93-16.1,93-8.6,93-3.2,93,93+1.2,93+1.0,93-1.1});
        assertArrayEquals(  new double[]{21.81,29.66,34.31,36.14,35.57,33.72,31.12,25.37},L, ERROR_EPSILON_VERY_LOW);
    }

    /**
     * Test TC13 -- Ground with spatially varying heights and acoustic properties and polygonal
     * building
     */
    @Test
    public void TC13() {
        //Profile building
        ProfileBuilder profileBuilder = new ProfileBuilder()
                .addBuilding(new Coordinate[]{
                        new Coordinate(169.4, 41.0, 30),
                        new Coordinate(172.5, 33.5, 30),
                        new Coordinate(180.0, 30.4, 30),
                        new Coordinate(187.5, 33.5, 30),
                        new Coordinate(190.6, 41.0, 30),
                        new Coordinate(187.5, 48.5, 30),
                        new Coordinate(180.0, 51.6, 30),
                        new Coordinate(172.5, 48.5, 30),
                })
                .addGroundEffect(0, 50, -20, 80, 0.5)
                .addGroundEffect(50, 150, -20, 80, 0.9)
                .addGroundEffect(150, 225, -20, 80, 0.2)
                .addTopographicLine(0, 80, 0, 225, 80, 0)
                .addTopographicLine(225, 80, 0, 225, -20, 0)
                .addTopographicLine(225, -20, 0, 0, -20, 0)
                .addTopographicLine(0, -20, 0, 0, 80, 0)
                .addTopographicLine(120, -20, 0, 120, 80, 0)
                .addTopographicLine(185, -5, 10, 205, -5, 10)
                .addTopographicLine(205, -5, 10, 205, 75, 10)
                .addTopographicLine(205, 75, 10, 185, 75, 10)
                .addTopographicLine(185, 75, 10, 185, -5, 10);
        profileBuilder.setzBuildings(true);
        profileBuilder.finishFeeding();

        //Propagation data building
        CnossosPropagationData rayData = new PropagationDataBuilder(profileBuilder)
                .addSource(10, 10, 1)
                .addReceiver(200, 50, 28.5)
                .hEdgeDiff(true)
                .vEdgeDiff(true)
                .setGs(0.5)
                .build();

        //Propagation process path data building
        PropagationProcessPathData attData = new PropagationProcessPathData();
        attData.setHumidity(HUMIDITY);
        attData.setTemperature(TEMPERATURE);

        //Out and computation settings
        ComputeRaysOutAttenuation propDataOut = new ComputeRaysOutAttenuation(true, true, attData);
        ComputeCnossosRays computeRays = new ComputeCnossosRays(rayData);
        computeRays.setThreadCount(1);

        //Run computation
        computeRays.run(propDataOut);

        //Expected values
        //Path0 : vertical plane
        double[] expectedDeltaDiffSRH = new double[]{9.76, 13.15, 17.15, 20.71, 23.88, 26.92, 29.93, 32.94};
        double[] expectedAGroundSOH = new double[]{-1.38, -1.38, -1.38, -1.38, -1.38, -1.38, -1.38, -1.38};
        double[] expectedAGroundORH = new double[]{-2.40, -2.40, -2.40, -2.40, -2.40, -2.40, -2.40, -2.40};
        double[] expectedDeltaDiffSPrimeRH = new double[]{10.52, 14.08, 18.17, 21.75, 24.94, 27.98, 31.00, 34.01};
        double[] expectedDeltaDiffSRPrimeH = new double[]{24.55, 28.89, 33.30, 37.00, 40.23, 43.30, 46.32, 49.34};
        double[] expectedDeltaGroundSOH = new double[]{-1.27, -1.25, -1.24, -1.23, -1.23, -1.23, -1.23, -1.23};
        double[] expectedDeltaGroundORH = new double[]{-0.49, -0.44, -0.42, -0.41, -0.41, -0.41, -0.41, -0.41};
        double[] expectedADiffH = new double[]{8.00, 11.46, 15.50, 19.06, 22.24, 23.36, 23.36, 23.36};

        double[] expectedDeltaDiffSRF = new double[]{9.54, 12.88, 16.85, 20.42, 23.57, 26.60, 29.62, 32.62};
        double[] expectedAGroundSOF = new double[]{-1.38, -1.38, -1.38, -1.38, -1.38, -1.38, -1.38, -1.38};
        double[] expectedAGroundORF = new double[]{-2.40, -2.40, -2.40, -2.40, -2.40, -2.40, -2.40, -2.40};
        double[] expectedDeltaDiffSPrimeRF = new double[]{10.34, 13.86, 17.93, 21.51, 24.69, 27.74, 30.75, 33.76};
        double[] expectedDeltaDiffSRPrimeF = new double[]{24.55, 28.88, 33.30, 37.00, 40.22, 43.29, 46.32, 49.33};
        double[] expectedDeltaGroundSOF = new double[]{-1.27, -1.24, -1.23, -1.22, -1.22, -1.22, -1.22, -1.22};
        double[] expectedDeltaGroundORF = new double[]{-0.48, -0.43, -0.41, -0.40, -0.40, -0.40, -0.40, -0.39};
        double[] expectedADiffF = new double[]{7.80, 11.21, 15.22, 18.78, 21.95, 23.38, 23.38, 23.38};

        double[] expectedAlphaAtm = new double[]{0.12, 0.41, 1.04, 1.93, 3.66, 9.66, 32.77, 116.88};
        double[] expectedAAtm = new double[]{0.02, 0.08, 0.20, 0.38, 0.72, 1.90, 6.43, 22.92};
        double[] expectedADiv = new double[]{56.85, 56.85, 56.85, 56.85, 56.85, 56.85, 56.85, 56.85};
        double[] expectedABoundaryH = new double[]{8.00, 11.46, 15.50, 19.06, 22.24, 23.36, 23.36, 23.36};
        double[] expectedABoundaryF = new double[]{7.80, 11.21, 15.22, 18.78, 21.95, 23.38, 23.38, 23.38};
        double[] expectedLH = new double[]{28.13, 24.61, 20.45, 16.71, 13.19, 10.90, 6.36, -10.13};
        double[] expectedLF = new double[]{28.33, 24.86, 20.73, 17.00, 13.49, 10.87, 6.34, -10.16};
        double[] expectedL = new double[]{28.23, 24.73, 20.59, 16.85, 13.34, 10.88, 6.35, -10.14};

        //Actual values
        PropagationPath proPath = propDataOut.propagationPaths.get(0);
        double[] actualDeltaDiffSRH = proPath.aBoundaryH.deltaDiffSR;
        double[] actualAGroundSOH = proPath.aBoundaryH.aGroundSO;
        double[] actualAGroundORH = proPath.aBoundaryH.aGroundOR;
        double[] actualDeltaDiffSPrimeRH = proPath.aBoundaryH.deltaDiffSPrimeR;
        double[] actualDeltaDiffSRPrimeH = proPath.aBoundaryH.deltaDiffSRPrime;
        double[] actualDeltaGroundSOH = proPath.aBoundaryH.deltaGroundSO;
        double[] actualDeltaGroundORH = proPath.aBoundaryH.deltaGroundOR;
        double[] actualADiffH = proPath.aBoundaryH.aDiff;

        double[] actualDeltaDiffSRF = proPath.aBoundaryF.deltaDiffSR;
        double[] actualAGroundSOF = proPath.aBoundaryF.aGroundSO;
        double[] actualAGroundORF = proPath.aBoundaryF.aGroundOR;
        double[] actualDeltaDiffSPrimeRF = proPath.aBoundaryF.deltaDiffSPrimeR;
        double[] actualDeltaDiffSRPrimeF = proPath.aBoundaryF.deltaDiffSRPrime;
        double[] actualDeltaGroundSOF = proPath.aBoundaryF.deltaGroundSO;
        double[] actualDeltaGroundORF = proPath.aBoundaryF.deltaGroundOR;
        double[] actualADiffF = proPath.aBoundaryF.aDiff;

        double[] actualAlphaAtm = propDataOut.genericMeteoData.getAlpha_atmo();
        double[] actualAAtm = proPath.absorptionData.aAtm;
        double[] actualADiv = proPath.absorptionData.aDiv;
        double[] actualABoundaryH = proPath.absorptionData.aBoundaryH;
        double[] actualABoundaryF = proPath.absorptionData.aBoundaryF;
        double[] actualLH = addArray(proPath.absorptionData.aGlobalH, SOUND_POWER_LEVELS);
        double[] actualLF = addArray(proPath.absorptionData.aGlobalF, SOUND_POWER_LEVELS);
        double[] actualL = addArray(proPath.absorptionData.aGlobal, SOUND_POWER_LEVELS);

        //Assertions
        assertEquals(0.19, proPath.getSegmentList().get(0).sPrime.x, ERROR_EPSILON_LOWEST);
        assertEquals(-4.35, proPath.getSegmentList().get(0).sPrime.y, ERROR_EPSILON_LOWEST);
        assertEquals(194.16, proPath.getSegmentList().get(2).rPrime.x, ERROR_EPSILON_LOWEST);
        assertEquals(-8.50, proPath.getSegmentList().get(2).rPrime.y, ERROR_EPSILON_LOWEST);

        assertDoubleArrayEquals("DeltaDiffSRH - vertical plane", expectedDeltaDiffSRH, actualDeltaDiffSRH, ERROR_EPSILON_LOWEST);
        assertDoubleArrayEquals("AGroundSOH - vertical plane", expectedAGroundSOH, actualAGroundSOH, ERROR_EPSILON_LOWEST);
        assertDoubleArrayEquals("AGroundORH - vertical plane", expectedAGroundORH, actualAGroundORH, ERROR_EPSILON_LOWEST);
        assertDoubleArrayEquals("DeltaDiffSPrimeRH - vertical plane", expectedDeltaDiffSPrimeRH, actualDeltaDiffSPrimeRH, ERROR_EPSILON_LOWEST);
        assertDoubleArrayEquals("DeltaDiffSRPrimeH - vertical plane", expectedDeltaDiffSRPrimeH, actualDeltaDiffSRPrimeH, ERROR_EPSILON_LOWEST);
        assertDoubleArrayEquals("DeltaGroundSOH - vertical plane", expectedDeltaGroundSOH, actualDeltaGroundSOH, ERROR_EPSILON_LOWEST);
        assertDoubleArrayEquals("DeltaGroundORH - vertical plane", expectedDeltaGroundORH, actualDeltaGroundORH, ERROR_EPSILON_LOWEST);
        assertDoubleArrayEquals("actualADiffH - vertical plane", expectedADiffH, actualADiffH, ERROR_EPSILON_LOWEST);

        assertDoubleArrayEquals("DeltaDiffSRF - vertical plane", expectedDeltaDiffSRF, actualDeltaDiffSRF, ERROR_EPSILON_LOW);
        assertDoubleArrayEquals("AGroundSOF - vertical plane", expectedAGroundSOF, actualAGroundSOF, ERROR_EPSILON_LOWEST);
        assertDoubleArrayEquals("AGroundORF - vertical plane", expectedAGroundORF, actualAGroundORF, ERROR_EPSILON_LOWEST);
        assertDoubleArrayEquals("DeltaDiffSPrimeRF - vertical plane", expectedDeltaDiffSPrimeRF, actualDeltaDiffSPrimeRF, ERROR_EPSILON_LOWEST);
        assertDoubleArrayEquals("DeltaDiffSRPrimeF - vertical plane", expectedDeltaDiffSRPrimeF, actualDeltaDiffSRPrimeF, ERROR_EPSILON_LOWEST);
        assertDoubleArrayEquals("DeltaGroundSOF - vertical plane", expectedDeltaGroundSOF, actualDeltaGroundSOF, ERROR_EPSILON_LOWEST);
        assertDoubleArrayEquals("DeltaGroundORF - vertical plane", expectedDeltaGroundORF, actualDeltaGroundORF, ERROR_EPSILON_LOWEST);
        assertDoubleArrayEquals("actualADiffF - vertical plane", expectedADiffF, actualADiffF, ERROR_EPSILON_LOWEST);

        assertDoubleArrayEquals("AlphaAtm - vertical plane", expectedAlphaAtm, actualAlphaAtm, ERROR_EPSILON_LOWEST);
        assertDoubleArrayEquals("AAtm - vertical plane", expectedAAtm, actualAAtm, ERROR_EPSILON_LOWEST);
        assertDoubleArrayEquals("ADiv - vertical plane", expectedADiv, actualADiv, ERROR_EPSILON_LOWEST);
        assertDoubleArrayEquals("ABoundaryH - vertical plane", expectedABoundaryH, actualABoundaryH, ERROR_EPSILON_LOWEST);
        assertDoubleArrayEquals("ABoundaryF - vertical plane", expectedABoundaryF, actualABoundaryF, ERROR_EPSILON_LOWEST);
        assertDoubleArrayEquals("LH - vertical plane", expectedLH, actualLH, ERROR_EPSILON_LOWEST);
        assertDoubleArrayEquals("LF - vertical plane", expectedLF, actualLF, ERROR_EPSILON_LOWEST);
        assertDoubleArrayEquals("L - vertical plane", expectedL, actualL, ERROR_EPSILON_LOWEST);


        //Path1 : right lateral
        double[] expectedWH = new double[]{0.00, 0.00, 0.00, 0.02, 0.09, 0.48, 2.42, 11.40};
        double[] expectedCfH = new double[]{207.46, 223.88, 230.36, 122.25, 18.84, 2.12, 0.41, 0.09};
        double[] expectedAGroundH = new double[]{-1.40, -1.40, -1.40, -1.40, -1.40, -1.40, -1.40, -1.40};
        double[] expectedWF = new double[]{0.00, 0.00, 0.00, 0.02, 0.13, 0.67, 3.32, 15.27};
        double[] expectedCfF = new double[]{209.72, 228.83, 218.90, 92.01, 11.30, 1.50, 0.30, 0.07};
        double[] expectedAGroundF = new double[]{-1.40, -1.40, -1.40, -1.40, -1.40, -1.40, -1.40, -1.40};

        expectedAlphaAtm = new double[]{0.12, 0.41, 1.04, 1.93, 3.66, 9.66, 32.77, 116.88};
        expectedAAtm = new double[]{0.02, 0.08, 0.21, 0.39, 0.74, 1.95, 6.62, 23.60};
        expectedADiv = new double[]{56.85, 56.85, 56.85, 56.85, 56.85, 56.85, 56.85, 56.85};
        expectedDeltaDiffSRH = new double[]{16.88, 20.30, 24.57, 29.02, 32.80, 36.06, 39.13, 42.16};
        expectedLH = new double[]{20.65, 17.17, 12.77, 8.14, 4.02, -0.45, -8.20, -28.21};

        //Actual values
        proPath = propDataOut.propagationPaths.get(1);

        double[] actualWH = proPath.groundAttenuation.wH;
        double[] actualCfH = proPath.groundAttenuation.cfH;
        double[] actualAGroundH = proPath.groundAttenuation.aGroundH;
        double[] actualWF = proPath.groundAttenuation.wF;
        double[] actualCfF = proPath.groundAttenuation.cfF;
        double[] actualAGroundF = proPath.groundAttenuation.aGroundF;

        actualAlphaAtm = propDataOut.genericMeteoData.getAlpha_atmo();
        actualAAtm = proPath.absorptionData.aAtm;
        actualADiv = proPath.absorptionData.aDiv;
        actualDeltaDiffSRH = proPath.aBoundaryH.deltaDiffSR;
        actualLH = addArray(proPath.absorptionData.aGlobalH, SOUND_POWER_LEVELS);

        //Assertions
        assertDoubleArrayEquals("WH", expectedWH, actualWH, ERROR_EPSILON_LOW);
        assertDoubleArrayEquals("CfH", expectedCfH, actualCfH, ERROR_EPSILON_LOW);
        assertDoubleArrayEquals("AGroundH", expectedAGroundH, actualAGroundH, ERROR_EPSILON_LOWEST);
        assertDoubleArrayEquals("WF", expectedWF, actualWF, ERROR_EPSILON_LOWEST);
        assertDoubleArrayEquals("CfF", expectedCfF, actualCfF, ERROR_EPSILON_LOW);
        assertDoubleArrayEquals("AGroundF", expectedAGroundF, actualAGroundF, ERROR_EPSILON_LOWEST);

        assertDoubleArrayEquals("AlphaAtm - right lateral", expectedAlphaAtm, actualAlphaAtm, ERROR_EPSILON_LOWEST);
        assertDoubleArrayEquals("AAtm - right lateral", expectedAAtm, actualAAtm, ERROR_EPSILON_LOWEST);
        assertDoubleArrayEquals("ADiv - right lateral", expectedADiv, actualADiv, ERROR_EPSILON_LOWEST);
        assertDoubleArrayEquals("AGroundH - right lateral", expectedAGroundH, actualAGroundH, ERROR_EPSILON_LOWEST);
        assertDoubleArrayEquals("AGroundF - right lateral", expectedAGroundF, actualAGroundF, ERROR_EPSILON_LOWEST);
        assertDoubleArrayEquals("DeltaDiffSRH - right lateral", expectedDeltaDiffSRH, actualDeltaDiffSRH, ERROR_EPSILON_LOW);
        assertDoubleArrayEquals("LH - right lateral", expectedLH, actualLH, ERROR_EPSILON_LOW);


        //Path2 : left lateral
        expectedWH = new double[]{0.00, 0.00, 0.00, 0.02, 0.09, 0.48, 2.46, 11.67};
        expectedCfH = new double[]{202.25, 218.20, 224.79, 119.88, 18.59, 2.08, 0.41, 0.09};
        expectedAGroundH = new double[]{-1.39, -1.39, -1.39, -1.39, -1.39, -1.39, -1.39, -1.39};
        expectedWF = new double[]{0.00, 0.00, 0.00, 0.03, 0.14, 0.72, 3.56, 16.24};
        expectedCfF = new double[]{204.90, 223.86, 211.09, 85.42, 10.19, 1.39, 0.28, 0.06};
        expectedAGroundF = new double[]{-1.39, -1.39, -1.39, -1.39, -1.39, -1.39, -1.39, -1.39};

        expectedAlphaAtm = new double[]{0.12, 0.41, 1.04, 1.93, 3.66, 9.66, 32.77, 116.88};
        expectedAAtm = new double[]{0.02, 0.08, 0.21, 0.38, 0.72, 1.90, 6.46, 23.03};
        expectedADiv = new double[]{56.85, 56.85, 56.85, 56.85, 56.85, 56.85, 56.85, 56.85};
        expectedDeltaDiffSRH = new double[]{9.89, 12.15, 14.74, 17.53, 20.42, 23.37, 26.35, 29.35};
        expectedLH = new double[]{27.63, 25.32, 22.60, 19.64, 16.40, 12.27, 4.74, -14.83};

        //Actual values
        proPath = propDataOut.propagationPaths.get(2);

        actualWH = proPath.groundAttenuation.wH;
        actualCfH = proPath.groundAttenuation.cfH;
        actualAGroundH = proPath.groundAttenuation.aGroundH;
        actualWF = proPath.groundAttenuation.wF;
        actualCfF = proPath.groundAttenuation.cfF;
        actualAGroundF = proPath.groundAttenuation.aGroundF;

        actualAlphaAtm = propDataOut.genericMeteoData.getAlpha_atmo();
        actualAAtm = proPath.absorptionData.aAtm;
        actualADiv = proPath.absorptionData.aDiv;
        actualDeltaDiffSRH = proPath.aBoundaryH.deltaDiffSR;
        actualLH = addArray(proPath.absorptionData.aGlobalH, SOUND_POWER_LEVELS);

        //Assertions
        assertDoubleArrayEquals("WH", expectedWH, actualWH, ERROR_EPSILON_LOW);
        assertDoubleArrayEquals("CfH", expectedCfH, actualCfH, ERROR_EPSILON_MEDIUM);
        assertDoubleArrayEquals("AGroundH", expectedAGroundH, actualAGroundH, ERROR_EPSILON_LOWEST);
        assertDoubleArrayEquals("WF", expectedWF, actualWF, ERROR_EPSILON_LOWEST);
        assertDoubleArrayEquals("CfF", expectedCfF, actualCfF, ERROR_EPSILON_LOW);
        assertDoubleArrayEquals("AGroundF", expectedAGroundF, actualAGroundF, ERROR_EPSILON_LOWEST);

        assertDoubleArrayEquals("AlphaAtm - right lateral", expectedAlphaAtm, actualAlphaAtm, ERROR_EPSILON_LOWEST);
        assertDoubleArrayEquals("AAtm - right lateral", expectedAAtm, actualAAtm, ERROR_EPSILON_LOWEST);
        assertDoubleArrayEquals("ADiv - right lateral", expectedADiv, actualADiv, ERROR_EPSILON_LOWEST);
        assertDoubleArrayEquals("AGroundH - right lateral", expectedAGroundH, actualAGroundH, ERROR_EPSILON_LOWEST);
        assertDoubleArrayEquals("AGroundF - right lateral", expectedAGroundF, actualAGroundF, ERROR_EPSILON_LOWEST);
        assertDoubleArrayEquals("DeltaDiffSRH - right lateral", expectedDeltaDiffSRH, actualDeltaDiffSRH, ERROR_EPSILON_LOW);
        assertDoubleArrayEquals("LH - right lateral", expectedLH, actualLH, ERROR_EPSILON_LOW);

        double[] L = addArray(propDataOut.getVerticesSoundLevel().get(0).value, new double[]{93-26.2,93-16.1,93-8.6,93-3.2,93,93+1.2,93+1.0,93-1.1});
        assertArrayEquals(  new double[]{5.14,12.29,16.39,18.47,18.31,15.97,9.72,-9.92},L, ERROR_EPSILON_VERY_LOW);
    }

    /**
     * Test TC14 -- Flat ground with homogeneous acoustic properties and polygonal building –
     * receiver at large height
     */
    @Test
    public void TC14() {
        //Profile building
        ProfileBuilder profileBuilder = new ProfileBuilder()
                .addBuilding(new Coordinate[]{
                        new Coordinate(11.0, 15.5, 10),
                        new Coordinate(12.0, 13.0, 10),
                        new Coordinate(14.5, 12.0, 10),
                        new Coordinate(17.0, 13.0, 10),
                        new Coordinate(18.0, 15.5, 10),
                        new Coordinate(17.0, 18.0, 10),
                        new Coordinate(14.5, 19.0, 10),
                        new Coordinate(12.0, 18.0, 10),
                });
        profileBuilder.setzBuildings(true);
        profileBuilder.finishFeeding();

        //Propagation data building
        CnossosPropagationData rayData = new PropagationDataBuilder(profileBuilder)
                .addSource(8, 10, 1)
                .addReceiver(25, 20, 23)
                .hEdgeDiff(true)
                .vEdgeDiff(true)
                .setGs(0.2)
                .build();

        //Propagation process path data building
        PropagationProcessPathData attData = new PropagationProcessPathData();
        attData.setHumidity(HUMIDITY);
        attData.setTemperature(TEMPERATURE);

        //Out and computation settings
        ComputeRaysOutAttenuation propDataOut = new ComputeRaysOutAttenuation(true, true, attData);
        ComputeCnossosRays computeRays = new ComputeCnossosRays(rayData);
        computeRays.setThreadCount(1);

        //Run computation
        computeRays.run(propDataOut);

        //Expected values
        //Path0 : vertical plane
        double[] expectedDeltaDiffSRH = new double[]{7.15, 8.65, 10.67, 13.08, 15.76, 18.59, 21.51, 24.48};
        double[] expectedAGroundSOH = new double[]{-2.40, -2.40, -2.40, -2.40, -2.40, -2.40, -2.40, -2.40};
        double[] expectedAGroundORH = new double[]{-2.66, -2.66, -2.66, -2.66, -2.66, -2.66, -2.66, -2.66};
        double[] expectedDeltaDiffSPrimeRH = new double[]{8.43, 10.37, 12.73, 15.38, 18.20, 21.11, 24.07, 27.05};
        double[] expectedDeltaDiffSRPrimeH = new double[]{21.88, 24.81, 27.80, 30.80, 33.80, 36.81, 39.82, 42.83};
        double[] expectedDeltaGroundSOH = new double[]{-2.11, -2.02, -1.94, -1.90, -1.87, -1.87, -1.85, -1.84};
        double[] expectedDeltaGroundORH = new double[]{-0.55, -0.47, -0.42, -0.39, -0.38, -0.37, -0.37, -0.37};
        double[] expectedADiffH = new double[]{4.49, 6.17, 8.30, 10.79, 13.51, 16.37, 19.30, 22.27};

        double[] expectedDeltaDiffSRF = new double[]{7.14, 8.65, 10.66, 13.07, 15.75, 18.58, 21.50, 24.47};
        double[] expectedAGroundSOF = new double[]{-2.40, -2.40, -2.40, -2.40, -2.40, -2.40, -2.40, -2.40};
        double[] expectedAGroundORF = new double[]{-2.66, -2.66, -2.66, -2.66, -2.66, -2.66, -2.66, -2.66};
        double[] expectedDeltaDiffSPrimeRF = new double[]{8.43, 10.36, 12.73, 15.38, 18.19, 21.10, 24.06, 27.05};
        double[] expectedDeltaDiffSRPrimeF = new double[]{21.88, 24.81, 27.80, 30.80, 33.80, 36.81, 39.82, 42.83};
        double[] expectedDeltaGroundSOF = new double[]{-2.11, -2.02, -1.94, -1.90, -1.87, -1.86, -1.85, -1.84};
        double[] expectedDeltaGroundORF = new double[]{-0.55, -0.47, -0.42, -0.39, -0.38, -0.37, -0.37, -0.37};
        double[] expectedADiffF = new double[]{4.48, 6.16, 8.30, 10.78, 13.50, 16.36, 19.29, 22.26};

        double[] expectedAlphaAtm = new double[]{0.12, 0.41, 1.04, 1.93, 3.66, 9.66, 32.77, 116.88};
        double[] expectedAAtm = new double[]{0.00, 0.01, 0.03, 0.06, 0.11, 0.29, 0.97, 3.45};
        double[] expectedADiv = new double[]{40.41, 40.41, 40.41, 40.41, 40.41, 40.41, 40.41, 40.41};
        double[] expectedABoundaryH = new double[]{4.49, 6.17, 8.30, 10.79, 13.51, 16.37, 19.30, 22.27};
        double[] expectedABoundaryF = new double[]{4.48, 6.16, 8.30, 10.78, 13.50, 16.36, 19.29, 22.26};
        double[] expectedLH = new double[]{48.10, 46.41, 44.26, 41.74, 38.97, 35.94, 32.33, 26.87};
        double[] expectedLF = new double[]{48.10, 46.42, 44.26, 41.75, 38.98, 35.95, 32.33, 26.88};
        double[] expectedL = new double[]{28.23, 24.73, 20.59, 16.85, 13.34, 10.88, 6.35, -10.14};

        //Actual values
        PropagationPath proPath = propDataOut.propagationPaths.get(0);
        double[] actualDeltaDiffSRH = proPath.aBoundaryH.deltaDiffSR;
        double[] actualAGroundSOH = proPath.aBoundaryH.aGroundSO;
        double[] actualAGroundORH = proPath.aBoundaryH.aGroundOR;
        double[] actualDeltaDiffSPrimeRH = proPath.aBoundaryH.deltaDiffSPrimeR;
        double[] actualDeltaDiffSRPrimeH = proPath.aBoundaryH.deltaDiffSRPrime;
        double[] actualDeltaGroundSOH = proPath.aBoundaryH.deltaGroundSO;
        double[] actualDeltaGroundORH = proPath.aBoundaryH.deltaGroundOR;
        double[] actualADiffH = proPath.aBoundaryH.aDiff;

        double[] actualDeltaDiffSRF = proPath.aBoundaryF.deltaDiffSR;
        double[] actualAGroundSOF = proPath.aBoundaryF.aGroundSO;
        double[] actualAGroundORF = proPath.aBoundaryF.aGroundOR;
        double[] actualDeltaDiffSPrimeRF = proPath.aBoundaryF.deltaDiffSPrimeR;
        double[] actualDeltaDiffSRPrimeF = proPath.aBoundaryF.deltaDiffSRPrime;
        double[] actualDeltaGroundSOF = proPath.aBoundaryF.deltaGroundSO;
        double[] actualDeltaGroundORF = proPath.aBoundaryF.deltaGroundOR;
        double[] actualADiffF = proPath.aBoundaryF.aDiff;

        double[] actualAlphaAtm = propDataOut.genericMeteoData.getAlpha_atmo();
        double[] actualAAtm = proPath.absorptionData.aAtm;
        double[] actualADiv = proPath.absorptionData.aDiv;
        double[] actualABoundaryH = proPath.absorptionData.aBoundaryH;
        double[] actualABoundaryF = proPath.absorptionData.aBoundaryF;
        double[] actualLH = addArray(proPath.absorptionData.aGlobalH, SOUND_POWER_LEVELS);
        double[] actualLF = addArray(proPath.absorptionData.aGlobalF, SOUND_POWER_LEVELS);
        double[] actualL = addArray(proPath.absorptionData.aGlobal, SOUND_POWER_LEVELS);

        //Assertions
        assertEquals(0.00, proPath.getSegmentList().get(0).sPrime.x, ERROR_EPSILON_LOWEST);
        assertEquals(-1.00, proPath.getSegmentList().get(0).sPrime.y, ERROR_EPSILON_LOWEST);
        assertEquals(-6.35, proPath.getSegmentList().get(1).rPrime.x, ERROR_EPSILON_LOWEST);
        assertEquals(-2.48, proPath.getSegmentList().get(1).rPrime.y, ERROR_EPSILON_LOW);

        assertDoubleArrayEquals("DeltaDiffSRH - vertical plane", expectedDeltaDiffSRH, actualDeltaDiffSRH, ERROR_EPSILON_LOW);
        assertDoubleArrayEquals("AGroundSOH - vertical plane", expectedAGroundSOH, actualAGroundSOH, ERROR_EPSILON_LOWEST);
        assertDoubleArrayEquals("AGroundORH - vertical plane", expectedAGroundORH, actualAGroundORH, ERROR_EPSILON_LOWEST);
        assertDoubleArrayEquals("DeltaDiffSPrimeRH - vertical plane", expectedDeltaDiffSPrimeRH, actualDeltaDiffSPrimeRH, ERROR_EPSILON_LOW);
        assertDoubleArrayEquals("DeltaDiffSRPrimeH - vertical plane", expectedDeltaDiffSRPrimeH, actualDeltaDiffSRPrimeH, ERROR_EPSILON_LOWEST);
        assertDoubleArrayEquals("DeltaGroundSOH - vertical plane", expectedDeltaGroundSOH, actualDeltaGroundSOH, ERROR_EPSILON_LOWEST);
        assertDoubleArrayEquals("DeltaGroundORH - vertical plane", expectedDeltaGroundORH, actualDeltaGroundORH, ERROR_EPSILON_LOWEST);
        assertDoubleArrayEquals("actualADiffH - vertical plane", expectedADiffH, actualADiffH, ERROR_EPSILON_LOW);

        assertDoubleArrayEquals("DeltaDiffSRF - vertical plane", expectedDeltaDiffSRF, actualDeltaDiffSRF, ERROR_EPSILON_LOW);
        assertDoubleArrayEquals("AGroundSOF - vertical plane", expectedAGroundSOF, actualAGroundSOF, ERROR_EPSILON_LOWEST);
        assertDoubleArrayEquals("AGroundORF - vertical plane", expectedAGroundORF, actualAGroundORF, ERROR_EPSILON_LOWEST);
        assertDoubleArrayEquals("DeltaDiffSPrimeRF - vertical plane", expectedDeltaDiffSPrimeRF, actualDeltaDiffSPrimeRF, ERROR_EPSILON_LOW);
        assertDoubleArrayEquals("DeltaDiffSRPrimeF - vertical plane", expectedDeltaDiffSRPrimeF, actualDeltaDiffSRPrimeF, ERROR_EPSILON_LOWEST);
        assertDoubleArrayEquals("DeltaGroundSOF - vertical plane", expectedDeltaGroundSOF, actualDeltaGroundSOF, ERROR_EPSILON_LOWEST);
        assertDoubleArrayEquals("DeltaGroundORF - vertical plane", expectedDeltaGroundORF, actualDeltaGroundORF, ERROR_EPSILON_LOWEST);
        assertDoubleArrayEquals("actualADiffF - vertical plane", expectedADiffF, actualADiffF, ERROR_EPSILON_LOW);

        assertDoubleArrayEquals("AlphaAtm - vertical plane", expectedAlphaAtm, actualAlphaAtm, ERROR_EPSILON_LOWEST);
        assertDoubleArrayEquals("AAtm - vertical plane", expectedAAtm, actualAAtm, ERROR_EPSILON_LOWEST);
        assertDoubleArrayEquals("ADiv - vertical plane", expectedADiv, actualADiv, ERROR_EPSILON_LOWEST);
        assertDoubleArrayEquals("ABoundaryH - vertical plane", expectedABoundaryH, actualABoundaryH, ERROR_EPSILON_LOW);
        assertDoubleArrayEquals("ABoundaryF - vertical plane", expectedABoundaryF, actualABoundaryF, ERROR_EPSILON_LOW);
        assertDoubleArrayEquals("LH - vertical plane", expectedLH, actualLH, ERROR_EPSILON_LOW);
        assertDoubleArrayEquals("LF - vertical plane", expectedLF, actualLF, ERROR_EPSILON_LOW);
        assertDoubleArrayEquals("L - vertical plane", expectedL, actualL, ERROR_EPSILON_HIGHEST);


        //Path1 : right lateral
        double[] expectedWH = new double[]{0.00, 0.00, 0.00, 0.00, 0.01, 0.04, 0.23, 1.23};
        double[] expectedCfH = new double[]{19.57, 19.60, 19.73, 20.34, 22.18, 21.49, 9.40, 1.20};
        double[] expectedAGroundH = new double[]{-2.40, -2.40, -2.40, -2.40, -2.40, -2.40, -2.40, -2.40};
        double[] expectedWF = new double[]{0.00, 0.00, 0.00, 0.00, 0.01, 0.03, 0.18, 0.98};
        double[] expectedCfF = new double[]{19.57, 19.59, 19.70, 20.20, 21.86, 22.22, 11.29, 1.67};
        double[] expectedAGroundF = new double[]{-2.40, -2.40, -2.40, -2.40, -2.40, -2.40, -2.40, -2.40};

        expectedAlphaAtm = new double[]{0.12, 0.41, 1.04, 1.93, 3.66, 9.66, 32.77, 116.88};
        expectedAAtm = new double[]{0.00, 0.01, 0.03, 0.06, 0.11, 0.29, 0.98, 3.48};
        expectedADiv = new double[]{40.41, 40.41, 40.41, 40.41, 40.41, 40.41, 40.41, 40.41};
        expectedDeltaDiffSRH = new double[]{6.76, 8.13, 10.15, 13.04, 17.02, 21.28, 24.93, 28.14};
        expectedLH = new double[]{48.23, 46.85, 44.81, 41.89, 37.86, 33.42, 29.09, 23.37};

        //Actual values
        proPath = propDataOut.propagationPaths.get(1);

        double[] actualWH = proPath.groundAttenuation.wH;
        double[] actualCfH = proPath.groundAttenuation.cfH;
        double[] actualAGroundH = proPath.groundAttenuation.aGroundH;
        double[] actualWF = proPath.groundAttenuation.wF;
        double[] actualCfF = proPath.groundAttenuation.cfF;
        double[] actualAGroundF = proPath.groundAttenuation.aGroundF;

        actualAlphaAtm = propDataOut.genericMeteoData.getAlpha_atmo();
        actualAAtm = proPath.absorptionData.aAtm;
        actualADiv = proPath.absorptionData.aDiv;
        actualDeltaDiffSRH = proPath.aBoundaryH.deltaDiffSR;
        actualLH = addArray(proPath.absorptionData.aGlobalH, SOUND_POWER_LEVELS);

        //Assertions
        assertDoubleArrayEquals("WH", expectedWH, actualWH, ERROR_EPSILON_LOW);
        assertDoubleArrayEquals("CfH", expectedCfH, actualCfH, ERROR_EPSILON_LOW);
        assertDoubleArrayEquals("AGroundH", expectedAGroundH, actualAGroundH, ERROR_EPSILON_LOWEST);
        assertDoubleArrayEquals("WF", expectedWF, actualWF, ERROR_EPSILON_LOW);
        assertDoubleArrayEquals("CfF", expectedCfF, actualCfF, ERROR_EPSILON_LOW);
        assertDoubleArrayEquals("AGroundF", expectedAGroundF, actualAGroundF, ERROR_EPSILON_LOWEST);

        assertDoubleArrayEquals("AlphaAtm - right lateral", expectedAlphaAtm, actualAlphaAtm, ERROR_EPSILON_LOWEST);
        assertDoubleArrayEquals("AAtm - right lateral", expectedAAtm, actualAAtm, ERROR_EPSILON_LOWEST);
        assertDoubleArrayEquals("ADiv - right lateral", expectedADiv, actualADiv, ERROR_EPSILON_LOW);
        assertDoubleArrayEquals("AGroundH - right lateral", expectedAGroundH, actualAGroundH, ERROR_EPSILON_LOWEST);
        assertDoubleArrayEquals("AGroundF - right lateral", expectedAGroundF, actualAGroundF, ERROR_EPSILON_LOWEST);
        assertDoubleArrayEquals("DeltaDiffSRH - right lateral", expectedDeltaDiffSRH, actualDeltaDiffSRH, ERROR_EPSILON_LOW);
        assertDoubleArrayEquals("LH - right lateral", expectedLH, actualLH, ERROR_EPSILON_LOW);


        //Path2 : left lateral
        expectedWH = new double[]{0.00, 0.00, 0.00, 0.00, 0.01, 0.04, 0.23, 1.22};
        expectedCfH = new double[]{22.09, 22.12, 22.28, 23.04, 25.19, 23.72, 9.58, 1.15};
        expectedAGroundH = new double[]{-2.40, -2.40, -2.40, -2.40, -2.40, -2.40, -2.40, -2.40};
        expectedWF = new double[]{0.00, 0.00, 0.00, 0.00, 0.01, 0.03, 0.16, 0.87};
        expectedCfF = new double[]{22.09, 22.11, 22.23, 22.79, 24.66, 25.08, 12.76, 1.88};
        expectedAGroundF = new double[]{-2.40, -2.40, -2.40, -2.40, -2.40, -2.40, -2.40, -2.40};

        expectedAlphaAtm = new double[]{0.12, 0.41, 1.04, 1.93, 3.66, 9.66, 32.77, 116.88};
        expectedAAtm = new double[]{0.00, 0.01, 0.03, 0.06, 0.11, 0.30, 1.02, 3.65};
        expectedADiv = new double[]{40.41, 40.41, 40.41, 40.41, 40.41, 40.41, 40.41, 40.41};
        expectedDeltaDiffSRH = new double[]{11.85, 14.39, 17.19, 20.19, 23.58, 27.70, 32.24, 36.23};
        expectedLH = new double[]{43.14, 40.59, 37.77, 34.74, 31.30, 26.99, 21.73, 15.12};

        //Actual values
        proPath = propDataOut.propagationPaths.get(2);

        actualWH = proPath.groundAttenuation.wH;
        actualCfH = proPath.groundAttenuation.cfH;
        actualAGroundH = proPath.groundAttenuation.aGroundH;
        actualWF = proPath.groundAttenuation.wF;
        actualCfF = proPath.groundAttenuation.cfF;
        actualAGroundF = proPath.groundAttenuation.aGroundF;

        actualAlphaAtm = propDataOut.genericMeteoData.getAlpha_atmo();
        actualAAtm = proPath.absorptionData.aAtm;
        actualADiv = proPath.absorptionData.aDiv;
        actualDeltaDiffSRH = proPath.aBoundaryH.deltaDiffSR;
        actualLH = addArray(proPath.absorptionData.aGlobalH, SOUND_POWER_LEVELS);

        //Assertions
        assertDoubleArrayEquals("WH", expectedWH, actualWH, ERROR_EPSILON_LOWEST);
        assertDoubleArrayEquals("CfH", expectedCfH, actualCfH, ERROR_EPSILON_LOW);
        assertDoubleArrayEquals("AGroundH", expectedAGroundH, actualAGroundH, ERROR_EPSILON_LOWEST);
        assertDoubleArrayEquals("WF", expectedWF, actualWF, ERROR_EPSILON_LOWEST);
        assertDoubleArrayEquals("CfF", expectedCfF, actualCfF, ERROR_EPSILON_LOW);
        assertDoubleArrayEquals("AGroundF", expectedAGroundF, actualAGroundF, ERROR_EPSILON_LOWEST);

        assertDoubleArrayEquals("AlphaAtm - right lateral", expectedAlphaAtm, actualAlphaAtm, ERROR_EPSILON_LOWEST);
        assertDoubleArrayEquals("AAtm - right lateral", expectedAAtm, actualAAtm, ERROR_EPSILON_LOWEST);
        assertDoubleArrayEquals("ADiv - right lateral", expectedADiv, actualADiv, ERROR_EPSILON_LOWEST);
        assertDoubleArrayEquals("AGroundH - right lateral", expectedAGroundH, actualAGroundH, ERROR_EPSILON_LOWEST);
        assertDoubleArrayEquals("AGroundF - right lateral", expectedAGroundF, actualAGroundF, ERROR_EPSILON_LOWEST);
        assertDoubleArrayEquals("DeltaDiffSRH - right lateral", expectedDeltaDiffSRH, actualDeltaDiffSRH, ERROR_EPSILON_LOW);
        assertDoubleArrayEquals("LH - right lateral", expectedLH, actualLH, ERROR_EPSILON_LOW);

        double[] L = addArray(propDataOut.getVerticesSoundLevel().get(0).value, new double[]{93-26.2,93-16.1,93-8.6,93-3.2,93,93+1.2,93+1.0,93-1.1});
        assertArrayEquals(  new double[]{25.61,34.06,39.39,42.04,41.86,39.42,35.26,27.57},L, ERROR_EPSILON_VERY_LOW);
    }

    /**
     * Test TC15 -- Flat ground with homogeneous acoustic properties and four buildings
     */
    @Test
    public void TC15() {
        //Profile building
        ProfileBuilder profileBuilder = new ProfileBuilder()
                .addBuilding(new Coordinate[]{
                        new Coordinate(55.0, 5.0, 8),
                        new Coordinate(65.0, 5.0, 8),
                        new Coordinate(65.0, 15.0, 8),
                        new Coordinate(55.0, 15.0, 8),
                })
                .addBuilding(new Coordinate[]{
                        new Coordinate(70.0, 14.5, 12),
                        new Coordinate(80.0, 10.2, 12),
                        new Coordinate(80.0, 20.2, 12),
                })
                .addBuilding(new Coordinate[]{
                        new Coordinate(90.1, 19.5, 10),
                        new Coordinate(93.3, 17.8, 10),
                        new Coordinate(87.3, 6.6, 10),
                        new Coordinate(84.1, 8.3, 10),
                });
                /*.addBuilding(new Coordinate[]{
                        new Coordinate(94.9, 14.1, 10),
                        new Coordinate(98.02, 12.3, 10),
                        new Coordinate(92.03, 1.2, 10),
                        new Coordinate(88.86, 2.9, 10),
                })*/
        profileBuilder.setzBuildings(true);
        profileBuilder.finishFeeding();

        //Propagation data building
        CnossosPropagationData rayData = new PropagationDataBuilder(profileBuilder)
                .addSource(50, 10, 1)
                .addReceiver(100, 15, 5)
                .hEdgeDiff(true)
                .vEdgeDiff(true)
                .setGs(0.5)
                .build();

        //Propagation process path data building
        PropagationProcessPathData attData = new PropagationProcessPathData();
        attData.setHumidity(HUMIDITY);
        attData.setTemperature(TEMPERATURE);

        //Out and computation settings
        ComputeRaysOutAttenuation propDataOut = new ComputeRaysOutAttenuation(true, true, attData);
        ComputeCnossosRays computeRays = new ComputeCnossosRays(rayData);
        computeRays.setThreadCount(1);

        //Run computation
        computeRays.run(propDataOut);

        //Expected values
        //Path0 : vertical plane
        double[] expectedDeltaDiffSRH = new double[]{18.64, 22.86, 26.49, 29.68, 32.74, 35.76, 38.77, 41.78};
        double[] expectedAGroundSOH = new double[]{-1.50, -1.50, -1.50, -1.50, -1.50, -1.50, -1.50, -1.50};
        double[] expectedAGroundORH = new double[]{-1.50, -1.50, -1.50, -1.50, -1.50, -1.50, -1.50, -1.50};
        double[] expectedDeltaDiffSPrimeRH = new double[]{19.67, 23.92, 27.55, 30.75, 33.81, 36.83, 39.84, 42.85};
        double[] expectedDeltaDiffSRPrimeH = new double[]{22.21, 26.50, 30.14, 33.35, 36.41, 39.43, 42.44, 45.45};
        double[] expectedDeltaGroundSOH = new double[]{-1.34, -1.34, -1.34, -1.34, -1.34, -1.34, -1.34, -1.34};
        double[] expectedDeltaGroundORH = new double[]{-1.02, -1.02, -1.01, -1.01, -1.01, -1.01, -1.01, -1.01};
        double[] expectedADiffH = new double[]{16.27, 20.51, 22.65, 22.65, 22.65, 22.65, 22.65, 22.65};

        double[] expectedAlphaAtm = new double[]{0.12, 0.41, 1.04, 1.93, 3.66, 9.66, 32.77, 116.88};
        double[] expectedAAtm = new double[]{0.01, 0.02, 0.05, 0.10, 0.18, 0.49, 1.65, 5.89};
        double[] expectedADiv = new double[]{45.05, 45.05, 45.05, 45.05, 45.05, 45.05, 45.05, 45.05};
        double[] expectedABoundaryH = new double[]{16.27, 20.51, 22.65, 22.65, 22.65, 22.65, 22.65, 22.65};
        double[] expectedABoundaryF = new double[]{16.27, 20.51, 22.65, 22.65, 22.65, 22.65, 22.65, 22.65};
        double[] expectedLH = new double[]{31.67, 27.42, 25.25, 25.20, 25.12, 24.81, 23.65, 19.41};
        double[] expectedLF = new double[]{31.67, 27.42, 25.25, 25.20, 25.12, 24.81, 23.65, 19.41};
        double[] expectedL = new double[]{31.67, 27.42, 25.25, 25.20, 25.12, 24.81, 23.65, 19.41};

        //Actual values
        PropagationPath proPath = propDataOut.propagationPaths.get(0);
        double[] actualDeltaDiffSRH = proPath.aBoundaryH.deltaDiffSR;
        double[] actualAGroundSOH = proPath.aBoundaryH.aGroundSO;
        double[] actualAGroundORH = proPath.aBoundaryH.aGroundOR;
        double[] actualDeltaDiffSPrimeRH = proPath.aBoundaryH.deltaDiffSPrimeR;
        double[] actualDeltaDiffSRPrimeH = proPath.aBoundaryH.deltaDiffSRPrime;
        double[] actualDeltaGroundSOH = proPath.aBoundaryH.deltaGroundSO;
        double[] actualDeltaGroundORH = proPath.aBoundaryH.deltaGroundOR;
        double[] actualADiffH = proPath.aBoundaryH.aDiff;

        double[] actualAlphaAtm = propDataOut.genericMeteoData.getAlpha_atmo();
        double[] actualAAtm = proPath.absorptionData.aAtm;
        double[] actualADiv = proPath.absorptionData.aDiv;
        double[] actualABoundaryH = proPath.absorptionData.aBoundaryH;
        double[] actualABoundaryF = proPath.absorptionData.aBoundaryF;
        double[] actualLH = addArray(proPath.absorptionData.aGlobalH, SOUND_POWER_LEVELS);
        double[] actualLF = addArray(proPath.absorptionData.aGlobalF, SOUND_POWER_LEVELS);
        double[] actualL = addArray(proPath.absorptionData.aGlobal, SOUND_POWER_LEVELS);

        //Assertions
        assertEquals(0.00, proPath.getSegmentList().get(0).sPrime.x, ERROR_EPSILON_LOWEST);
        assertEquals(-1.00, proPath.getSegmentList().get(0).sPrime.y, ERROR_EPSILON_LOWEST);
        assertEquals(50.25, proPath.getSegmentList().get(proPath.getSegmentList().size()-1).rPrime.x, ERROR_EPSILON_LOWEST);
        assertEquals(-5.00, proPath.getSegmentList().get(proPath.getSegmentList().size()-1).rPrime.y, ERROR_EPSILON_LOWEST);

        assertDoubleArrayEquals("DeltaDiffSRH - vertical plane", expectedDeltaDiffSRH, actualDeltaDiffSRH, ERROR_EPSILON_LOW);
        assertDoubleArrayEquals("AGroundSOH - vertical plane", expectedAGroundSOH, actualAGroundSOH, ERROR_EPSILON_LOWEST);
        assertDoubleArrayEquals("AGroundORH - vertical plane", expectedAGroundORH, actualAGroundORH, ERROR_EPSILON_LOWEST);
        assertDoubleArrayEquals("DeltaDiffSPrimeRH - vertical plane", expectedDeltaDiffSPrimeRH, actualDeltaDiffSPrimeRH, ERROR_EPSILON_LOW);
        assertDoubleArrayEquals("DeltaDiffSRPrimeH - vertical plane", expectedDeltaDiffSRPrimeH, actualDeltaDiffSRPrimeH, ERROR_EPSILON_LOWEST);
        assertDoubleArrayEquals("DeltaGroundSOH - vertical plane", expectedDeltaGroundSOH, actualDeltaGroundSOH, ERROR_EPSILON_LOWEST);
        assertDoubleArrayEquals("DeltaGroundORH - vertical plane", expectedDeltaGroundORH, actualDeltaGroundORH, ERROR_EPSILON_LOWEST);
        assertDoubleArrayEquals("actualADiffH - vertical plane", expectedADiffH, actualADiffH, ERROR_EPSILON_LOW);

        assertDoubleArrayEquals("AlphaAtm - vertical plane", expectedAlphaAtm, actualAlphaAtm, ERROR_EPSILON_LOWEST);
        assertDoubleArrayEquals("AAtm - vertical plane", expectedAAtm, actualAAtm, ERROR_EPSILON_LOWEST);
        assertDoubleArrayEquals("ADiv - vertical plane", expectedADiv, actualADiv, ERROR_EPSILON_LOWEST);
        assertDoubleArrayEquals("ABoundaryH - vertical plane", expectedABoundaryH, actualABoundaryH, ERROR_EPSILON_LOW);
        assertDoubleArrayEquals("ABoundaryF - vertical plane", expectedABoundaryF, actualABoundaryF, ERROR_EPSILON_LOW);
        assertDoubleArrayEquals("LH - vertical plane", expectedLH, actualLH, ERROR_EPSILON_LOW);
        assertDoubleArrayEquals("LF - vertical plane", expectedLF, actualLF, ERROR_EPSILON_LOW);
        assertDoubleArrayEquals("L - vertical plane", expectedL, actualL, ERROR_EPSILON_LOWEST);


        //Path1 : right lateral
        double[] expectedWH = new double[]{0.00, 0.00, 0.00, 0.01, 0.07, 0.37, 1.92, 9.32};
        double[] expectedCfH = new double[]{55.20, 56.69, 61.53, 61.63, 29.93, 4.28, 0.52, 0.11};
        double[] expectedAGroundH = new double[]{-1.56, -1.56, -1.32, -1.32, -1.56, -1.56, -1.56, -1.56};
        double[] expectedWF = new double[]{0.00, 0.00, 0.00, 0.01, 0.06, 0.33, 1.69, 8.30};
        double[] expectedCfF = new double[]{55.15, 56.48, 61.02, 62.61, 33.11, 5.18, 0.59, 0.12};
        double[] expectedAGroundF = new double[]{-1.56, -1.30, -1.08, -1.56, -1.56, -1.56, -1.56, -1.56};

        expectedAlphaAtm = new double[]{0.12, 0.41, 1.04, 1.93, 3.66, 9.66, 32.77, 116.88};
        expectedAAtm = new double[]{0.01, 0.02, 0.06, 0.11, 0.20, 0.53, 1.80, 6.41};
        expectedADiv = new double[]{45.05, 45.05, 45.05, 45.05, 45.05, 45.05, 45.05, 45.05};
        expectedDeltaDiffSRH = new double[]{17.54, 20.82, 25.57, 28.82, 31.9, 34.91, 37.92, 40.93};
        expectedLH = new double[]{31.97, 27.66, 23.64, 20.26, 17.42, 14.07, 9.79, 2.17};

        //Actual values
        proPath = propDataOut.propagationPaths.get(1);

        double[] actualWH = proPath.groundAttenuation.wH;
        double[] actualCfH = proPath.groundAttenuation.cfH;
        double[] actualAGroundH = proPath.groundAttenuation.aGroundH;
        double[] actualWF = proPath.groundAttenuation.wF;
        double[] actualCfF = proPath.groundAttenuation.cfF;
        double[] actualAGroundF = proPath.groundAttenuation.aGroundF;

        actualAlphaAtm = propDataOut.genericMeteoData.getAlpha_atmo();
        actualAAtm = proPath.absorptionData.aAtm;
        actualADiv = proPath.absorptionData.aDiv;
        actualDeltaDiffSRH = proPath.aBoundaryH.deltaDiffSR;
        actualLH = addArray(proPath.absorptionData.aGlobalH, SOUND_POWER_LEVELS);

        //Assertions
        assertDoubleArrayEquals("WH - right lateral", expectedWH, actualWH, ERROR_EPSILON_MEDIUM);
        assertDoubleArrayEquals("CfH - right lateral", expectedCfH, actualCfH, ERROR_EPSILON_HIGH);
        assertDoubleArrayEquals("AGroundH - right lateral", expectedAGroundH, actualAGroundH, ERROR_EPSILON_MEDIUM);
        assertDoubleArrayEquals("WF - right lateral", expectedWF, actualWF, ERROR_EPSILON_HIGH);
        assertDoubleArrayEquals("CfF - right lateral", expectedCfF, actualCfF, ERROR_EPSILON_HIGHEST);
        assertDoubleArrayEquals("AGroundF - right lateral", expectedAGroundF, actualAGroundF, ERROR_EPSILON_LOW);

        assertDoubleArrayEquals("AlphaAtm - right lateral", expectedAlphaAtm, actualAlphaAtm, ERROR_EPSILON_LOWEST);
        assertDoubleArrayEquals("AAtm - right lateral", expectedAAtm, actualAAtm, ERROR_EPSILON_LOWEST);
        assertDoubleArrayEquals("ADiv - right lateral", expectedADiv, actualADiv, ERROR_EPSILON_LOW);
        assertDoubleArrayEquals("AGroundH - right lateral", expectedAGroundH, actualAGroundH, ERROR_EPSILON_VERY_LOW);
        assertDoubleArrayEquals("AGroundF - right lateral", expectedAGroundF, actualAGroundF, ERROR_EPSILON_MEDIUM);
        assertDoubleArrayEquals("DeltaDiffSRH - right lateral", expectedDeltaDiffSRH, actualDeltaDiffSRH, ERROR_EPSILON_HIGH);
        assertDoubleArrayEquals("LH - right lateral", expectedLH, actualLH, ERROR_EPSILON_MEDIUM);


        //Path2 : left lateral
        expectedWH = new double[]{0.00, 0.00, 0.00, 0.01, 0.08, 0.41, 2.10, 10.13};
        expectedCfH = new double[]{54.02, 55.58, 60.47, 59.60, 27.53, 3.75, 0.47, 0.10};
        expectedAGroundH = new double[]{-1.50, -1.50, -1.50, -1.50, -1.50, -1.50, -1.50, -1.50};
        expectedWF = new double[]{0.00, 0.00, 0.00, 0.01, 0.08, 0.41, 2.10, 10.13};
        expectedCfF = new double[]{54.02, 55.58, 60.47, 59.60, 27.53, 3.75, 0.47, 0.10};
        expectedAGroundF = new double[]{-1.50, -1.50, -1.50, -1.50, -1.50, -1.50, -1.50, -1.50};

        expectedAlphaAtm = new double[]{0.12, 0.41, 1.04, 1.93, 3.66, 9.66, 32.77, 116.88};
        expectedAAtm = new double[]{0.01, 0.02, 0.06, 0.10, 0.20, 0.52, 1.76, 6.28};
        expectedADiv = new double[]{45.05, 45.05, 45.05, 45.05, 45.05, 45.05, 45.05, 45.05};
        expectedDeltaDiffSRH = new double[]{16.63, 20.81, 24.44, 27.65, 30.70, 33.72, 36.73, 39.74};
        expectedLH = new double[]{32.81, 28.62, 24.95, 21.70, 18.55, 15.21, 10.96, 3.43};

        //Actual values
        proPath = propDataOut.propagationPaths.get(1);

        actualWH = proPath.groundAttenuation.wH;
        actualCfH = proPath.groundAttenuation.cfH;
        actualAGroundH = proPath.groundAttenuation.aGroundH;
        actualWF = proPath.groundAttenuation.wF;
        actualCfF = proPath.groundAttenuation.cfF;
        actualAGroundF = proPath.groundAttenuation.aGroundF;

        actualAlphaAtm = propDataOut.genericMeteoData.getAlpha_atmo();
        actualAAtm = proPath.absorptionData.aAtm;
        actualADiv = proPath.absorptionData.aDiv;
        actualDeltaDiffSRH = proPath.aBoundaryH.deltaDiffSR;
        actualLH = addArray(proPath.absorptionData.aGlobalH, SOUND_POWER_LEVELS);

        //Assertions
        assertDoubleArrayEquals("WH - left lateral", expectedWH, actualWH, ERROR_EPSILON_LOWEST);
        assertDoubleArrayEquals("CfH - left lateral", expectedCfH, actualCfH, ERROR_EPSILON_HIGH);
        assertDoubleArrayEquals("AGroundH - left lateral", expectedAGroundH, actualAGroundH, ERROR_EPSILON_LOWEST);
        assertDoubleArrayEquals("WF - left lateral", expectedWF, actualWF, ERROR_EPSILON_LOWEST);
        assertDoubleArrayEquals("CfF - left lateral", expectedCfF, actualCfF, ERROR_EPSILON_HIGH);
        assertDoubleArrayEquals("AGroundF - left lateral", expectedAGroundF, actualAGroundF, ERROR_EPSILON_LOWEST);

        assertDoubleArrayEquals("AlphaAtm - left lateral", expectedAlphaAtm, actualAlphaAtm, ERROR_EPSILON_LOWEST);
        assertDoubleArrayEquals("AAtm - left lateral", expectedAAtm, actualAAtm, ERROR_EPSILON_HIGH);
        assertDoubleArrayEquals("ADiv - left lateral", expectedADiv, actualADiv, ERROR_EPSILON_LOWEST);
        assertDoubleArrayEquals("AGroundH - left lateral", expectedAGroundH, actualAGroundH, ERROR_EPSILON_LOWEST);
        assertDoubleArrayEquals("AGroundF - left lateral", expectedAGroundF, actualAGroundF, ERROR_EPSILON_LOWEST);
        assertDoubleArrayEquals("DeltaDiffSRH - left lateral", expectedDeltaDiffSRH, actualDeltaDiffSRH, ERROR_EPSILON_HIGH);
        assertDoubleArrayEquals("LH - left lateral", expectedLH, actualLH, ERROR_EPSILON_HIGH);

        double[] L = addArray(propDataOut.getVerticesSoundLevel().get(0).value, new double[]{93-26.2,93-16.1,93-8.6,93-3.2,93,93+1.2,93+1.0,93-1.1});
        assertArrayEquals(new double[]{10.75,16.57,20.81,24.51,26.55,26.78,25.04,18.50},L, ERROR_EPSILON_VERY_LOW);
    }

    /**
     * Reflecting barrier on ground with spatially varying heights and acoustic properties
     */
    @Test
    public void TC16(){
        //Profile building
        ProfileBuilder profileBuilder = new ProfileBuilder()
                //Ground effects
                .addGroundEffect(0.0, 50.0, -20.0, 80.0, 0.9)
                .addGroundEffect(50.0, 150.0, -20.0, 80.0, 0.5)
                .addGroundEffect(150.0, 225.0, -20.0, 80.0, 0.2)
                //Topography
                .addTopographicLine(0, 80, 0, 225, 80, 0)
                .addTopographicLine(225, 80, 0, 225, -20, 0)
                .addTopographicLine(225, -20, 0, 0, -20, 0)
                .addTopographicLine(0, -20, 0, 0, 80, 0)
                .addTopographicLine(120, -20, 0, 120, 80, 0)
                .addTopographicLine(185, -5, 10, 205, -5, 10)
                .addTopographicLine(205, -5, 10, 205, 75, 10)
                .addTopographicLine(205, 75, 10, 185, 75, 10)
                .addTopographicLine(185, 75, 10, 185, -5, 10)

                .addWall(new Coordinate[]{
                        new Coordinate(114, 52, 15),
                        new Coordinate(170, 60, 15)
                }, 15, Arrays.asList(0.1, 0.2, 0.3, 0.4, 0.5, 0.6, 0.7, 0.5), -1)
                .finishFeeding();

        //Propagation data building
        CnossosPropagationData rayData = new PropagationDataBuilder(profileBuilder)
                .addSource(10, 10, 1)
                .addReceiver(200, 50, 14)
                .hEdgeDiff(true)
                .vEdgeDiff(true)
                .setGs(0.9)
                .build();
        rayData.reflexionOrder=1;

        //Propagation process path data building
        PropagationProcessPathData attData = new PropagationProcessPathData();
        attData.setHumidity(HUMIDITY);
        attData.setTemperature(TEMPERATURE);

        //Out and computation settings
        ComputeRaysOutAttenuation propDataOut = new ComputeRaysOutAttenuation(true, true, attData);
        ComputeCnossosRays computeRays = new ComputeCnossosRays(rayData);
        computeRays.setThreadCount(1);

        //Run computation
        computeRays.run(propDataOut);

        //Expected values
        //Path0 : vertical plane
        double[] expectedWH = new double[]{0.00, 0.00, 0.00, 0.03, 0.14, 0.75, 3.70, 16.77};
        double[] expectedCfH = new double[]{203.37, 222.35, 207.73, 82.09, 9.63, 1.33, 0.27, 0.06};
        double[] expectedAGroundH = new double[]{-1.07, -1.07, -1.07, -1.07, -1.07, -1.07, -1.07, -1.07};
        double[] expectedWF = new double[]{0.00, 0.00, 0.00, 0.01, 0.08, 0.42, 2.16, 10.35};
        double[] expectedCfF = new double[]{199.73, 214.27, 225.54, 131.93, 22.89, 2.42, 0.46, 0.10};
        double[] expectedAGroundF = new double[]{-1.07, -1.07, -1.07, -1.07, -1.07, -1.07, -1.07, -1.07};

        double[] expectedAlphaAtm = new double[]{0.12, 0.41, 1.04, 1.93, 3.66, 9.66, 32.77, 116.88};
        double[] expectedAAtm = new double[]{0.02, 0.08, 0.20, 0.38, 0.71, 1.88, 6.38, 22.75};
        double[] expectedADiv = new double[]{56.78, 56.78, 56.78, 56.78, 56.78, 56.78, 56.78, 56.78};
        double[] expectedABoundaryH = new double[]{-1.07, -1.07, -1.07, -1.07, -1.07, -1.07, -1.07, -1.07};
        double[] expectedABoundaryF = new double[]{-1.07, -1.07, -1.07, -1.07, -1.07, -1.07, -1.07, -1.07};
        double[] expectedLH = new double[]{37.26, 37.21, 37.08, 36.91, 36.57, 35.41, 30.91, 14.54};
        double[] expectedLF = new double[]{37.26, 37.21, 37.08, 36.91, 36.57, 35.41, 30.91, 14.54};
        double[] expectedL = new double[]{37.26, 37.21, 37.08, 36.91, 36.57, 35.41, 30.91, 14.54};
        double[] expectedLA = new double[]{11.06, 21.11, 28.48, 33.71, 36.57, 36.61, 31.91, 13.44};

        //Actual values
        PropagationPath proPath = propDataOut.propagationPaths.get(0);

        double[] actualWH = proPath.groundAttenuation.wH;
        double[] actualCfH = proPath.groundAttenuation.cfH;
        double[] actualAGroundH = proPath.groundAttenuation.aGroundH;
        double[] actualWF = proPath.groundAttenuation.wF;
        double[] actualCfF = proPath.groundAttenuation.cfF;
        double[] actualAGroundF = proPath.groundAttenuation.aGroundF;

        double[] actualAlphaAtm = propDataOut.genericMeteoData.getAlpha_atmo();
        double[] actualAAtm = proPath.absorptionData.aAtm;
        double[] actualADiv = proPath.absorptionData.aDiv;
        double[] actualABoundaryH = proPath.absorptionData.aBoundaryH;
        double[] actualABoundaryF = proPath.absorptionData.aBoundaryF;
        double[] actualLH = addArray(proPath.absorptionData.aGlobalH, SOUND_POWER_LEVELS);
        double[] actualLF = addArray(proPath.absorptionData.aGlobalF, SOUND_POWER_LEVELS);
        double[] actualL = addArray(proPath.absorptionData.aGlobal, SOUND_POWER_LEVELS);
        double[] actualLA = addArray(actualL, A_WEIGHTING);

        //Assertions
        assertEquals(0.40, proPath.getSegmentList().get(0).sPrime.x, ERROR_EPSILON_VERY_LOW);
        assertEquals(-6.58, proPath.getSegmentList().get(0).sPrime.y, ERROR_EPSILON_VERY_LOW);
        assertEquals(198.71, proPath.getSegmentList().get(proPath.getSegmentList().size()-1).rPrime.x, ERROR_EPSILON_VERY_HIGH);
        assertEquals(1.27, proPath.getSegmentList().get(proPath.getSegmentList().size()-1).rPrime.y, ERROR_EPSILON_LOW);

        assertDoubleArrayEquals("WH - vertical plane", expectedWH, actualWH, ERROR_EPSILON_LOWEST);
        assertDoubleArrayEquals("CfH - vertical plane", expectedCfH, actualCfH, ERROR_EPSILON_LOWEST);
        assertDoubleArrayEquals("AGroundH - vertical plane", expectedAGroundH, actualAGroundH, ERROR_EPSILON_LOWEST);
        assertDoubleArrayEquals("WF - vertical plane", expectedWF, actualWF, ERROR_EPSILON_LOWEST);
        assertDoubleArrayEquals("CfF - vertical plane", expectedCfF, actualCfF, ERROR_EPSILON_LOWEST);
        assertDoubleArrayEquals("AGroundF - vertical plane", expectedAGroundF, actualAGroundF, ERROR_EPSILON_LOWEST);

        assertDoubleArrayEquals("AlphaAtm - vertical plane", expectedAlphaAtm, actualAlphaAtm, ERROR_EPSILON_LOWEST);
        assertDoubleArrayEquals("AAtm - vertical plane", expectedAAtm, actualAAtm, ERROR_EPSILON_LOWEST);
        assertDoubleArrayEquals("ADiv - vertical plane", expectedADiv, actualADiv, ERROR_EPSILON_LOWEST);
        assertDoubleArrayEquals("ABoundaryH - vertical plane", expectedABoundaryH, actualABoundaryH, ERROR_EPSILON_LOWEST);
        assertDoubleArrayEquals("ABoundaryF - vertical plane", expectedABoundaryF, actualABoundaryF, ERROR_EPSILON_LOWEST);
        assertDoubleArrayEquals("LH - vertical plane", expectedLH, actualLH, ERROR_EPSILON_LOWEST);
        assertDoubleArrayEquals("LF - vertical plane", expectedLF, actualLF, ERROR_EPSILON_LOWEST);
        assertDoubleArrayEquals("L - vertical plane", expectedL, actualL, ERROR_EPSILON_LOWEST);
        assertDoubleArrayEquals("LA - vertical plane", expectedLA, actualLA, ERROR_EPSILON_LOWEST);

        //Path1 : reflexion
        expectedWH = new double[]{0.00, 0.00, 0.00, 0.03, 0.14, 0.76, 3.73, 16.91};
        expectedCfH = new double[]{207.64, 227.15, 210.40, 81.36, 9.40, 1.32, 0.27, 0.06};
        expectedAGroundH = new double[]{-1.06, -1.06, -1.06, -1.06, -1.06, -1.06, -1.06, -1.06};
        expectedWF = new double[]{0.00, 0.00, 0.00, 0.01, 0.08, 0.43, 2.20, 10.56};
        expectedCfF = new double[]{203.91, 219.10, 229.36, 130.79, 21.96, 2.36, 0.45, 0.09};
        expectedAGroundF = new double[]{-1.06, -1.06, -1.06, -1.06, -1.06, -1.06, -1.06, -1.06};

        expectedAlphaAtm = new double[]{0.12, 0.41, 1.04, 1.93, 3.66, 9.66, 32.77, 116.88};
        expectedAAtm = new double[]{0.02, 0.08, 0.21, 0.38, 0.73, 1.92, 6.50, 23.20};
        expectedADiv = new double[]{56.95, 56.95, 56.95, 56.95, 56.95, 56.95, 56.95, 56.95};
        expectedABoundaryH = new double[]{-1.06, -1.06, -1.06, -1.06, -1.06, -1.06, -1.06, -1.06};
        expectedABoundaryF = new double[]{-1.06, -1.06, -1.06, -1.06, -1.06, -1.06, -1.06, -1.06};
        expectedLH = new double[]{36.63, 36.06, 35.35, 34.51, 33.37, 31.21, 25.37, 10.90};
        expectedLF = new double[]{36.63, 36.06, 35.35, 34.51, 33.37, 31.21, 25.37, 10.90};
        expectedL = new double[]{36.63, 36.06, 35.35, 34.51, 33.37, 31.21, 25.37, 10.90};
        expectedLA = new double[]{10.10, 19.96, 26.75, 31.31, 33.37, 32.41, 26.37, 9.80};
        
        proPath = propDataOut.propagationPaths.get(1);

        actualWH = proPath.groundAttenuation.wH;
        actualCfH = proPath.groundAttenuation.cfH;
        actualAGroundH = proPath.groundAttenuation.aGroundH;
        actualWF = proPath.groundAttenuation.wF;
        actualCfF = proPath.groundAttenuation.cfF;
        actualAGroundF = proPath.groundAttenuation.aGroundF;

        actualAlphaAtm = propDataOut.genericMeteoData.getAlpha_atmo();
        actualAAtm = proPath.absorptionData.aAtm;
        actualADiv = proPath.absorptionData.aDiv;
        actualABoundaryH = proPath.absorptionData.aBoundaryH;
        actualABoundaryF = proPath.absorptionData.aBoundaryF;
        actualLH = addArray(proPath.absorptionData.aGlobalH, SOUND_POWER_LEVELS);
        actualLF = addArray(proPath.absorptionData.aGlobalF, SOUND_POWER_LEVELS);
        actualL = addArray(proPath.absorptionData.aGlobal, SOUND_POWER_LEVELS);
        actualLA = addArray(actualL, A_WEIGHTING);

        assertDoubleArrayEquals("WH - reflexion", expectedWH, actualWH, ERROR_EPSILON_LOWEST);
        assertDoubleArrayEquals("CfH - reflexion", expectedCfH, actualCfH, ERROR_EPSILON_LOWEST);
        assertDoubleArrayEquals("AGroundH - reflexion", expectedAGroundH, actualAGroundH, ERROR_EPSILON_LOWEST);
        assertDoubleArrayEquals("WF - reflexion", expectedWF, actualWF, ERROR_EPSILON_LOWEST);
        assertDoubleArrayEquals("CfF - reflexion", expectedCfF, actualCfF, ERROR_EPSILON_LOWEST);
        assertDoubleArrayEquals("AGroundF - reflexion", expectedAGroundF, actualAGroundF, ERROR_EPSILON_LOWEST);

        assertDoubleArrayEquals("AlphaAtm - reflexion", expectedAlphaAtm, actualAlphaAtm, ERROR_EPSILON_LOWEST);
        assertDoubleArrayEquals("AAtm - reflexion", expectedAAtm, actualAAtm, ERROR_EPSILON_LOW);
        assertDoubleArrayEquals("ADiv - reflexion", expectedADiv, actualADiv, ERROR_EPSILON_LOWEST);
        assertDoubleArrayEquals("ABoundaryH - reflexion", expectedABoundaryH, actualABoundaryH, ERROR_EPSILON_LOWEST);
        assertDoubleArrayEquals("ABoundaryF - reflexion", expectedABoundaryF, actualABoundaryF, ERROR_EPSILON_LOWEST);
        assertDoubleArrayEquals("LH - reflexion", expectedLH, actualLH, ERROR_EPSILON_LOW);
        assertDoubleArrayEquals("LF - reflexion", expectedLF, actualLF, ERROR_EPSILON_LOW);
        assertDoubleArrayEquals("L - reflexion", expectedL, actualL, ERROR_EPSILON_LOW);
        assertDoubleArrayEquals("LA - reflexion", expectedLA, actualLA, ERROR_EPSILON_LOW);

        double[] L = addArray(propDataOut.getVerticesSoundLevel().get(0).value, addArray(A_WEIGHTING, SOUND_POWER_LEVELS));
        assertArrayEquals(  new double[]{13.62,23.58,30.71,35.68,38.27,38.01,32.98,15.00},L, ERROR_EPSILON_LOW);
    }

    /**
     * TC17 - Reflecting barrier on ground with spatially varying heights and acoustic properties
     * reduced receiver height
     */
    @Test
    public void TC17() {
        //Profile building
        ProfileBuilder profileBuilder = new ProfileBuilder()
                //Ground effects
                .addGroundEffect(0.0, 50.0, -20.0, 80.0, 0.9)
                .addGroundEffect(50.0, 150.0, -20.0, 80.0, 0.5)
                .addGroundEffect(150.0, 225.0, -20.0, 80.0, 0.2)
                //Topography
                .addTopographicLine(0, 80, 0, 225, 80, 0)
                .addTopographicLine(225, 80, 0, 225, -20, 0)
                .addTopographicLine(225, -20, 0, 0, -20, 0)
                .addTopographicLine(0, -20, 0, 0, 80, 0)
                .addTopographicLine(120, -20, 0, 120, 80, 0)
                .addTopographicLine(185, -5, 10, 205, -5, 10)
                .addTopographicLine(205, -5, 10, 205, 75, 10)
                .addTopographicLine(205, 75, 10, 185, 75, 10)
                .addTopographicLine(185, 75, 10, 185, -5, 10)

                .addWall(new Coordinate[]{
                        new Coordinate(114, 52, 15),
                        new Coordinate(170, 60, 15)
                }, 15, Arrays.asList(0.1, 0.2, 0.3, 0.4, 0.5, 0.6, 0.7, 0.5), -1)
                .finishFeeding();

        //Propagation data building
        CnossosPropagationData rayData = new PropagationDataBuilder(profileBuilder)
                .addSource(10, 10, 1)
                .addReceiver(200, 50, 11.5)
                .hEdgeDiff(true)
                .vEdgeDiff(true)
                .setGs(0.9)
                .build();
        rayData.reflexionOrder=1;

        //Propagation process path data building
        PropagationProcessPathData attData = new PropagationProcessPathData();
        attData.setHumidity(HUMIDITY);
        attData.setTemperature(TEMPERATURE);

        //Out and computation settings
        ComputeRaysOutAttenuation propDataOut = new ComputeRaysOutAttenuation(true, true, attData);
        ComputeCnossosRays computeRays = new ComputeCnossosRays(rayData);
        computeRays.setThreadCount(1);

        //Run computation
        computeRays.run(propDataOut);

        //Expected values
        //Path0 : vertical plane
        double[] expectedWH = new double[]{0.00, 0.00, 0.00, NaN, NaN, 0.53, 2.70, 12.70};
        double[] expectedCfH = new double[]{200.89, 217.45, 220.41, NaN, NaN, 1.88, 0.37, 0.08};
        double[] expectedAGroundH = new double[]{-1.32, -1.32, -1.32, NaN, NaN, -1.32, -1.32, -1.32};
        double[] expectedWF = new double[]{0.00, 0.00, 0.00, 0.01, 0.08, 0.42, 2.16, 10.35};
        double[] expectedCfF = new double[]{199.73, 214.27, 225.54, 131.93, 22.89, 2.42, 0.46, 0.10};
        double[] expectedAGroundF = new double[]{-1.32, -1.32, -1.32, -1.32, -1.32, -1.32, -1.32, -1.32};

        double[] expectedDeltaDiffSR = new double[]{0., 0., 0., 3.16, 0.56, 0., 0., 0.};
        double[] expectedAGroundSO = new double[]{0., 0., 0., 2.74, -1.21, 0., 0., 0.};
        double[] expectedAGroundOR = new double[]{0., 0., 0., -2.40, -2.40, 0., 0., 0.};
        double[] expectedDeltaDiffSPrimeR = new double[]{0., 0., 0., 4.71, 4.65, 0., 0., 0.};
        double[] expectedDeltaDiffSRPrime = new double[]{0., 0., 0., 10.83, 13.26, 0., 0., 0.};
        double[] expectedDeltaGroundSO = new double[]{0., 0., 0., 2.23, -0.77, 0., 0., 0.};
        double[] expectedDeltaGroundOR = new double[]{0., 0., 0., -1.07, -0.62, 0., 0., 0.};
        double[] expectedADiff = new double[]{0., 0., 0., 4.31, -0.83, 0., 0., 0.};

        double[] expectedAlphaAtm = new double[]{0.12, 0.41, 1.04, 1.93, 3.66, 9.66, 32.77, 116.88};
        double[] expectedAAtm = new double[]{0.02, 0.08, 0.20, 0.38, 0.71, 1.88, 6.37, 22.73};
        double[] expectedADiv = new double[]{56.78, 56.78, 56.78, 56.78, 56.78, 56.78, 56.78, 56.78};
        double[] expectedABoundaryH = new double[]{-1.32, -1.32, -1.32, 4.31, -0.83, -1.32, -1.32, -1.32};
        double[] expectedABoundaryF = new double[]{-1.32, -1.32, -1.32, -1.05, -1.32, -1.32, -1.32, -1.32};
        double[] expectedLH = new double[]{37.53, 37.47, 37.35, 31.54, 36.34, 35.67, 31.18, 14.82};
        double[] expectedLF = new double[]{37.53, 37.47, 37.31, 36.89, 36.84, 35.67, 31.18, 14.82};
        double[] expectedL = new double[]{37.53, 37.47, 37.33, 34.99, 36.60, 35.67, 31.18, 14.82};
        double[] expectedLA = new double[]{11.33, 21.37, 28.73, 31.79, 36.60, 36.87, 32.18, 13.72};

        //Actual values
        PropagationPath proPath = propDataOut.propagationPaths.get(0);

        double[] actualWH = proPath.groundAttenuation.wH;
        double[] actualCfH = proPath.groundAttenuation.cfH;
        double[] actualAGroundH = proPath.groundAttenuation.aGroundH;
        double[] actualWF = proPath.groundAttenuation.wF;
        double[] actualCfF = proPath.groundAttenuation.cfF;
        double[] actualAGroundF = proPath.groundAttenuation.aGroundF;

        double[] actualDeltaDiffSR = proPath.aBoundaryH.deltaDiffSR;
        double[] actualAGroundSO = proPath.aBoundaryH.aGroundSO;
        double[] actualAGroundOR = proPath.aBoundaryH.aGroundOR;
        double[] actualDeltaDiffSPrimeR = proPath.aBoundaryH.deltaDiffSPrimeR;
        double[] actualDeltaDiffSRPrime = proPath.aBoundaryH.deltaDiffSRPrime;
        double[] actualDeltaGroundSO = proPath.aBoundaryH.deltaGroundSO;
        double[] actualDeltaGroundOR = proPath.aBoundaryH.deltaGroundOR;
        double[] actualADiff = proPath.aBoundaryH.aDiff;

        double[] actualAlphaAtm = propDataOut.genericMeteoData.getAlpha_atmo();
        double[] actualAAtm = proPath.absorptionData.aAtm;
        double[] actualADiv = proPath.absorptionData.aDiv;
        double[] actualABoundaryH = proPath.absorptionData.aBoundaryH;
        double[] actualABoundaryF = proPath.absorptionData.aBoundaryF;
        double[] actualLH = addArray(proPath.absorptionData.aGlobalH, SOUND_POWER_LEVELS);
        double[] actualLF = addArray(proPath.absorptionData.aGlobalF, SOUND_POWER_LEVELS);
        double[] actualL = addArray(proPath.absorptionData.aGlobal, SOUND_POWER_LEVELS);
        double[] actualLA = addArray(actualL, A_WEIGHTING);

        //Assertions

        assertDoubleArrayEquals("WH - vertical plane", expectedWH, actualWH, ERROR_EPSILON_LOWEST);
        assertDoubleArrayEquals("CfH - vertical plane", expectedCfH, actualCfH, ERROR_EPSILON_LOWEST);
        assertDoubleArrayEquals("AGroundH - vertical plane", expectedAGroundH, actualAGroundH, ERROR_EPSILON_LOWEST);
        assertDoubleArrayEquals("WF - vertical plane", expectedWF, actualWF, ERROR_EPSILON_LOWEST);
        assertDoubleArrayEquals("CfF - vertical plane", expectedCfF, actualCfF, ERROR_EPSILON_LOW);
        assertDoubleArrayEquals("AGroundF - vertical plane", expectedAGroundF, actualAGroundF, ERROR_EPSILON_LOW);

        assertDoubleArrayEquals("DeltaDiffSR - vertical plane", expectedDeltaDiffSR, actualDeltaDiffSR, ERROR_EPSILON_LOWEST);
        assertDoubleArrayEquals("AGroundSO - vertical plane", expectedAGroundSO, actualAGroundSO, ERROR_EPSILON_VERY_LOW);
        assertDoubleArrayEquals("AGroundOR - vertical plane", expectedAGroundOR, actualAGroundOR, ERROR_EPSILON_LOWEST);
        assertDoubleArrayEquals("DeltaDiffSPrimeR - vertical plane", expectedDeltaDiffSPrimeR, actualDeltaDiffSPrimeR, ERROR_EPSILON_LOWEST);
        assertDoubleArrayEquals("DeltaDiffSRPrime - vertical plane", expectedDeltaDiffSRPrime, actualDeltaDiffSRPrime, ERROR_EPSILON_LOWEST);
        assertDoubleArrayEquals("DeltaGroundSO - vertical plane", expectedDeltaGroundSO, actualDeltaGroundSO, ERROR_EPSILON_VERY_LOW);
        assertDoubleArrayEquals("DeltaGroundOR - vertical plane", expectedDeltaGroundOR, actualDeltaGroundOR, ERROR_EPSILON_LOWEST);
        assertDoubleArrayEquals("actualADiff - vertical plane", expectedADiff, actualADiff, ERROR_EPSILON_VERY_LOW);

        assertDoubleArrayEquals("AlphaAtm - vertical plane", expectedAlphaAtm, actualAlphaAtm, ERROR_EPSILON_LOWEST);
        assertDoubleArrayEquals("AAtm - vertical plane", expectedAAtm, actualAAtm, ERROR_EPSILON_LOWEST);
        assertDoubleArrayEquals("ADiv - vertical plane", expectedADiv, actualADiv, ERROR_EPSILON_LOWEST);
        assertDoubleArrayEquals("ABoundaryH - vertical plane", expectedABoundaryH, actualABoundaryH, ERROR_EPSILON_VERY_LOW);
        assertDoubleArrayEquals("ABoundaryF - vertical plane", expectedABoundaryF, actualABoundaryF, ERROR_EPSILON_VERY_LOW);
        assertDoubleArrayEquals("LH - vertical plane", expectedLH, actualLH, ERROR_EPSILON_VERY_LOW);
        assertDoubleArrayEquals("LF - vertical plane", expectedLF, actualLF, ERROR_EPSILON_VERY_LOW);
        assertDoubleArrayEquals("L - vertical plane", expectedL, actualL, ERROR_EPSILON_VERY_LOW);
        assertDoubleArrayEquals("LA - vertical plane", expectedLA, actualLA, ERROR_EPSILON_VERY_LOW);

        //Path1 : reflexion
        expectedWH = new double[]{0.00, 0.00, 0.00, NaN, 0.10, 0.55, 2.77, 12.97};
        expectedCfH = new double[]{205.15, 222.41, 223.52, NaN, 15.34, 1.83, 0.36, 0.08};
        expectedAGroundH = new double[]{-1.31, -1.31, -1.31, NaN, -1.31, -1.31, -1.31, -1.31};
        expectedWF = new double[]{0.00, 0.00, 0.00, 0.01, 0.08, 0.43, 2.20, 10.56};
        expectedCfF = new double[]{203.77, 218.95, 229.22, 130.76, 21.97, 2.36, 0.45, 0.09};
        expectedAGroundF = new double[]{-1.31, -1.31, -1.26, -1.28, -1.31, -1.31, -1.31, -1.31};

        expectedDeltaDiffSR = new double[]{0., 0., 0., 2.92, 0., 0., 0., 0.};
        expectedAGroundSO = new double[]{0., 0., 0., 2.66, 0., 0., 0., 0.};
        expectedAGroundOR = new double[]{0., 0., 0., -2.40, 0., 0., 0., 0.};
        expectedDeltaDiffSPrimeR = new double[]{0., 0., 0., 4.65, 0., 0., 0., 0.};
        expectedDeltaDiffSRPrime = new double[]{0., 0., 0., 10.81, 0., 0., 0., 0.};
        expectedDeltaGroundSO = new double[]{0., 0., 0., 2.12, 0., 0., 0., 0.};
        expectedDeltaGroundOR = new double[]{0., 0., 0., -1.05, 0., 0., 0., 0.};
        expectedADiff = new double[]{0., 0., 0., 3.99, 0., 0., 0., 0.};

        expectedDeltaDiffSR = new double[]{0., 0., 0., 0., 0., 0., 0., 0.};
        expectedAGroundSO = new double[]{0., 0., 0., 0., 0., 0., 0., 0.};
        expectedAGroundOR = new double[]{0., 0., 0., -0., 0., 0., 0., 0.};
        expectedDeltaDiffSPrimeR = new double[]{0., 0., 0., 0., 0., 0., 0., 0.};
        expectedDeltaDiffSRPrime = new double[]{0., 0., 0., 0., 0., 0., 0., 0.};
        expectedDeltaGroundSO = new double[]{0., 0., 0., 0., 0., 0., 0., 0.};
        expectedDeltaGroundOR = new double[]{0., 0., 0., -0., 0., 0., 0., 0.};
        expectedADiff = new double[]{0., 0., 0., 0., 0., 0., 0., 0.};

        expectedAlphaAtm = new double[]{0.12, 0.41, 1.04, 1.93, 3.66, 9.66, 32.77, 116.88};
        expectedAAtm = new double[]{0.02, 0.08, 0.21, 0.38, 0.73, 1.92, 6.50, 23.18};
        expectedADiv = new double[]{56.95, 56.95, 56.95, 56.95, 56.95, 56.95, 56.95, 56.95};
        expectedABoundaryH = new double[]{-1.31, -1.31, -1.31, 3.99, -1.31, -1.31, -1.31, -1.31};
        expectedABoundaryF = new double[]{-1.31, -1.31, -1.26, -1.28, -1.31, -1.31, -1.31, -1.31};
        expectedLH = new double[]{36.88, 36.31, 35.60, 29.46, 33.62, 31.46, 25.63, 11.17};
        expectedLF = new double[]{36.88, 36.31, 35.60, 29.46, 33.62, 31.46, 25.63, 11.17};
        expectedLA = new double[]{10.68, 20.21, 26.98, 29.65, 33.62, 32.66, 26.63, 10.07};

        proPath = propDataOut.propagationPaths.get(1);

        actualWH = proPath.groundAttenuation.wH;
        actualCfH = proPath.groundAttenuation.cfH;
        actualAGroundH = proPath.groundAttenuation.aGroundH;
        actualWF = proPath.groundAttenuation.wF;
        actualCfF = proPath.groundAttenuation.cfF;
        actualAGroundF = proPath.groundAttenuation.aGroundF;

        actualDeltaDiffSR = proPath.aBoundaryH.deltaDiffSR;
        actualAGroundSO = proPath.aBoundaryH.aGroundSO;
        actualAGroundOR = proPath.aBoundaryH.aGroundOR;
        actualDeltaDiffSPrimeR = proPath.aBoundaryH.deltaDiffSPrimeR;
        actualDeltaDiffSRPrime = proPath.aBoundaryH.deltaDiffSRPrime;
        actualDeltaGroundSO = proPath.aBoundaryH.deltaGroundSO;
        actualDeltaGroundOR = proPath.aBoundaryH.deltaGroundOR;
        actualADiff = proPath.aBoundaryH.aDiff;

        actualAlphaAtm = propDataOut.genericMeteoData.getAlpha_atmo();
        actualAAtm = proPath.absorptionData.aAtm;
        actualADiv = proPath.absorptionData.aDiv;
        actualABoundaryH = proPath.absorptionData.aBoundaryH;
        actualABoundaryF = proPath.absorptionData.aBoundaryF;
        actualLH = addArray(proPath.absorptionData.aGlobalH, SOUND_POWER_LEVELS);
        actualLF = addArray(proPath.absorptionData.aGlobalF, SOUND_POWER_LEVELS);
        actualL = addArray(proPath.absorptionData.aGlobal, SOUND_POWER_LEVELS);
        actualLA = addArray(actualL, A_WEIGHTING);

        assertDoubleArrayEquals("WH - reflexion", expectedWH, actualWH, ERROR_EPSILON_LOWEST);
        assertDoubleArrayEquals("CfH - reflexion", expectedCfH, actualCfH, ERROR_EPSILON_LOWEST);
        assertDoubleArrayEquals("AGroundH - reflexion", expectedAGroundH, actualAGroundH, ERROR_EPSILON_LOWEST);
        assertDoubleArrayEquals("WF - reflexion", expectedWF, actualWF, ERROR_EPSILON_LOWEST);
        assertDoubleArrayEquals("CfF - reflexion", expectedCfF, actualCfF, ERROR_EPSILON_VERY_LOW);
        assertDoubleArrayEquals("AGroundF - reflexion", expectedAGroundF, actualAGroundF, ERROR_EPSILON_VERY_LOW);

        assertDoubleArrayEquals("DeltaDiffSR - reflexion", expectedDeltaDiffSR, actualDeltaDiffSR, ERROR_EPSILON_LOWEST);
        assertDoubleArrayEquals("AGroundSO - reflexion", expectedAGroundSO, actualAGroundSO, ERROR_EPSILON_VERY_LOW);
        assertDoubleArrayEquals("AGroundOR - reflexion", expectedAGroundOR, actualAGroundOR, ERROR_EPSILON_LOWEST);
        assertDoubleArrayEquals("DeltaDiffSPrimeR - reflexion", expectedDeltaDiffSPrimeR, actualDeltaDiffSPrimeR, ERROR_EPSILON_LOWEST);
        assertDoubleArrayEquals("DeltaDiffSRPrime - reflexion", expectedDeltaDiffSRPrime, actualDeltaDiffSRPrime, ERROR_EPSILON_LOWEST);
        assertDoubleArrayEquals("DeltaGroundSO - reflexion", expectedDeltaGroundSO, actualDeltaGroundSO, ERROR_EPSILON_VERY_LOW);
        assertDoubleArrayEquals("DeltaGroundOR - reflexion", expectedDeltaGroundOR, actualDeltaGroundOR, ERROR_EPSILON_LOWEST);
        assertDoubleArrayEquals("actualADiff - reflexion", expectedADiff, actualADiff, ERROR_EPSILON_VERY_LOW);

        assertDoubleArrayEquals("AlphaAtm - reflexion", expectedAlphaAtm, actualAlphaAtm, ERROR_EPSILON_LOWEST);
        assertDoubleArrayEquals("AAtm - reflexion", expectedAAtm, actualAAtm, ERROR_EPSILON_LOW);
        assertDoubleArrayEquals("ADiv - reflexion", expectedADiv, actualADiv, ERROR_EPSILON_LOWEST);
        assertDoubleArrayEquals("ABoundaryH - reflexion", expectedABoundaryH, actualABoundaryH, ERROR_EPSILON_HIGH);
        assertDoubleArrayEquals("ABoundaryF - reflexion", expectedABoundaryF, actualABoundaryF, ERROR_EPSILON_VERY_LOW);
        assertDoubleArrayEquals("LH - reflexion", expectedLH, actualLH, ERROR_EPSILON_VERY_HIGH);
        assertDoubleArrayEquals("LF - reflexion", expectedLF, actualLF, ERROR_EPSILON_VERY_HIGH);
        assertDoubleArrayEquals("LA - reflexion", expectedLA, actualLA, ERROR_EPSILON_MEDIUM);

        double[] L = addArray(propDataOut.getVerticesSoundLevel().get(0).value, addArray(A_WEIGHTING, SOUND_POWER_LEVELS));
        assertArrayEquals(  new double[]{14.02, 23.84, 30.95, 33.86, 38.37, 38.27, 33.25, 15.28},L, ERROR_EPSILON_VERY_LOW);
    }

    /**
     * TC18 - Screening and reflecting barrier on ground with spatially varying heights and
     * acoustic properties
     */
    //TODO : not tested
    @Test
    public void TC18() {
        GeometryFactory factory = new GeometryFactory();

        //Create obstruction test object
        ProfileBuilder builder = new ProfileBuilder();

        // Add building
        builder.addBuilding(new Coordinate[]{
                new Coordinate(114, 52),
                new Coordinate(170, 60),
                new Coordinate(170, 61),
                new Coordinate(114, 53),
                new Coordinate(114, 52)}, 15, -1);

        builder.addBuilding(new Coordinate[]{
                new Coordinate(87, 50),
                new Coordinate(92, 32),
                new Coordinate(92, 33),
                new Coordinate(87, 51),
                new Coordinate(87, 50)}, 12, -1);

        //x1
        builder.addTopographicPoint(new Coordinate(0, 80, 0));
        builder.addTopographicPoint(new Coordinate(225, 80, 0));
        builder.addTopographicPoint(new Coordinate(225, -20, 0));
        builder.addTopographicPoint(new Coordinate(0, -20, 0));
        builder.addTopographicPoint(new Coordinate(120, -20, 0));
        builder.addTopographicPoint(new Coordinate(185, -5, 10));
        builder.addTopographicPoint(new Coordinate(205, -5, 10));
        builder.addTopographicPoint(new Coordinate(205, 75, 10));
        builder.addTopographicPoint(new Coordinate(185, 75, 10));
        //x2
        builder.addTopographicPoint(new Coordinate(225, 80, 0));
        builder.addTopographicPoint(new Coordinate(225, -20, 0));
        builder.addTopographicPoint(new Coordinate(0, -20, 0));
        builder.addTopographicPoint(new Coordinate(0, 80, 0));
        builder.addTopographicPoint(new Coordinate(120, 80, 0));
        builder.addTopographicPoint(new Coordinate(205, -5, 10));
        builder.addTopographicPoint(new Coordinate(205, 75, 10));
        builder.addTopographicPoint(new Coordinate(185, 75, 10));
        builder.addTopographicPoint(new Coordinate(185, -5, 10));

        builder.addGroundEffect(factory.toGeometry(new Envelope(0, 50, -100, 100)), 0.9);
        builder.addGroundEffect(factory.toGeometry(new Envelope(50, 150, -100, 100)), 0.5);
        builder.addGroundEffect(factory.toGeometry(new Envelope(150, 225, -100, 100)), 0.2);

        builder.finishFeeding();

        CnossosPropagationData rayData = new CnossosPropagationData(builder);
        rayData.addReceiver(new Coordinate(200, 50, 12));
        rayData.addSource(factory.createPoint(new Coordinate(10, 10, 1)));
        rayData.setComputeHorizontalDiffraction(true);

        rayData.setComputeVerticalDiffraction(true);

        rayData.setGs(0.9);

        PropagationProcessPathData attData = new PropagationProcessPathData();
        attData.setHumidity(70);
        attData.setTemperature(10);
        attData.setPrime2520(false);
        ComputeRaysOutAttenuation propDataOut = new ComputeRaysOutAttenuation(true, attData);
        ComputeCnossosRays computeRays = new ComputeCnossosRays(rayData);
        computeRays.setThreadCount(1);
        computeRays.run(propDataOut);

        double[] L = addArray(propDataOut.getVerticesSoundLevel().get(0).value, new double[]{93-26.2,93-16.1,93-8.6,93-3.2,93,93+1.2,93+1.0,93-1.1});
        assertArrayEquals(  new double[]{11.69,21.77,28.93,32.71,36.83,36.83,32.12,13.66},L, ERROR_EPSILON_HIGH);


    }

    /**
     * TC19 - Complex object and 2 barriers on ground with spatially varying heights and
     * acoustic properties
     */
    //TODO : the error is due to the left VDiff path which z-path seems to be false in the document
    @Test
    public void TC19() {
        //Profile building
        ProfileBuilder profileBuilder = new ProfileBuilder()
                .addBuilding(new Coordinate[]{
                        new Coordinate(100, 24, 12),
                        new Coordinate(118, 24, 12),
                        new Coordinate(118, 30, 12),
                        new Coordinate(100, 30, 12),
                })
                .addBuilding(new Coordinate[]{
                        new Coordinate(110, 15, 7),
                        new Coordinate(118, 15, 7),
                        new Coordinate(118, 24, 7),
                        new Coordinate(110, 24, 7),
                })
                .addBuilding(new Coordinate[]{
                        new Coordinate(100, 9, 12),
                        new Coordinate(118, 9, 12),
                        new Coordinate(118, 15, 12),
                        new Coordinate(100, 15, 12),
                })
                .addWall(new Coordinate[]{
                        new Coordinate(156.00, 28.00, 14),
                        new Coordinate(145.00, 7.00, 14),
                }, -1)
                .addWall(new Coordinate[]{
                        new Coordinate(175.00, 35.00, 14.5),
                        new Coordinate(188.00, 19.00, 14.5),
                }, -1)
                //Ground effects
                .addGroundEffect(0.0, 50.0, -20.0, 80.0, 0.9)
                .addGroundEffect(50.0, 150.0, -20.0, 80.0, 0.5)
                .addGroundEffect(150.0, 225.0, -20.0, 80.0, 0.2)
                //Topography
                .addTopographicLine(0, 80, 0, 225, 80, 0)
                .addTopographicLine(225, 80, 0, 225, -20, 0)
                .addTopographicLine(225, -20, 0, 0, -20, 0)
                .addTopographicLine(0, -20, 0, 0, 80, 0)
                .addTopographicLine(120, -20, 0, 120, 80, 0)
                .addTopographicLine(185, -5, 10, 205, -5, 10)
                .addTopographicLine(205, -5, 10, 205, 75, 10)
                .addTopographicLine(205, 75, 10, 185, 75, 10)
                .addTopographicLine(185, 75, 10, 185, -5, 10)
                .finishFeeding();

        //Propagation data building
        CnossosPropagationData rayData = new PropagationDataBuilder(profileBuilder)
                .addSource(10, 10, 1)
                .addReceiver(200, 30, 14)
                .hEdgeDiff(true)
                .vEdgeDiff(true)
                .setGs(0.9)
                .build();
        rayData.reflexionOrder=1;

        //Propagation process path data building
        PropagationProcessPathData attData = new PropagationProcessPathData();
        attData.setHumidity(HUMIDITY);
        attData.setTemperature(TEMPERATURE);

        //Out and computation settings
        ComputeRaysOutAttenuation propDataOut = new ComputeRaysOutAttenuation(true, true, attData);
        ComputeCnossosRays computeRays = new ComputeCnossosRays(rayData);
        computeRays.setThreadCount(1);

        //Run computation
        computeRays.run(propDataOut);


        //Expected values
        //Path0 : vertical plane
        double[] expectedDeltaDiffSRH = new double[]{6.67, 8.83, 11.68, 14.56, 17.43, 20.35, 23.31, 26.29};
        double[] expectedAGroundSOH = new double[]{-0.67, -0.67, -0.67, -0.67, -0.67, -0.67, -0.67, -0.67};
        double[] expectedAGroundORH = new double[]{-2.02, -2.40, -2.40, -2.40, -2.40, -2.40, -2.40, -2.40};
        double[] expectedDeltaDiffSPrimeRH = new double[]{7.61, 10.35, 13.58, 16.64, 19.61, 22.57, 25.55, 28.55};
        double[] expectedDeltaDiffSRPrimeH = new double[]{14.32, 18.51, 22.43, 25.77, 28.86, 31.89, 34.91, 37.92};
        double[] expectedDeltaGroundSOH = new double[]{-0.60, -0.56, -0.54, -0.53, -0.52, -0.52, -0.52, -0.52};
        double[] expectedDeltaGroundORH = new double[]{-0.90, -0.86, -0.77, -0.73, -0.71, -0.70, -0.70, -0.70};
        double[] expectedADiffH = new double[]{5.17, 7.41, 10.38, 13.30, 16.20, 19.13, 22.09, 23.78};

        double[] expectedDeltaDiffSRF = new double[]{5.89, 7.40, 9.69, 12.24, 14.94, 17.79, 20.66, 23.62};
        double[] expectedAGroundSOF = new double[]{-0.67, -0.67, -0.67, -0.67, -0.67, -0.67, -0.67, -0.67};
        double[] expectedAGroundORF = new double[]{-2.08, -2.40, -2.40, -2.40, -2.40, -2.40, -2.40, -2.40};
        double[] expectedDeltaDiffSPrimeRF = new double[]{7.00, 9.39, 12.40, 15.35, 18.27, 21.21, 24.17, 27.26};
        double[] expectedDeltaDiffSRPrimeF = new double[]{14.20, 18.38, 22.29, 25.63, 28.73, 31.75, 34.77, 37.78};
        double[] expectedDeltaGroundSOF = new double[]{-0.59, -0.53, -0.49, -0.47, -0.46, -0.45, -0.45, -0.45};
        double[] expectedDeltaGroundORF = new double[]{-0.86, -0.75, -0.62, -0.57, -0.55, -0.53, -0.53, -0.53};
        double[] expectedADiffF = new double[]{4.44, 6.12, 8.57, 11.19, 13.93, 16.77, 19.68, 22.64};

        double[] expectedAlphaAtm = new double[]{0.12, 0.41, 1.04, 1.93, 3.66, 9.66, 32.77, 116.88};
        double[] expectedAAtm = new double[]{0.02, 0.08, 0.20, 0.37, 0.70, 1.85, 6.28, 22.38};
        double[] expectedADiv = new double[]{56.64, 56.64, 56.64, 56.64, 56.64, 56.64, 56.64, 56.64};
        double[] expectedABoundaryH = new double[]{5.17, 7.41, 10.38, 13.30, 16.20, 19.13, 22.09, 23.78};
        double[] expectedABoundaryF = new double[]{4.44, 6.12, 8.57, 11.19, 13.93, 16.77, 19.68, 22.64};
        double[] expectedLH = new double[]{31.16, 28.87, 25.78, 22.69, 19.46, 15.38, 7.99, -9.81};
        double[] expectedLF = new double[]{31.89, 30.16, 27.59, 24.79, 21.73, 17.74, 10.40, -8.67};
        double[] expectedL = new double[]{31.54, 29.56, 26.78, 23.87, 20.74, 16.72, 9.36, -9.20};
        double[] expectedLA = new double[]{5.34, 13.46, 18.18, 20.67, 20.74, 17.92, 10.36, -10.30};

        //Actual values
        PropagationPath proPath = propDataOut.propagationPaths.get(0);

        double[] actualDeltaDiffSRH = proPath.aBoundaryH.deltaDiffSR;
        double[] actualAGroundSOH = proPath.aBoundaryH.aGroundSO;
        double[] actualAGroundORH = proPath.aBoundaryH.aGroundOR;
        double[] actualDeltaDiffSPrimeRH = proPath.aBoundaryH.deltaDiffSPrimeR;
        double[] actualDeltaDiffSRPrimeH = proPath.aBoundaryH.deltaDiffSRPrime;
        double[] actualDeltaGroundSOH = proPath.aBoundaryH.deltaGroundSO;
        double[] actualDeltaGroundORH = proPath.aBoundaryH.deltaGroundOR;
        double[] actualADiffH = proPath.aBoundaryH.aDiff;

        double[] actualDeltaDiffSRF = proPath.aBoundaryF.deltaDiffSR;
        double[] actualAGroundSOF = proPath.aBoundaryF.aGroundSO;
        double[] actualAGroundORF = proPath.aBoundaryF.aGroundOR;
        double[] actualDeltaDiffSPrimeRF = proPath.aBoundaryF.deltaDiffSPrimeR;
        double[] actualDeltaDiffSRPrimeF = proPath.aBoundaryF.deltaDiffSRPrime;
        double[] actualDeltaGroundSOF = proPath.aBoundaryF.deltaGroundSO;
        double[] actualDeltaGroundORF = proPath.aBoundaryF.deltaGroundOR;
        double[] actualADiffF = proPath.aBoundaryF.aDiff;

        double[] actualAlphaAtm = propDataOut.genericMeteoData.getAlpha_atmo();
        double[] actualAAtm = proPath.absorptionData.aAtm;
        double[] actualADiv = proPath.absorptionData.aDiv;
        double[] actualABoundaryH = proPath.absorptionData.aBoundaryH;
        double[] actualABoundaryF = proPath.absorptionData.aBoundaryF;
        double[] actualLH = addArray(proPath.absorptionData.aGlobalH, SOUND_POWER_LEVELS);
        double[] actualLF = addArray(proPath.absorptionData.aGlobalF, SOUND_POWER_LEVELS);
        double[] actualL = addArray(proPath.absorptionData.aGlobal, SOUND_POWER_LEVELS);
        double[] actualLA = addArray(actualL, A_WEIGHTING);

        //Assertions

        assertDoubleArrayEquals("DeltaDiffSRH - vertical plane", expectedDeltaDiffSRH, actualDeltaDiffSRH, ERROR_EPSILON_LOWEST);
        assertDoubleArrayEquals("AGroundSOH - vertical plane", expectedAGroundSOH, actualAGroundSOH, ERROR_EPSILON_VERY_LOW);
        assertDoubleArrayEquals("AGroundORH - vertical plane", expectedAGroundORH, actualAGroundORH, ERROR_EPSILON_LOW);
        assertDoubleArrayEquals("DeltaDiffSPrimeRH - vertical plane", expectedDeltaDiffSPrimeRH, actualDeltaDiffSPrimeRH, ERROR_EPSILON_LOW);
        assertDoubleArrayEquals("DeltaDiffSRPrimeH - vertical plane", expectedDeltaDiffSRPrimeH, actualDeltaDiffSRPrimeH, ERROR_EPSILON_LOWEST);
        assertDoubleArrayEquals("DeltaGroundSOH - vertical plane", expectedDeltaGroundSOH, actualDeltaGroundSOH, ERROR_EPSILON_VERY_LOW);
        assertDoubleArrayEquals("DeltaGroundORH - vertical plane", expectedDeltaGroundORH, actualDeltaGroundORH, ERROR_EPSILON_LOWEST);
        assertDoubleArrayEquals("actualADiffH - vertical plane", expectedADiffH, actualADiffH, ERROR_EPSILON_VERY_LOW);

        assertDoubleArrayEquals("DeltaDiffSRF - vertical plane", expectedDeltaDiffSRF, actualDeltaDiffSRF, ERROR_EPSILON_LOW);
        assertDoubleArrayEquals("AGroundSOF - vertical plane", expectedAGroundSOF, actualAGroundSOF, ERROR_EPSILON_VERY_LOW);
        assertDoubleArrayEquals("AGroundORF - vertical plane", expectedAGroundORF, actualAGroundORF, ERROR_EPSILON_LOW);
        assertDoubleArrayEquals("DeltaDiffSPrimeRF - vertical plane", expectedDeltaDiffSPrimeRF, actualDeltaDiffSPrimeRF, ERROR_EPSILON_LOW);
        assertDoubleArrayEquals("DeltaDiffSRPrimeF - vertical plane", expectedDeltaDiffSRPrimeF, actualDeltaDiffSRPrimeF, ERROR_EPSILON_LOWEST);
        assertDoubleArrayEquals("DeltaGroundSOF - vertical plane", expectedDeltaGroundSOF, actualDeltaGroundSOF, ERROR_EPSILON_VERY_LOW);
        assertDoubleArrayEquals("DeltaGroundORF - vertical plane", expectedDeltaGroundORF, actualDeltaGroundORF, ERROR_EPSILON_LOWEST);
        assertDoubleArrayEquals("ADiffF - vertical plane", expectedADiffF, actualADiffF, ERROR_EPSILON_VERY_LOW);

        assertDoubleArrayEquals("AlphaAtm - vertical plane", expectedAlphaAtm, actualAlphaAtm, ERROR_EPSILON_LOWEST);
        assertDoubleArrayEquals("AAtm - vertical plane", expectedAAtm, actualAAtm, ERROR_EPSILON_LOWEST);
        assertDoubleArrayEquals("ADiv - vertical plane", expectedADiv, actualADiv, ERROR_EPSILON_LOWEST);
        assertDoubleArrayEquals("ABoundaryH - vertical plane", expectedABoundaryH, actualABoundaryH, ERROR_EPSILON_VERY_LOW);
        assertDoubleArrayEquals("ABoundaryF - vertical plane", expectedABoundaryF, actualABoundaryF, ERROR_EPSILON_VERY_LOW);
        assertDoubleArrayEquals("LH - vertical plane", expectedLH, actualLH, ERROR_EPSILON_VERY_LOW);
        assertDoubleArrayEquals("LF - vertical plane", expectedLF, actualLF, ERROR_EPSILON_VERY_LOW);
        assertDoubleArrayEquals("L - vertical plane", expectedL, actualL, ERROR_EPSILON_VERY_LOW);
        assertDoubleArrayEquals("LA - vertical plane", expectedLA, actualLA, ERROR_EPSILON_VERY_LOW);

        //Path1 : lateral right
        double[] expectedWH = new double[]{0.00, 0.00, 0.00, 0.02, 0.13, 0.70, 3.46, 15.82};
        double[] expectedCfH = new double[]{204.75, 223.53, 212.65, 88.09, 10.70, 1.43, 0.29, 0.06};
        double[] expectedAGroundH = new double[]{-1.13, -1.13, -0.97, -0.65, -1.13, -1.13, -1.13, -1.13};
        double[] expectedWF = new double[]{0.00, 0.00, 0.00, 0.01, 0.08, 0.40, 2.07, 9.97};
        double[] expectedCfF = new double[]{201.41, 215.78, 228.09, 136.20, 24.26, 2.53, 0.48, 0.10};
        double[] expectedAGroundF = new double[]{-1.13, -1.13, -1.13, -1.13, -1.13, -1.13, -1.13, -1.13};

        expectedAlphaAtm = new double[]{0.12, 0.41, 1.04, 1.93, 3.66, 9.66, 32.77, 116.88};
        expectedAAtm = new double[]{0.02, 0.08, 0.20, 0.38, 0.72, 1.90, 6.44, 22.95};
        expectedADiv = new double[]{56.64, 56.64, 56.64, 56.64, 56.64, 56.64, 56.64, 56.64};
        expectedADiffH = new double[]{18.69, 22.74, 26.20, 29.33, 32.37, 35.39, 38.40, 41.41};
        expectedADiffF = new double[]{18.69, 22.74, 26.20, 29.33, 32.37, 35.39, 38.40, 41.41};
        expectedLH = new double[]{18.77, 14.67, 10.93, 7.29, 4.39, 0.20, -7.35, -26.88};
        expectedLF = new double[]{18.77, 14.67, 11.08, 7.77, 4.39, 0.20, -7.35, -26.88};
        expectedLA = new double[]{-7.43, -1.43, 2.41, 4.34, 4.39, 1.40, -6.35, -27.98};

        proPath = propDataOut.propagationPaths.get(1);

        double[] actualWH = proPath.groundAttenuation.wH;
        double[] actualCfH = proPath.groundAttenuation.cfH;
        double[] actualAGroundH = proPath.groundAttenuation.aGroundH;
        double[] actualWF = proPath.groundAttenuation.wF;
        double[] actualCfF = proPath.groundAttenuation.cfF;
        double[] actualAGroundF = proPath.groundAttenuation.aGroundF;

        actualAlphaAtm = propDataOut.genericMeteoData.getAlpha_atmo();
        actualAAtm = proPath.absorptionData.aAtm;
        actualADiv = proPath.absorptionData.aDiv;
        actualADiffH = proPath.absorptionData.aDifH;
        actualADiffF = proPath.absorptionData.aDifF;
        actualLH = addArray(proPath.absorptionData.aGlobalH, SOUND_POWER_LEVELS);
        actualLF = addArray(proPath.absorptionData.aGlobalF, SOUND_POWER_LEVELS);
        actualL = addArray(proPath.absorptionData.aGlobal, SOUND_POWER_LEVELS);
        actualLA = addArray(actualL, A_WEIGHTING);

        assertDoubleArrayEquals("WH - lateral right", expectedWH, actualWH, ERROR_EPSILON_LOWEST);
        assertDoubleArrayEquals("CfH - lateral right", expectedCfH, actualCfH, ERROR_EPSILON_LOWEST);
        assertDoubleArrayEquals("AGroundH - lateral right", expectedAGroundH, actualAGroundH, ERROR_EPSILON_LOW);
        assertDoubleArrayEquals("WF - lateral right", expectedWF, actualWF, ERROR_EPSILON_LOWEST);
        assertDoubleArrayEquals("CfF - lateral right", expectedCfF, actualCfF, ERROR_EPSILON_LOW);
        assertDoubleArrayEquals("AGroundF - lateral right", expectedAGroundF, actualAGroundF, ERROR_EPSILON_LOW);

        assertDoubleArrayEquals("AlphaAtm - lateral right", expectedAlphaAtm, actualAlphaAtm, ERROR_EPSILON_LOWEST);
        assertDoubleArrayEquals("AAtm - lateral right", expectedAAtm, actualAAtm, ERROR_EPSILON_LOWEST);
        assertDoubleArrayEquals("ADiv - lateral right", expectedADiv, actualADiv, ERROR_EPSILON_LOWEST);
        assertDoubleArrayEquals("ADiffH - lateral right", expectedADiffH, actualADiffH, ERROR_EPSILON_VERY_LOW);
        assertDoubleArrayEquals("ADiffF - vertical plane", expectedADiffF, actualADiffF, ERROR_EPSILON_VERY_LOW);
        assertDoubleArrayEquals("LH - lateral right", expectedLH, actualLH, ERROR_EPSILON_VERY_LOW);
        assertDoubleArrayEquals("LF - lateral right", expectedLF, actualLF, ERROR_EPSILON_VERY_LOW);
        assertDoubleArrayEquals("LA - lateral right", expectedLA, actualLA, ERROR_EPSILON_VERY_LOW);

        //Path2 : lateral left
        expectedWH = new double[]{0.00, 0.00, 0.00, 0.02, 0.10, 0.51, 2.61, 12.30};
        expectedCfH = new double[]{198.93, 214.98, 219.72, 113.73, 17.06, 1.95, 0.38, 0.08};
        expectedAGroundH = new double[]{-1.35, -1.35, -1.35, 1.32, -1.35, -1.35, -1.35, -1.35};
        expectedWF = new double[]{0.00, 0.00, 0.00, 0.01, 0.06, 0.34, 1.77, 8.65};
        expectedCfF = new double[]{196.96, 209.53, 225.50, 149.30, 30.69, 3.06, 0.56, 0.12};
        expectedAGroundF = new double[]{-1.35, -1.35, -1.35, -1.35, -1.35, -1.35, -1.35, -1.35};

        expectedAlphaAtm = new double[]{0.12, 0.41, 1.04, 1.93, 3.66, 9.66, 32.77, 116.88};
        expectedAAtm = new double[]{0.02, 0.08, 0.20, 0.37, 0.71, 1.86, 6.32, 22.54};
        expectedADiv = new double[]{56.64, 56.64, 56.64, 56.64, 56.64, 56.64, 56.64, 56.64};
        expectedABoundaryH = new double[]{-1.35, -1.35, -1.35, 1.32, -1.35, -1.35, -1.35, -1.35};
        expectedABoundaryF = new double[]{-1.35, -1.35, -1.35, -1.35, -1.35, -1.35, -1.35, -1.35};
        expectedLH = new double[]{26.60, 24.10, 21.27, 15.57, 14.99, 10.86, 3.41, -15.80};
        expectedLF = new double[]{26.60, 24.10, 21.27, 18.25, 14.99, 10.86, 3.41, -15.80};
        actualL = addArray(proPath.absorptionData.aGlobal, SOUND_POWER_LEVELS);
        expectedLA = new double[]{0.40, 8.00, 12.67, 13.91, 14.99, 12.06, 4.41, -9.38};

        proPath = propDataOut.propagationPaths.get(2);

        actualWH = proPath.groundAttenuation.wH;
        actualCfH = proPath.groundAttenuation.cfH;
        actualAGroundH = proPath.groundAttenuation.aGroundH;
        actualWF = proPath.groundAttenuation.wF;
        actualCfF = proPath.groundAttenuation.cfF;
        actualAGroundF = proPath.groundAttenuation.aGroundF;

        actualAlphaAtm = propDataOut.genericMeteoData.getAlpha_atmo();
        actualAAtm = proPath.absorptionData.aAtm;
        actualADiv = proPath.absorptionData.aDiv;
        actualABoundaryH = proPath.absorptionData.aBoundaryH;
        actualABoundaryF = proPath.absorptionData.aBoundaryF;
        actualLH = addArray(proPath.absorptionData.aGlobalH, SOUND_POWER_LEVELS);
        actualLF = addArray(proPath.absorptionData.aGlobalF, SOUND_POWER_LEVELS);
        actualLA = addArray(actualL, A_WEIGHTING);

        //Different value with the TC because their z-profile left seems to be false, it follows the building top
        // border while it should not
        assertDoubleArrayEquals("WH - lateral left", expectedWH, actualWH, ERROR_EPSILON_VERY_HIGH);
        assertDoubleArrayEquals("CfH - lateral left", expectedCfH, actualCfH, ERROR_EPSILON_HIGHEST);
        assertDoubleArrayEquals("AGroundH - lateral left", expectedAGroundH, actualAGroundH, ERROR_EPSILON_HIGH);
        //assertDoubleArrayEquals("WF - lateral left", expectedWF, actualWF, ERROR_EPSILON_LOWEST);
        //assertDoubleArrayEquals("CfF - lateral left", expectedCfF, actualCfF, ERROR_EPSILON_LOW);
        assertDoubleArrayEquals("AGroundF - lateral left", expectedAGroundF, actualAGroundF, ERROR_EPSILON_LOW);

        assertDoubleArrayEquals("AlphaAtm - lateral left", expectedAlphaAtm, actualAlphaAtm, ERROR_EPSILON_LOWEST);
        assertDoubleArrayEquals("AAtm - lateral left", expectedAAtm, actualAAtm, ERROR_EPSILON_LOWEST);
        assertDoubleArrayEquals("ADiv - lateral left", expectedADiv, actualADiv, ERROR_EPSILON_LOWEST);
        assertDoubleArrayEquals("ABoundaryH - lateral left", expectedABoundaryH, actualABoundaryH, ERROR_EPSILON_HIGHEST);
        assertDoubleArrayEquals("ABoundaryF - lateral left", expectedABoundaryF, actualABoundaryF, ERROR_EPSILON_HIGHEST);
        assertDoubleArrayEquals("LH - lateral left", expectedLH, actualLH, ERROR_EPSILON_HIGH);
        assertDoubleArrayEquals("LF - lateral left", expectedLF, actualLF, ERROR_EPSILON_LOW);
        assertDoubleArrayEquals("LA - lateral left", expectedLA, actualLA, ERROR_EPSILON_HIGHEST);

        double[] L = addArray(propDataOut.getVerticesSoundLevel().get(0).value, addArray(A_WEIGHTING, SOUND_POWER_LEVELS));
        assertArrayEquals(  new double[]{6.72, 14.66, 19.34, 21.58, 21.84, 19.00, 11.42, -9.38},L, ERROR_EPSILON_MEDIUM);
    }

    /**
     * TC20 - Ground with spatially varying heights and acoustic properties
     */
    @Test
    public void TC20() {
        //Profile building
        ProfileBuilder profileBuilder = new ProfileBuilder()
                //Ground effects
                .addGroundEffect(0.0, 50.0, -20.0, 80.0, 0.9)
                .addGroundEffect(50.0, 150.0, -20.0, 80.0, 0.5)
                .addGroundEffect(150.0, 225.0, -20.0, 80.0, 0.2)
                //Topography
                .addTopographicLine(0, 80, 0, 225, 80, 0)
                .addTopographicLine(225, 80, 0, 225, -20, 0)
                .addTopographicLine(225, -20, 0, 0, -20, 0)
                .addTopographicLine(0, -20, 0, 0, 80, 0)
                .addTopographicLine(120, -20, 0, 120, 80, 0)
                .addTopographicLine(185, -5, 10, 205, -5, 10)
                .addTopographicLine(205, -5, 10, 205, 75, 10)
                .addTopographicLine(205, 75, 10, 185, 75, 10)
                .addTopographicLine(185, 75, 10, 185, -5, 10)
                .finishFeeding();

        //Propagation data building
        CnossosPropagationData rayData = new PropagationDataBuilder(profileBuilder)
                .addSource(10, 10, 1)
                .addReceiver(200, 25, 14)
                .hEdgeDiff(true)
                .vEdgeDiff(true)
                .setGs(0.9)
                .build();
        rayData.reflexionOrder=1;

        //Propagation process path data building
        PropagationProcessPathData attData = new PropagationProcessPathData();
        attData.setHumidity(HUMIDITY);
        attData.setTemperature(TEMPERATURE);

        //Out and computation settings
        ComputeRaysOutAttenuation propDataOut = new ComputeRaysOutAttenuation(true, true, attData);
        ComputeCnossosRays computeRays = new ComputeCnossosRays(rayData);
        computeRays.setThreadCount(1);

        //Run computation
        computeRays.run(propDataOut);

        //Expected values
        //Path0 : vertical plane
        double[] expectedWH = new double[]{0.00, 0.00, 0.00, 0.03, 0.15, 0.76, 3.76, 17.01};
        double[] expectedCfH = new double[]{199.65, 218.28, 203.92, 80.61, 9.46, 1.31, 0.27, 0.06};
        double[] expectedAGroundH = new double[]{-1.06, -1.06, -1.06, -1.06, -1.06, -1.06, -1.06, -1.06};
        double[] expectedWF = new double[]{0.00, 0.00, 0.00, 0.01, 0.08, 0.42, 2.16, 10.35};
        double[] expectedCfF = new double[]{195.99, 210.11, 221.65, 131.04, 23.06, 2.42, 0.46, 0.10};
        double[] expectedAGroundF = new double[]{-1.06, -1.06, -1.06, -1.06, -1.06, -1.06, -1.06, -1.06};

        double[] expectedAlphaAtm = new double[]{0.12, 0.41, 1.04, 1.93, 3.66, 9.66, 32.77, 116.88};
        double[] expectedAAtm = new double[]{0.02, 0.08, 0.20, 0.37, 0.70, 1.85, 6.26, 22.33};
        double[] expectedADiv = new double[]{56.62, 56.62, 56.62, 56.62, 56.62, 56.62, 56.62, 56.62};
        double[] expectedABoundaryH = new double[]{-1.06, -1.06, -1.06, -1.06, -1.06, -1.06, -1.06, -1.06};
        double[] expectedABoundaryF = new double[]{-1.06, -1.06, -1.06, -1.06, -1.06, -1.06, -1.06, -1.06};
        double[] expectedLH = new double[]{37.41, 37.35, 37.23, 37.06, 36.73, 35.59, 31.17, 15.10};
        double[] expectedLF = new double[]{37.41, 37.35, 37.23, 37.06, 36.73, 35.59, 31.17, 15.10};
        double[] expectedL = new double[]{37.41, 37.35, 37.23, 37.06, 36.73, 35.59, 31.17, 15.10};
        double[] expectedLA = new double[]{11.21, 21.25, 28.63, 33.86, 36.73, 36.79, 32.17, 14.00};

        PropagationPath proPath = propDataOut.propagationPaths.get(0);

        double[] actualWH = proPath.groundAttenuation.wH;
        double[] actualCfH = proPath.groundAttenuation.cfH;
        double[] actualAGroundH = proPath.groundAttenuation.aGroundH;
        double[] actualWF = proPath.groundAttenuation.wF;
        double[] actualCfF = proPath.groundAttenuation.cfF;
        double[] actualAGroundF = proPath.groundAttenuation.aGroundF;

        double[] actualAlphaAtm = propDataOut.genericMeteoData.getAlpha_atmo();
        double[] actualAAtm = proPath.absorptionData.aAtm;
        double[] actualADiv = proPath.absorptionData.aDiv;
        double[] actualABoundaryH = proPath.absorptionData.aBoundaryH;
        double[] actualABoundaryF = proPath.absorptionData.aBoundaryF;
        double[] actualLH = addArray(proPath.absorptionData.aGlobalH, SOUND_POWER_LEVELS);
        double[] actualLF = addArray(proPath.absorptionData.aGlobalF, SOUND_POWER_LEVELS);
        double[] actualL = addArray(proPath.absorptionData.aGlobal, SOUND_POWER_LEVELS);
        double[] actualLA = addArray(actualL, A_WEIGHTING);

        assertDoubleArrayEquals("WH - vertical plane", expectedWH, actualWH, ERROR_EPSILON_VERY_LOW);
        assertDoubleArrayEquals("CfH - vertical plane", expectedCfH, actualCfH, ERROR_EPSILON_MEDIUM);
        assertDoubleArrayEquals("AGroundH - vertical plane", expectedAGroundH, actualAGroundH, ERROR_EPSILON_LOWEST);
        assertDoubleArrayEquals("WF - vertical plane", expectedWF, actualWF, ERROR_EPSILON_LOWEST);
        assertDoubleArrayEquals("CfF - vertical plane", expectedCfF, actualCfF, ERROR_EPSILON_MEDIUM);
        assertDoubleArrayEquals("AGroundF - vertical plane", expectedAGroundF, actualAGroundF, ERROR_EPSILON_LOWEST);

        assertDoubleArrayEquals("AlphaAtm - vertical plane", expectedAlphaAtm, actualAlphaAtm, ERROR_EPSILON_LOWEST);
        assertDoubleArrayEquals("AAtm - vertical plane", expectedAAtm, actualAAtm, ERROR_EPSILON_VERY_LOW);
        assertDoubleArrayEquals("ADiv - vertical plane", expectedADiv, actualADiv, ERROR_EPSILON_VERY_LOW);
        assertDoubleArrayEquals("ABoundaryH - vertical plane", expectedABoundaryH, actualABoundaryH, ERROR_EPSILON_LOWEST);
        assertDoubleArrayEquals("ABoundaryF - vertical plane", expectedABoundaryF, actualABoundaryF, ERROR_EPSILON_LOWEST);
        assertDoubleArrayEquals("LH - vertical plane", expectedLH, actualLH, ERROR_EPSILON_VERY_LOW);
        assertDoubleArrayEquals("LF - vertical plane", expectedLF, actualLF, ERROR_EPSILON_VERY_LOW);
        assertDoubleArrayEquals("L - vertical plane", expectedL, actualL, ERROR_EPSILON_VERY_LOW);
        assertDoubleArrayEquals("LA - vertical plane", expectedLA, actualLA, ERROR_EPSILON_VERY_LOW);

        double[] L = addArray(propDataOut.getVerticesSoundLevel().get(0).value, new double[]{93-26.2,93-16.1,93-8.6,93-3.2,93,93+1.2,93+1.0,93-1.1});

        assertArrayEquals(  new double[]{11.21,21.25,28.63,33.86,36.73,36.79,32.17,14},L, ERROR_EPSILON_VERY_LOW);
    }

    /**
     * TC21 - Building on ground with spatially varying heights and acoustic properties
     */
    @Test
    public void TC21() {
        //Profile building
        ProfileBuilder profileBuilder = new ProfileBuilder()
                .addBuilding(new Coordinate[]{
                        new Coordinate(167.2, 39.5, 11.5),
                        new Coordinate(151.6, 48.5, 11.5),
                        new Coordinate(141.1, 30.3, 11.5),
                        new Coordinate(156.7, 21.3, 11.5),
                        new Coordinate(159.7, 26.5, 11.5),
                        new Coordinate(151.0, 31.5, 11.5),
                        new Coordinate(155.5, 39.3, 11.5),
                        new Coordinate(164.2, 34.3, 11.5)
                })
                //Ground effects
                .addGroundEffect(0.0, 50.0, -20.0, 80.0, 0.9)
                .addGroundEffect(50.0, 150.0, -20.0, 80.0, 0.5)
                .addGroundEffect(150.0, 225.0, -20.0, 80.0, 0.2)
                //Topography
                .addTopographicLine(0, 80, 0, 225, 80, 0)
                .addTopographicLine(225, 80, 0, 225, -20, 0)
                .addTopographicLine(225, -20, 0, 0, -20, 0)
                .addTopographicLine(0, -20, 0, 0, 80, 0)
                .addTopographicLine(120, -20, 0, 120, 80, 0)
                .addTopographicLine(185, -5, 10, 205, -5, 10)
                .addTopographicLine(205, -5, 10, 205, 75, 10)
                .addTopographicLine(205, 75, 10, 185, 75, 10)
                .addTopographicLine(185, 75, 10, 185, -5, 10)
                .finishFeeding();

        //Propagation data building
        CnossosPropagationData rayData = new PropagationDataBuilder(profileBuilder)
                .addSource(10, 10, 1)
                .addReceiver(200, 25, 14)
                .hEdgeDiff(true)
                .vEdgeDiff(true)
                .setGs(0.9)
                .build();
        rayData.reflexionOrder=1;

        //Propagation process path data building
        PropagationProcessPathData attData = new PropagationProcessPathData();
        attData.setHumidity(HUMIDITY);
        attData.setTemperature(TEMPERATURE);

        //Out and computation settings
        ComputeRaysOutAttenuation propDataOut = new ComputeRaysOutAttenuation(true, true, attData);
        ComputeCnossosRays computeRays = new ComputeCnossosRays(rayData);
        computeRays.setThreadCount(1);

        //Run computation
        computeRays.run(propDataOut);

        //Expected values
        //Path0 : vertical plane
        double[] expectedWH = new double[]{NaN, NaN, NaN, NaN, NaN, NaN, NaN, NaN};
        double[] expectedCfH = new double[]{NaN, NaN, NaN, NaN, NaN, NaN, NaN, NaN};
        double[] expectedAGroundH = new double[]{NaN, NaN, NaN, NaN, NaN, NaN, NaN, NaN};
        double[] expectedWF = new double[]{0.00, 0.00, NaN, 0.01, 0.08, 0.42, 2.15, 10.33};
        double[] expectedCfF = new double[]{195.98, 210.08, NaN, 131.26, 23.14, 2.43, 0.46, 0.10};
        double[] expectedAGroundF = new double[]{-1.06, -1.06, NaN, -1.06, -1.06, -1.06, -1.06, -1.06};

        double[] expectedDeltaDiffSRH = new double[]{4.81, 4.85, 4.92, 5.06, 5.34, 5.84, 6.69, 8.02};
        double[] expectedAGroundSOH = new double[]{-0.70, -0.70, -0.70, -0.70, -0.70, -0.70, -0.70, -0.70};
        double[] expectedAGroundORH = new double[]{-0.47, -1.57, -2.41, -2.41, -2.41, -2.41, -2.41, -2.41};
        double[] expectedDeltaDiffSPrimeRH = new double[]{5.08, 5.37, 5.89, 6.78, 8.15, 10.03, 12.34, 14.95};
        double[] expectedDeltaDiffSRPrimeH = new double[]{7.81, 9.55, 11.77, 14.33, 17.09, 19.97, 22.92, 25.89};
        double[] expectedDeltaGroundSOH = new double[]{-0.68, -0.66, -0.63, -0.58, -0.51, -0.44, -0.37, -0.32};
        double[] expectedDeltaGroundORH = new double[]{-0.33, -0.95, -1.18, -0.91, -0.69, -0.53, -0.42, -0.35};
        double[] expectedADiffH = new double[]{3.80, 3.24, 3.11, 3.58, 4.13, 4.87, 5.90, 7.35};

        double[] expectedDeltaDiffSRF = new double[]{0.00, 0.00, 0.64, 0.00, 0.00, 0.00, 0.00, 0.00};
        double[] expectedAGroundSOF = new double[]{NaN, NaN, -0.71, NaN, NaN, NaN, NaN, NaN};
        double[] expectedAGroundORF = new double[]{NaN, NaN, -2.40, NaN, NaN, NaN, NaN, NaN};
        double[] expectedDeltaDiffSPrimeRF = new double[]{NaN, NaN, 2.86, NaN, NaN, NaN, NaN, NaN};
        double[] expectedDeltaDiffSRPrimeF = new double[]{NaN, NaN, 10.88, NaN, NaN, NaN, NaN, NaN};
        double[] expectedDeltaGroundSOF = new double[]{NaN, NaN, -0.55, NaN, NaN, NaN, NaN, NaN};
        double[] expectedDeltaGroundORF = new double[]{NaN, NaN, -0.81, NaN, NaN, NaN, NaN, NaN};
        double[] expectedADiffF = new double[]{NaN, NaN, -0.72, NaN, NaN, NaN, NaN, NaN};

        double[] expectedAlphaAtm = new double[]{0.12, 0.41, 1.04, 1.93, 3.66, 9.66, 32.77, 116.88};
        double[] expectedAAtm = new double[]{0.02, 0.08, 0.20, 0.37, 0.70, 1.85, 6.26, 22.33};
        double[] expectedADiv = new double[]{56.62, 56.62, 56.62, 56.62, 56.62, 56.62, 56.62, 56.62};
        double[] expectedABoundaryH = new double[]{3.80, 3.24, 3.11, 3.58, 4.13, 4.87, 5.90, 7.35};
        double[] expectedABoundaryF = new double[]{-1.06, -1.06, -0.72, -1.06, -1.06, -1.06, -1.06, -1.06};
        double[] expectedLH = new double[]{32.56, 33.06, 33.07, 32.43, 31.54, 29.66, 24.22, 6.70};
        double[] expectedLF = new double[]{37.41, 37.36, 36.90, 37.07, 36.74, 35.56, 31.18, 15.11};
        double[] expectedL = new double[]{35.63, 35.72, 35.39, 35.34, 34.88, 33.57, 28.96, 12.68};
        double[] expectedLA = new double[]{9.43, 19.62, 26.79, 32.14, 34.88, 34.77, 29.96, 11.58};

        PropagationPath proPath = propDataOut.propagationPaths.get(0);

        double[] actualWH = proPath.groundAttenuation.wH;
        double[] actualCfH = proPath.groundAttenuation.cfH;
        double[] actualAGroundH = proPath.groundAttenuation.aGroundH;
        double[] actualWF = proPath.groundAttenuation.wF;
        double[] actualCfF = proPath.groundAttenuation.cfF;
        double[] actualAGroundF = proPath.groundAttenuation.aGroundF;

        double[] actualDeltaDiffSRH = proPath.aBoundaryH.deltaDiffSR;
        double[] actualAGroundSOH = proPath.aBoundaryH.aGroundSO;
        double[] actualAGroundORH = proPath.aBoundaryH.aGroundOR;
        double[] actualDeltaDiffSPrimeRH = proPath.aBoundaryH.deltaDiffSPrimeR;
        double[] actualDeltaDiffSRPrimeH = proPath.aBoundaryH.deltaDiffSRPrime;
        double[] actualDeltaGroundSOH = proPath.aBoundaryH.deltaGroundSO;
        double[] actualDeltaGroundORH = proPath.aBoundaryH.deltaGroundOR;
        double[] actualADiffH = proPath.aBoundaryH.aDiff;

        double[] actualDeltaDiffSRF = proPath.aBoundaryF.deltaDiffSR;
        double[] actualAGroundSOF = proPath.aBoundaryF.aGroundSO;
        double[] actualAGroundORF = proPath.aBoundaryF.aGroundOR;
        double[] actualDeltaDiffSPrimeRF = proPath.aBoundaryF.deltaDiffSPrimeR;
        double[] actualDeltaDiffSRPrimeF = proPath.aBoundaryF.deltaDiffSRPrime;
        double[] actualDeltaGroundSOF = proPath.aBoundaryF.deltaGroundSO;
        double[] actualDeltaGroundORF = proPath.aBoundaryF.deltaGroundOR;
        double[] actualADiffF = proPath.aBoundaryF.aDiff;

        double[] actualAlphaAtm = propDataOut.genericMeteoData.getAlpha_atmo();
        double[] actualAAtm = proPath.absorptionData.aAtm;
        double[] actualADiv = proPath.absorptionData.aDiv;
        double[] actualABoundaryH = proPath.absorptionData.aBoundaryH;
        double[] actualABoundaryF = proPath.absorptionData.aBoundaryF;
        double[] actualLH = addArray(proPath.absorptionData.aGlobalH, SOUND_POWER_LEVELS);
        double[] actualLF = addArray(proPath.absorptionData.aGlobalF, SOUND_POWER_LEVELS);
        double[] actualL = addArray(proPath.absorptionData.aGlobal, SOUND_POWER_LEVELS);
        double[] actualLA = addArray(actualL, A_WEIGHTING);

        assertDoubleArrayEquals("WH - vertical plane", expectedWH, actualWH, ERROR_EPSILON_LOWEST);
        assertDoubleArrayEquals("CfH - vertical plane", expectedCfH, actualCfH, ERROR_EPSILON_LOWEST);
        assertDoubleArrayEquals("AGroundH - vertical plane", expectedAGroundH, actualAGroundH, ERROR_EPSILON_LOWEST);
        /*assertDoubleArrayEquals("WF - vertical plane", expectedWF, actualWF, ERROR_EPSILON_LOWEST);
        assertDoubleArrayEquals("CfF - vertical plane", expectedCfF, actualCfF, ERROR_EPSILON_VERY_LOW);
        assertDoubleArrayEquals("AGroundF - vertical plane", expectedAGroundF, actualAGroundF, ERROR_EPSILON_VERY_LOW);

        assertDoubleArrayEquals("DeltaDiffSRH - vertical plane", expectedDeltaDiffSRH, actualDeltaDiffSRH, ERROR_EPSILON_LOWEST);
        assertDoubleArrayEquals("AGroundSOH - vertical plane", expectedAGroundSOH, actualAGroundSOH, ERROR_EPSILON_VERY_LOW);
        assertDoubleArrayEquals("AGroundORH - vertical plane", expectedAGroundORH, actualAGroundORH, ERROR_EPSILON_VERY_LOW);
        assertDoubleArrayEquals("DeltaDiffSPrimeRH - vertical plane", expectedDeltaDiffSPrimeRH, actualDeltaDiffSPrimeRH, ERROR_EPSILON_LOWEST);
        assertDoubleArrayEquals("DeltaDiffSRPrimeH - vertical plane", expectedDeltaDiffSRPrimeH, actualDeltaDiffSRPrimeH, ERROR_EPSILON_VERY_LOW);
        assertDoubleArrayEquals("DeltaGroundSOH - vertical plane", expectedDeltaGroundSOH, actualDeltaGroundSOH, ERROR_EPSILON_VERY_LOW);
        assertDoubleArrayEquals("DeltaGroundORH - vertical plane", expectedDeltaGroundORH, actualDeltaGroundORH, ERROR_EPSILON_VERY_LOW);
        assertDoubleArrayEquals("actualADiffH - vertical plane", expectedADiffH, actualADiffH, ERROR_EPSILON_VERY_LOW);

        assertDoubleArrayEquals("DeltaDiffSRF - vertical plane", expectedDeltaDiffSRF, actualDeltaDiffSRF, ERROR_EPSILON_VERY_LOW);
        assertDoubleArrayEquals("AGroundSOF - vertical plane", expectedAGroundSOF, actualAGroundSOF, ERROR_EPSILON_VERY_LOW);
        assertDoubleArrayEquals("AGroundORF - vertical plane", expectedAGroundORF, actualAGroundORF, ERROR_EPSILON_VERY_LOW);
        assertDoubleArrayEquals("DeltaDiffSPrimeRF - vertical plane", expectedDeltaDiffSPrimeRF, actualDeltaDiffSPrimeRF, ERROR_EPSILON_VERY_LOW);
        assertDoubleArrayEquals("DeltaDiffSRPrimeF - vertical plane", expectedDeltaDiffSRPrimeF, actualDeltaDiffSRPrimeF, ERROR_EPSILON_LOW);
        assertDoubleArrayEquals("DeltaGroundSOF - vertical plane", expectedDeltaGroundSOF, actualDeltaGroundSOF, ERROR_EPSILON_VERY_LOW);
        assertDoubleArrayEquals("DeltaGroundORF - vertical plane", expectedDeltaGroundORF, actualDeltaGroundORF, ERROR_EPSILON_VERY_LOW);
        assertDoubleArrayEquals("ADiffF - vertical plane", expectedADiffF, actualADiffF, ERROR_EPSILON_VERY_LOW);

        assertDoubleArrayEquals("AlphaAtm - vertical plane", expectedAlphaAtm, actualAlphaAtm, ERROR_EPSILON_LOWEST);
        assertDoubleArrayEquals("AAtm - vertical plane", expectedAAtm, actualAAtm, ERROR_EPSILON_VERY_LOW);
        assertDoubleArrayEquals("ADiv - vertical plane", expectedADiv, actualADiv, ERROR_EPSILON_VERY_LOW);
        assertDoubleArrayEquals("ABoundaryH - vertical plane", expectedABoundaryH, actualABoundaryH, ERROR_EPSILON_VERY_LOW);
        assertDoubleArrayEquals("ABoundaryF - vertical plane", expectedABoundaryF, actualABoundaryF, ERROR_EPSILON_VERY_LOW);
        assertDoubleArrayEquals("LH - vertical plane", expectedLH, actualLH, ERROR_EPSILON_VERY_LOW);
        assertDoubleArrayEquals("LF - vertical plane", expectedLF, actualLF, ERROR_EPSILON_VERY_LOW);*/
        assertDoubleArrayEquals("L - vertical plane", expectedL, actualL, ERROR_EPSILON_HIGH);
        assertDoubleArrayEquals("LA - vertical plane", expectedLA, actualLA, ERROR_EPSILON_HIGH);

        //Path1 : lateral right
        //TODO : need Vretical diff r-crit
        expectedWH = new double[]{0.00, 0.00, 0.00, 0.03, 0.15, 0.76, 3.76, 17.00};
        expectedCfH = new double[]{199.64, 218.28, 203.93, 80.63, 9.47, 1.31, 0.27, 0.06};
        expectedAGroundH = new double[]{-1.06, -1.06, -1.06, -1.06, -1.06, -1.06, -1.06, -1.06};
        expectedWF = new double[]{NaN, NaN, NaN, NaN, NaN, NaN, NaN, NaN};
        expectedCfF = new double[]{NaN, NaN, NaN, NaN, NaN, NaN, NaN, NaN};
        expectedAGroundF = new double[]{NaN, NaN, NaN, NaN, NaN, NaN, NaN, NaN};

        expectedAlphaAtm = new double[]{0.12, 0.41, 1.04, 1.93, 3.66, 9.66, 32.77, 116.88};
        expectedAAtm = new double[]{0.02, 0.08, 0.20, 0.37, 0.70, 1.85, 6.26, 22.33};
        expectedADiv = new double[]{56.62, 56.62, 56.62, 56.62, 56.62, 56.62, 56.62, 56.62};
        expectedABoundaryH = new double[]{18.85, 21.74, 24.71, 27.70, 30.70, 33.70, 36.71, 39.72};
        expectedABoundaryF = new double[]{NaN, NaN, NaN, NaN, NaN, NaN, NaN, NaN};
        expectedLH = new double[]{18.62, 15.68, 12.48, 9.08, 6.07, 1.86, -5.79, -25.71};
        expectedLF = new double[]{NaN, NaN, NaN, NaN, NaN, NaN, NaN, NaN};
        expectedL = new double[]{18.62, 15.68, 12.48, 9.08, 6.07, 1.86, -5.79, -25.71};
        expectedLA = new double[]{3.42, 13.45, 20.82, 26.01, 28.81, 28.72, 23.84, 5.18};

        /*proPath = propDataOut.propagationPaths.get(1);

        actualWH = proPath.groundAttenuation.wH;
        actualCfH = proPath.groundAttenuation.cfH;
        actualAGroundH = proPath.groundAttenuation.aGroundH;
        actualWF = proPath.groundAttenuation.wF;
        actualCfF = proPath.groundAttenuation.cfF;
        actualAGroundF = proPath.groundAttenuation.aGroundF;

        actualAlphaAtm = propDataOut.genericMeteoData.getAlpha_atmo();
        actualAAtm = proPath.absorptionData.aAtm;
        actualADiv = proPath.absorptionData.aDiv;
        actualABoundaryH = proPath.absorptionData.aBoundaryH;
        actualABoundaryF = proPath.absorptionData.aBoundaryF;
        actualLH = addArray(proPath.absorptionData.aGlobalH, SOUND_POWER_LEVELS);
        actualLF = addArray(proPath.absorptionData.aGlobalF, SOUND_POWER_LEVELS);
        actualL = addArray(proPath.absorptionData.aGlobal, SOUND_POWER_LEVELS);
        actualLA = addArray(actualL, A_WEIGHTING);

        assertDoubleArrayEquals("WH - lateral right", expectedWH, actualWH, ERROR_EPSILON_LOWEST);
        assertDoubleArrayEquals("CfH - lateral right", expectedCfH, actualCfH, ERROR_EPSILON_LOWEST);
        assertDoubleArrayEquals("AGroundH - lateral right", expectedAGroundH, actualAGroundH, ERROR_EPSILON_LOWEST);
        assertDoubleArrayEquals("WF - lateral right", expectedWF, actualWF, ERROR_EPSILON_LOWEST);
        assertDoubleArrayEquals("CfF - lateral right", expectedCfF, actualCfF, ERROR_EPSILON_VERY_LOW);
        assertDoubleArrayEquals("AGroundF - lateral right", expectedAGroundF, actualAGroundF, ERROR_EPSILON_VERY_LOW);

        assertDoubleArrayEquals("AlphaAtm - lateral right", expectedAlphaAtm, actualAlphaAtm, ERROR_EPSILON_LOWEST);
        assertDoubleArrayEquals("AAtm - lateral right", expectedAAtm, actualAAtm, ERROR_EPSILON_VERY_LOW);
        assertDoubleArrayEquals("ADiv - lateral right", expectedADiv, actualADiv, ERROR_EPSILON_VERY_LOW);
        assertDoubleArrayEquals("ABoundaryH - lateral right", expectedABoundaryH, actualABoundaryH, ERROR_EPSILON_VERY_LOW);
        assertDoubleArrayEquals("ABoundaryF - lateral right", expectedABoundaryF, actualABoundaryF, ERROR_EPSILON_VERY_LOW);
        assertDoubleArrayEquals("LH - lateral right", expectedLH, actualLH, ERROR_EPSILON_VERY_LOW);
        assertDoubleArrayEquals("LF - lateral right", expectedLF, actualLF, ERROR_EPSILON_VERY_LOW);
        assertDoubleArrayEquals("L - lateral right", expectedL, actualL, ERROR_EPSILON_VERY_LOW);
        assertDoubleArrayEquals("LA - lateral right", expectedLA, actualLA, ERROR_EPSILON_VERY_LOW);*/

        double[] L = addArray(propDataOut.getVerticesSoundLevel().get(0).value, new double[]{93-26.2,93-16.1,93-8.6,93-3.2,93,93+1.2,93+1.0,93-1.1});
        assertArrayEquals(  new double[]{10.44,20.58,27.78,33.09,35.84,35.73,30.91,12.48},L, ERROR_EPSILON_HIGH);// Because building height definition is not in accordance with ISO
    }

    /**
     * TC22 - Building with receiver backside on ground with spatially varying heights and
     * acoustic properties
     */
    @Test
    public void TC22() {
        //Create obstruction test object
        ProfileBuilder builder = new ProfileBuilder();

        // Add building
        builder.addBuilding(new Coordinate[]{
                new Coordinate(197, 36.0, 0),
                new Coordinate(179, 36, 0),
                new Coordinate(179, 15, 0),
                new Coordinate(197, 15, 0),
                new Coordinate(197, 21, 0),
                new Coordinate(187, 21, 0),
                new Coordinate(187, 30, 0),
                new Coordinate(197, 30, 0),
                new Coordinate(197, 36, 0)}, 20, -1)

                .addGroundEffect(0.0, 50.0, -20.0, 80.0, 0.9)
                .addGroundEffect(50.0, 150.0, -20.0, 80.0, 0.5)
                .addGroundEffect(150.0, 225.0, -20.0, 80.0, 0.2)

                .addTopographicLine(0, 80, 0, 255, 80, 0)
                .addTopographicLine(225, 80, 0, 225, -20, 0)
                .addTopographicLine(225, -20, 0, 0, -20, 0)
                .addTopographicLine(0, -20, 0, 0, 80, 0)
                .addTopographicLine(120, -20, 0, 120, 80, 0)
                .addTopographicLine(185, -5, 10, 205, -5, 10)
                .addTopographicLine(205, -5, 10, 205, 75, 10)
                .addTopographicLine(205, 74, 10, 185, 75, 10)
                .addTopographicLine(185, 75, 10, 185, -5, 10)

        .finishFeeding();

        //Propagation data building
        CnossosPropagationData rayData = new PropagationDataBuilder(builder)
                .addSource(10, 10, 1)
                .addReceiver(187.05, 25, 14)
                .hEdgeDiff(true)
                .vEdgeDiff(true)
                .setGs(0.9)
                .build();
        rayData.reflexionOrder=1;

        //Propagation process path data building
        PropagationProcessPathData attData = new PropagationProcessPathData();
        attData.setHumidity(HUMIDITY);
        attData.setTemperature(TEMPERATURE);

        //Out and computation settings
        ComputeRaysOutAttenuation propDataOut = new ComputeRaysOutAttenuation(true, true, attData);
        ComputeCnossosRays computeRays = new ComputeCnossosRays(rayData);
        computeRays.setThreadCount(1);

        //Run computation
        computeRays.run(propDataOut);

        //Expected values
        //Path0 : vertical plane
        double[] expectedDeltaDiffSRH = new double[]{17.34, 20.76, 25.01, 29.48, 33.28, 36.55, 39.63, 42.66};
        double[] expectedAGroundSOH = new double[]{-0.64, -0.64, -0.64, -0.64, -0.64, -0.64, -0.64, -0.64};
        double[] expectedAGroundORH = new double[]{-2.40, -2.40, -2.40, -2.40, -2.40, -2.40, -2.40, -2.40};
        double[] expectedDeltaDiffSPrimeRH = new double[]{17.49, 20.91, 25.17, 29.64, 33.43, 36.70, 39.78, 42.81};
        double[] expectedDeltaDiffSRPrimeH = new double[]{20.79, 24.29, 28.58, 33.06, 36.87, 40.14, 43.22, 46.25};
        double[] expectedDeltaGroundSOH = new double[]{-0.63, -0.63, -0.63, -0.63, -0.63, -0.63, -0.63, -0.63};
        double[] expectedDeltaGroundORH = new double[]{-1.68, -1.67, -1.66, -1.66, -1.66, -1.66, -1.66, -1.66};
        double[] expectedADiffH = new double[]{15.03, 18.46, 22.71, 22.71, 22.71, 22.71, 22.71, 22.71};

        double[] expectedDeltaDiffSRF = new double[]{17.33, 20.75, 25.00, 29.47, 33.27, 36.54, 39.62, 42.65};
        double[] expectedAGroundSOF = new double[]{-0.64, -0.64, -0.64, -0.64, -0.64, -0.64, -0.64, -0.64};
        double[] expectedAGroundORF = new double[]{-2.40, -2.40, -2.40, -2.40, -2.40, -2.40, -2.40, -2.40};
        double[] expectedDeltaDiffSPrimeRF = new double[]{17.48, 20.90, 25.16, 29.63, 33.43, 36.70, 39.78, 42.80};
        double[] expectedDeltaDiffSRPrimeF = new double[]{20.79, 24.28, 28.58, 33.06, 36.86, 40.13, 43.21, 46.24};
        double[] expectedDeltaGroundSOF = new double[]{-0.63, -0.63, -0.63, -0.63, -0.63, -0.63, -0.63, -0.63};
        double[] expectedDeltaGroundORF = new double[]{-1.68, -1.67, -1.66, -1.66, -1.66, -1.66, -1.66, -1.66};
        double[] expectedADiffF = new double[]{15.02, 18.45, 22.71, 22.71, 22.71, 22.71, 22.71, 22.71};

        double[] expectedAlphaAtm = new double[]{0.12, 0.41, 1.04, 1.93, 3.66, 9.66, 32.77, 116.88};
        double[] expectedAAtm = new double[]{0.02, 0.07, 0.19, 0.34, 0.65, 1.72, 5.84, 20.82};
        double[] expectedADiv = new double[]{56.02, 56.02, 56.02, 56.02, 56.02, 56.02, 56.02, 56.02};
        double[] expectedABoundaryH = new double[]{15.03, 18.46, 22.71, 22.71, 22.71, 22.71, 22.71, 22.71};
        double[] expectedABoundaryF = new double[]{15.02, 18.45, 22.71, 22.71, 22.71, 22.71, 22.71, 22.71};
        double[] expectedLH = new double[]{21.93, 18.45, 14.09, 13.93, 13.62, 12.55, 8.43, -6.55};
        double[] expectedLF = new double[]{21.94, 18.46, 14.09, 13.93, 13.62, 12.55, 8.43, -6.55};
        double[] expectedL = new double[]{21.94, 18.46, 14.09, 13.93, 13.62, 12.55, 8.43, -6.55};
        double[] expectedLA = new double[]{-4.26, 2.36, 5.49, 10.73, 13.62, 13.75, 9.43, -7.65};

        PropagationPath proPath = propDataOut.propagationPaths.get(0);

        double[] actualDeltaDiffSRH = proPath.aBoundaryH.deltaDiffSR;
        double[] actualAGroundSOH = proPath.aBoundaryH.aGroundSO;
        double[] actualAGroundORH = proPath.aBoundaryH.aGroundOR;
        double[] actualDeltaDiffSPrimeRH = proPath.aBoundaryH.deltaDiffSPrimeR;
        double[] actualDeltaDiffSRPrimeH = proPath.aBoundaryH.deltaDiffSRPrime;
        double[] actualDeltaGroundSOH = proPath.aBoundaryH.deltaGroundSO;
        double[] actualDeltaGroundORH = proPath.aBoundaryH.deltaGroundOR;
        double[] actualADiffH = proPath.aBoundaryH.aDiff;

        double[] actualDeltaDiffSRF = proPath.aBoundaryF.deltaDiffSR;
        double[] actualAGroundSOF = proPath.aBoundaryF.aGroundSO;
        double[] actualAGroundORF = proPath.aBoundaryF.aGroundOR;
        double[] actualDeltaDiffSPrimeRF = proPath.aBoundaryF.deltaDiffSPrimeR;
        double[] actualDeltaDiffSRPrimeF = proPath.aBoundaryF.deltaDiffSRPrime;
        double[] actualDeltaGroundSOF = proPath.aBoundaryF.deltaGroundSO;
        double[] actualDeltaGroundORF = proPath.aBoundaryF.deltaGroundOR;
        double[] actualADiffF = proPath.aBoundaryF.aDiff;

        double[] actualAlphaAtm = propDataOut.genericMeteoData.getAlpha_atmo();
        double[] actualAAtm = proPath.absorptionData.aAtm;
        double[] actualADiv = proPath.absorptionData.aDiv;
        double[] actualABoundaryH = proPath.absorptionData.aBoundaryH;
        double[] actualABoundaryF = proPath.absorptionData.aBoundaryF;
        double[] actualLH = addArray(proPath.absorptionData.aGlobalH, SOUND_POWER_LEVELS);
        double[] actualLF = addArray(proPath.absorptionData.aGlobalF, SOUND_POWER_LEVELS);
        double[] actualL = addArray(proPath.absorptionData.aGlobal, SOUND_POWER_LEVELS);
        double[] actualLA = addArray(actualL, A_WEIGHTING);

        /*assertDoubleArrayEquals("DeltaDiffSRH - vertical plane", expectedDeltaDiffSRH, actualDeltaDiffSRH, ERROR_EPSILON_LOWEST);
        assertDoubleArrayEquals("AGroundSOH - vertical plane", expectedAGroundSOH, actualAGroundSOH, ERROR_EPSILON_VERY_LOW);
        assertDoubleArrayEquals("AGroundORH - vertical plane", expectedAGroundORH, actualAGroundORH, ERROR_EPSILON_VERY_LOW);
        assertDoubleArrayEquals("DeltaDiffSPrimeRH - vertical plane", expectedDeltaDiffSPrimeRH, actualDeltaDiffSPrimeRH, ERROR_EPSILON_LOWEST);
        assertDoubleArrayEquals("DeltaDiffSRPrimeH - vertical plane", expectedDeltaDiffSRPrimeH, actualDeltaDiffSRPrimeH, ERROR_EPSILON_VERY_LOW);
        assertDoubleArrayEquals("DeltaGroundSOH - vertical plane", expectedDeltaGroundSOH, actualDeltaGroundSOH, ERROR_EPSILON_VERY_LOW);
        assertDoubleArrayEquals("DeltaGroundORH - vertical plane", expectedDeltaGroundORH, actualDeltaGroundORH, ERROR_EPSILON_VERY_LOW);
        assertDoubleArrayEquals("actualADiffH - vertical plane", expectedADiffH, actualADiffH, ERROR_EPSILON_VERY_LOW);

        assertDoubleArrayEquals("DeltaDiffSRF - vertical plane", expectedDeltaDiffSRF, actualDeltaDiffSRF, ERROR_EPSILON_VERY_LOW);
        assertDoubleArrayEquals("AGroundSOF - vertical plane", expectedAGroundSOF, actualAGroundSOF, ERROR_EPSILON_VERY_LOW);
        assertDoubleArrayEquals("AGroundORF - vertical plane", expectedAGroundORF, actualAGroundORF, ERROR_EPSILON_VERY_LOW);
        assertDoubleArrayEquals("DeltaDiffSPrimeRF - vertical plane", expectedDeltaDiffSPrimeRF, actualDeltaDiffSPrimeRF, ERROR_EPSILON_VERY_LOW);
        assertDoubleArrayEquals("DeltaDiffSRPrimeF - vertical plane", expectedDeltaDiffSRPrimeF, actualDeltaDiffSRPrimeF, ERROR_EPSILON_LOW);
        assertDoubleArrayEquals("DeltaGroundSOF - vertical plane", expectedDeltaGroundSOF, actualDeltaGroundSOF, ERROR_EPSILON_VERY_LOW);
        assertDoubleArrayEquals("DeltaGroundORF - vertical plane", expectedDeltaGroundORF, actualDeltaGroundORF, ERROR_EPSILON_VERY_LOW);
        assertDoubleArrayEquals("ADiffF - vertical plane", expectedADiffF, actualADiffF, ERROR_EPSILON_VERY_LOW);

        assertDoubleArrayEquals("AlphaAtm - vertical plane", expectedAlphaAtm, actualAlphaAtm, ERROR_EPSILON_LOWEST);
        assertDoubleArrayEquals("AAtm - vertical plane", expectedAAtm, actualAAtm, ERROR_EPSILON_VERY_LOW);
        assertDoubleArrayEquals("ADiv - vertical plane", expectedADiv, actualADiv, ERROR_EPSILON_VERY_LOW);
        assertDoubleArrayEquals("ABoundaryH - vertical plane", expectedABoundaryH, actualABoundaryH, ERROR_EPSILON_VERY_LOW);
        assertDoubleArrayEquals("ABoundaryF - vertical plane", expectedABoundaryF, actualABoundaryF, ERROR_EPSILON_VERY_LOW);
        assertDoubleArrayEquals("LH - vertical plane", expectedLH, actualLH, ERROR_EPSILON_VERY_LOW);
        assertDoubleArrayEquals("LF - vertical plane", expectedLF, actualLF, ERROR_EPSILON_VERY_LOW);
        assertDoubleArrayEquals("L - vertical plane", expectedL, actualL, ERROR_EPSILON_HIGH);
        assertDoubleArrayEquals("LA - vertical plane", expectedLA, actualLA, ERROR_EPSILON_HIGH);*/

        //Path1 : lateral right
        double[] expectedWH = new double[]{0.00, 0.00, 0.00, 0.02, 0.11, 0.60, 3.00, 13.93};
        double[] expectedCfH = new double[]{212.03, 230.71, 226.18, 101.93, 13.28, 1.67, 0.33, 0.07};
        double[] expectedAGroundH = new double[]{-1.25, -1.25, -1.03, 0.77, -1.25, -1.25, -1.25, -1.25};
        double[] expectedWF = new double[]{0.00, 0.00, 0.00, 0.02, 0.11, 0.59, 2.96, 13.76};
        double[] expectedCfF = new double[]{209.34, 224.10, 237.46, 143.50, 25.94, 2.69, 0.51, 0.11};
        double[] expectedAGroundF = new double[]{-1.25, -1.17, -1.25, -1.25, -1.25, -1.25, -1.25, -1.25};

        expectedAlphaAtm = new double[]{0.12, 0.41, 1.04, 1.93, 3.66, 9.66, 32.77, 116.88};
        expectedAAtm = new double[]{0.02, 0.08, 0.21, 0.39, 0.75, 1.97, 6.70, 23.88};
        expectedADiv = new double[]{56.02, 56.02, 56.02, 56.02, 56.02, 56.02, 56.02, 56.02};
        expectedLH = new double[]{15.12, 11.76, 7.43, 0.88, -1.57, -6.24, -14-10, -34.33};
        expectedLF = new double[]{15.12, 11.69, 7.64, 2.90, -1.57, -6.24, -14.10, -34.33};

        /*proPath = propDataOut.propagationPaths.get(1);*/

        double[] actualWH = proPath.groundAttenuation.wH;
        double[] actualCfH = proPath.groundAttenuation.cfH;
        double[] actualAGroundH = proPath.groundAttenuation.aGroundH;
        double[] actualWF = proPath.groundAttenuation.wF;
        double[] actualCfF = proPath.groundAttenuation.cfF;
        double[] actualAGroundF = proPath.groundAttenuation.aGroundF;

        actualAlphaAtm = propDataOut.genericMeteoData.getAlpha_atmo();
        actualAAtm = proPath.absorptionData.aAtm;
        actualADiv = proPath.absorptionData.aDiv;
        actualLH = addArray(proPath.absorptionData.aGlobalH, SOUND_POWER_LEVELS);
        actualLF = addArray(proPath.absorptionData.aGlobalF, SOUND_POWER_LEVELS);

        /*assertDoubleArrayEquals("WH - lateral right", expectedWH, actualWH, ERROR_EPSILON_LOWEST);
        assertDoubleArrayEquals("CfH - lateral right", expectedCfH, actualCfH, ERROR_EPSILON_LOWEST);
        assertDoubleArrayEquals("AGroundH - lateral right", expectedAGroundH, actualAGroundH, ERROR_EPSILON_LOWEST);
        assertDoubleArrayEquals("WF - lateral right", expectedWF, actualWF, ERROR_EPSILON_LOWEST);
        assertDoubleArrayEquals("CfF - lateral right", expectedCfF, actualCfF, ERROR_EPSILON_VERY_LOW);
        assertDoubleArrayEquals("AGroundF - lateral right", expectedAGroundF, actualAGroundF, ERROR_EPSILON_VERY_LOW);

        assertDoubleArrayEquals("AlphaAtm - lateral right", expectedAlphaAtm, actualAlphaAtm, ERROR_EPSILON_LOWEST);
        assertDoubleArrayEquals("AAtm - lateral right", expectedAAtm, actualAAtm, ERROR_EPSILON_VERY_LOW);
        assertDoubleArrayEquals("ADiv - lateral right", expectedADiv, actualADiv, ERROR_EPSILON_VERY_LOW);
        assertDoubleArrayEquals("LH - lateral right", expectedLH, actualLH, ERROR_EPSILON_VERY_LOW);
        assertDoubleArrayEquals("LF - lateral right", expectedLF, actualLF, ERROR_EPSILON_VERY_LOW);*/

        //Path2 : lateral left
        expectedWH = new double[]{0.00, 0.00, 0.00, 0.02, 0.11, 0.59, 2.96, 13.76};
        expectedCfH = new double[]{214.41, 233.28, 228.92, 103.46, 13.51, 1.70, 0.34, 0.07};
        expectedAGroundH = new double[]{-1.26, -1.26, -1.05, 0.86, -1.26, -1.26, -1.26, -1.26};
        expectedWF = new double[]{0.00, 0.00, 0.00, 0.01, 0.07, 0.59, 2.96, 13.76};
        expectedCfF = new double[]{211.78, 226.80, 240.03, 144.13, 25.83, 2.69, 0.51, 0.11};
        expectedAGroundF = new double[]{-1.26, -1.18, -1.26, -1.26, -1.26, -1.26, -1.26, -1.26};

        expectedAlphaAtm = new double[]{0.12, 0.41, 1.04, 1.93, 3.66, 9.66, 32.77, 116.88};
        expectedAAtm = new double[]{0.03, 0.08, 0.22, 0.40, 0.76, 2.00, 6.77, 24.16};
        expectedADiv = new double[]{56.02, 56.02, 56.02, 56.02, 56.02, 56.02, 56.02, 56.02};
        expectedLH = new double[]{13.40, 8.86, 4.40, -1.13, -2.50, -6.78, -14.58, -34.97};
        expectedLF = new double[]{13.40, 8.78, 4.61, 0.99, -2.50, -6.78, -14.58, -34.97};

        //proPath = propDataOut.propagationPaths.get(1);

        /*actualWH = proPath.groundAttenuation.wH;
        actualCfH = proPath.groundAttenuation.cfH;
        actualAGroundH = proPath.groundAttenuation.aGroundH;
        actualWF = proPath.groundAttenuation.wF;
        actualCfF = proPath.groundAttenuation.cfF;
        actualAGroundF = proPath.groundAttenuation.aGroundF;

        actualAlphaAtm = propDataOut.genericMeteoData.getAlpha_atmo();
        actualAAtm = proPath.absorptionData.aAtm;
        actualADiv = proPath.absorptionData.aDiv;
        actualLH = addArray(proPath.absorptionData.aGlobalH, SOUND_POWER_LEVELS);
        actualLF = addArray(proPath.absorptionData.aGlobalF, SOUND_POWER_LEVELS);*/

        /*assertDoubleArrayEquals("WH - lateral left", expectedWH, actualWH, ERROR_EPSILON_LOWEST);
        assertDoubleArrayEquals("CfH - lateral left", expectedCfH, actualCfH, ERROR_EPSILON_LOWEST);
        assertDoubleArrayEquals("AGroundH - lateral left", expectedAGroundH, actualAGroundH, ERROR_EPSILON_LOWEST);
        assertDoubleArrayEquals("WF - lateral left", expectedWF, actualWF, ERROR_EPSILON_LOWEST);
        assertDoubleArrayEquals("CfF - lateral left", expectedCfF, actualCfF, ERROR_EPSILON_VERY_LOW);
        assertDoubleArrayEquals("AGroundF - lateral left", expectedAGroundF, actualAGroundF, ERROR_EPSILON_VERY_LOW);

        assertDoubleArrayEquals("AlphaAtm - lateral left", expectedAlphaAtm, actualAlphaAtm, ERROR_EPSILON_LOWEST);
        assertDoubleArrayEquals("AAtm - lateral left", expectedAAtm, actualAAtm, ERROR_EPSILON_VERY_LOW);
        assertDoubleArrayEquals("ADiv - lateral left", expectedADiv, actualADiv, ERROR_EPSILON_VERY_LOW);
        assertDoubleArrayEquals("LH - lateral left", expectedLH, actualLH, ERROR_EPSILON_VERY_LOW);
        assertDoubleArrayEquals("LF - lateral left", expectedLF, actualLF, ERROR_EPSILON_VERY_LOW);*/

        double[] L = addArray(propDataOut.getVerticesSoundLevel().get(0).value, new double[]{93-26.2,93-16.1,93-8.6,93-3.2,93,93+1.2,93+1.0,93-1.1});
        assertArrayEquals(  new double[]{-2.96,3.56,6.73,11.17,13.85,13.86,9.48,-7.64},L, ERROR_EPSILON_VERY_HIGH); //because we don't take into account this rays

    }

    /**
     * TC23 – Two buildings behind an earth-berm on flat ground with homogeneous acoustic properties
     */
    @Test
    public void TC23() {
        PropagationProcessPathData attData = new PropagationProcessPathData();
        GeometryFactory factory = new GeometryFactory();

        // Add building 20% abs
        List<Double> buildingsAbs = Collections.nCopies(attData.freq_lvl.size(), 0.2);

        //Create obstruction test object
        ProfileBuilder builder = new ProfileBuilder();

        builder.addBuilding(new Coordinate[]{
                        new Coordinate(75, 34, 0),
                        new Coordinate(110, 34, 0),
                        new Coordinate(110, 26, 0),
                        new Coordinate(75, 26, 0)}, 9, buildingsAbs)
                .addBuilding(new Coordinate[]{
                        new Coordinate(83, 18, 0),
                        new Coordinate(118, 18, 0),
                        new Coordinate(118, 10, 0),
                        new Coordinate(83, 10, 0)}, 8, buildingsAbs)
                // Ground Surface

                .addTopographicLine(30, -14, 0, 122, -14, 0)// 1
                .addTopographicLine(122, -14, 0, 122, 45, 0)// 2
                .addTopographicLine(122, 45, 0, 30, 45, 0)// 3
                .addTopographicLine(30, 45, 0, 30, -14, 0)// 4
                .addTopographicLine(59.6, -9.87, 0, 76.84, -5.28, 0)// 5
                .addTopographicLine(76.84, -5.28, 0, 63.71, 41.16, 0)// 6
                .addTopographicLine(63.71, 41.16, 0, 46.27, 36.28, 0)// 7
                .addTopographicLine(46.27, 36.28, 0, 59.6, -9.87, 0)// 8
                .addTopographicLine(46.27, 36.28, 0, 54.68, 37.59, 5)// 9
                .addTopographicLine(54.68, 37.59, 5, 55.93, 37.93, 5)// 10
                .addTopographicLine(55.93, 37.93, 5, 63.71, 41.16, 0)// 11
                .addTopographicLine(59.6, -9.87, 0, 67.35, -6.83, 5)// 12
                .addTopographicLine(67.35, -6.83, 5, 68.68, -6.49, 5)// 13
                .addTopographicLine(68.68, -6.49, 5, 76.84, -5.28, 0)// 14
                .addTopographicLine(54.68, 37.59, 5, 67.35, -6.83, 5)// 15
                .addTopographicLine(55.93, 37.93, 5, 68.68, -6.49, 5)// 16
                .addGroundEffect(factory.createPolygon(new Coordinate[]{
                        new Coordinate(59.6, -9.87, 0), // 5
                        new Coordinate(76.84, -5.28, 0), // 5-6
                        new Coordinate(63.71, 41.16, 0), // 6-7
                        new Coordinate(46.27, 36.28, 0), // 7-8
                        new Coordinate(59.6, -9.87, 0)
                }), 1.)
                .addGroundEffect(factory.createPolygon(new Coordinate[]{
                        new Coordinate(30, -14, 0), // 5
                        new Coordinate(122, -14, 0), // 5-6
                        new Coordinate(122, 45, 0), // 6-7
                        new Coordinate(30, 45, 0), // 7-8
                        new Coordinate(30, -14, 0)
                }), 0.)
                .finishFeeding();

        //Propagation data building
        CnossosPropagationData rayData = new PropagationDataBuilder(builder)
                .addSource(38, 14, 1)
                .addReceiver(107, 25.95, 4)
                .hEdgeDiff(true)
                .vEdgeDiff(true)
                .setGs(0.)
                .build();
        rayData.reflexionOrder=0;

        //Propagation process path data building
        attData.setHumidity(HUMIDITY);
        attData.setTemperature(TEMPERATURE);

        //Out and computation settings
        ComputeRaysOutAttenuation propDataOut = new ComputeRaysOutAttenuation(true, true, attData);
        ComputeCnossosRays computeRays = new ComputeCnossosRays(rayData);
        computeRays.setThreadCount(1);

        //Run computation
        computeRays.run(propDataOut);

        //Expected values
        //Path0 : vertical plane
        double[] expectedDeltaDiffSRH = new double[]{7.17, 8.69, 10.78, 13.46, 16.98, 21.34, 25.53, 29.05};
        double[] expectedAGroundSOH = new double[]{-1.02, -0.08, -0.73, -2.79, -2.79, -2.79, -2.79, -2.79};
        double[] expectedAGroundORH = new double[]{-0.28, -1.00, -2.46, -2.46, -2.46, -2.46, -2.46, -2.46};
        double[] expectedDeltaDiffSPrimeRH = new double[]{10.54, 12.93, 15.67, 18.78, 22.56, 27.04, 31.28, 34.81};
        double[] expectedDeltaDiffSRPrimeH = new double[]{10.86, 13.28, 16.05, 19.18, 22.97, 27.46, 31.70, 35.22};
        double[] expectedDeltaGroundSOH = new double[]{-0.71, -0.05, -0.42, -1.62, -1.58, -1.56, -1.55, -1.55};
        double[] expectedDeltaGroundORH = new double[]{-0.18, -0.60, -1.42, -1.36, -1.32, -1.30, -1.30, -1.29};
        double[] expectedADiffH = new double[]{6.28, 8.04, 8.93, 10.48, 14.09, 18.48, 22.15, 22.16};

        double[] expectedDeltaDiffSRF = new double[]{7.10, 8.59, 10.59, 12.99, 15.66, 18.49, 21.41, 24.37};
        double[] expectedAGroundSOF = new double[]{-0.96, -0.13, -1.09, -2.79, -2.79, -2.79, -2.79, -2.79};
        double[] expectedAGroundORF = new double[]{-0.54, -1.28, -2.39, -2.39, -2.39, -2.39, -2.39, -2.39};
        double[] expectedDeltaDiffSPrimeRF = new double[]{10.51, 12.87, 15.53, 18.36, 21.27, 24.23, 27.22, 30.22};
        double[] expectedDeltaDiffSRPrimeF = new double[]{10.86, 13.27, 15.96, 18.81, 21.73, 24.70, 27.68, 30.68};
        double[] expectedDeltaGroundSOF = new double[]{-0.66, -0.08, -0.64, -1.61, -1.57, -1.55, -1.54, -1.53};
        double[] expectedDeltaGroundORF = new double[]{-0.35, -0.77, -1.37, -1.30, -1.27, -1.25, -1.24, -1.24};
        double[] expectedADiffF = new double[]{6.09, 7.74, 8.59, 10.07, 12.82, 15.69, 18.63, 21.60};

        double[] expectedAlphaAtm = new double[]{0.12, 0.41, 1.04, 1.93, 3.66, 9.66, 32.77, 116.88};
        double[] expectedAAtm = new double[]{0.01, 0.03, 0.07, 0.14, 0.26, 0.68, 2.30, 8.19};
        double[] expectedADiv = new double[]{47.91, 47.91, 47.91, 47.91, 47.91, 47.91, 47.91, 47.91};
        double[] expectedABoundaryH = new double[]{6.28, 8.04, 8.93, 10.48, 14.09, 18.48, 22.15, 22.16};
        double[] expectedABoundaryF = new double[]{6.09, 7.74, 8.59, 10.07, 12.82, 15.69, 18.63, 21.60};
        double[] expectedLH = new double[]{38.80, 37.02, 36.08, 34.47, 30.75, 25.93, 20.64, 14.74};
        double[] expectedLF = new double[]{38.99, 37.32, 36.42, 34.88, 32.01, 28.72, 24.16, 15.29};
        double[] expectedL = new double[]{38.90, 37.17, 36.26, 34.68, 31.42, 27.54, 22.75, 15.02};
        double[] expectedLA = new double[]{12.70, 21.07, 27.66, 31.48, 31.42, 28.74, 23.75, 13.92};

        PropagationPath proPath = propDataOut.propagationPaths.get(0);

        double[] actualDeltaDiffSRH = proPath.aBoundaryH.deltaDiffSR;
        double[] actualAGroundSOH = proPath.aBoundaryH.aGroundSO;
        double[] actualAGroundORH = proPath.aBoundaryH.aGroundOR;
        double[] actualDeltaDiffSPrimeRH = proPath.aBoundaryH.deltaDiffSPrimeR;
        double[] actualDeltaDiffSRPrimeH = proPath.aBoundaryH.deltaDiffSRPrime;
        double[] actualDeltaGroundSOH = proPath.aBoundaryH.deltaGroundSO;
        double[] actualDeltaGroundORH = proPath.aBoundaryH.deltaGroundOR;
        double[] actualADiffH = proPath.aBoundaryH.aDiff;

        double[] actualDeltaDiffSRF = proPath.aBoundaryF.deltaDiffSR;
        double[] actualAGroundSOF = proPath.aBoundaryF.aGroundSO;
        double[] actualAGroundORF = proPath.aBoundaryF.aGroundOR;
        double[] actualDeltaDiffSPrimeRF = proPath.aBoundaryF.deltaDiffSPrimeR;
        double[] actualDeltaDiffSRPrimeF = proPath.aBoundaryF.deltaDiffSRPrime;
        double[] actualDeltaGroundSOF = proPath.aBoundaryF.deltaGroundSO;
        double[] actualDeltaGroundORF = proPath.aBoundaryF.deltaGroundOR;
        double[] actualADiffF = proPath.aBoundaryF.aDiff;

        double[] actualAlphaAtm = propDataOut.genericMeteoData.getAlpha_atmo();
        double[] actualAAtm = proPath.absorptionData.aAtm;
        double[] actualADiv = proPath.absorptionData.aDiv;
        double[] actualABoundaryH = proPath.absorptionData.aBoundaryH;
        double[] actualABoundaryF = proPath.absorptionData.aBoundaryF;
        double[] actualLH = addArray(proPath.absorptionData.aGlobalH, SOUND_POWER_LEVELS);
        double[] actualLF = addArray(proPath.absorptionData.aGlobalF, SOUND_POWER_LEVELS);
        double[] actualL = addArray(proPath.absorptionData.aGlobal, SOUND_POWER_LEVELS);
        double[] actualLA = addArray(actualL, A_WEIGHTING);

        /*assertDoubleArrayEquals("DeltaDiffSRH - vertical plane", expectedDeltaDiffSRH, actualDeltaDiffSRH, ERROR_EPSILON_LOWEST);
        assertDoubleArrayEquals("AGroundSOH - vertical plane", expectedAGroundSOH, actualAGroundSOH, ERROR_EPSILON_VERY_LOW);
        assertDoubleArrayEquals("AGroundORH - vertical plane", expectedAGroundORH, actualAGroundORH, ERROR_EPSILON_VERY_LOW);
        assertDoubleArrayEquals("DeltaDiffSPrimeRH - vertical plane", expectedDeltaDiffSPrimeRH, actualDeltaDiffSPrimeRH, ERROR_EPSILON_LOWEST);
        assertDoubleArrayEquals("DeltaDiffSRPrimeH - vertical plane", expectedDeltaDiffSRPrimeH, actualDeltaDiffSRPrimeH, ERROR_EPSILON_VERY_LOW);
        assertDoubleArrayEquals("DeltaGroundSOH - vertical plane", expectedDeltaGroundSOH, actualDeltaGroundSOH, ERROR_EPSILON_VERY_LOW);
        assertDoubleArrayEquals("DeltaGroundORH - vertical plane", expectedDeltaGroundORH, actualDeltaGroundORH, ERROR_EPSILON_VERY_LOW);
        assertDoubleArrayEquals("actualADiffH - vertical plane", expectedADiffH, actualADiffH, ERROR_EPSILON_VERY_LOW);

        assertDoubleArrayEquals("DeltaDiffSRF - vertical plane", expectedDeltaDiffSRF, actualDeltaDiffSRF, ERROR_EPSILON_VERY_LOW);
        assertDoubleArrayEquals("AGroundSOF - vertical plane", expectedAGroundSOF, actualAGroundSOF, ERROR_EPSILON_VERY_LOW);
        assertDoubleArrayEquals("AGroundORF - vertical plane", expectedAGroundORF, actualAGroundORF, ERROR_EPSILON_VERY_LOW);
        assertDoubleArrayEquals("DeltaDiffSPrimeRF - vertical plane", expectedDeltaDiffSPrimeRF, actualDeltaDiffSPrimeRF, ERROR_EPSILON_VERY_LOW);
        assertDoubleArrayEquals("DeltaDiffSRPrimeF - vertical plane", expectedDeltaDiffSRPrimeF, actualDeltaDiffSRPrimeF, ERROR_EPSILON_LOW);
        assertDoubleArrayEquals("DeltaGroundSOF - vertical plane", expectedDeltaGroundSOF, actualDeltaGroundSOF, ERROR_EPSILON_VERY_LOW);
        assertDoubleArrayEquals("DeltaGroundORF - vertical plane", expectedDeltaGroundORF, actualDeltaGroundORF, ERROR_EPSILON_VERY_LOW);
        assertDoubleArrayEquals("ADiffF - vertical plane", expectedADiffF, actualADiffF, ERROR_EPSILON_VERY_LOW);

        assertDoubleArrayEquals("AlphaAtm - vertical plane", expectedAlphaAtm, actualAlphaAtm, ERROR_EPSILON_LOWEST);
        assertDoubleArrayEquals("AAtm - vertical plane", expectedAAtm, actualAAtm, ERROR_EPSILON_VERY_LOW);
        assertDoubleArrayEquals("ADiv - vertical plane", expectedADiv, actualADiv, ERROR_EPSILON_VERY_LOW);
        assertDoubleArrayEquals("ABoundaryH - vertical plane", expectedABoundaryH, actualABoundaryH, ERROR_EPSILON_VERY_LOW);
        assertDoubleArrayEquals("ABoundaryF - vertical plane", expectedABoundaryF, actualABoundaryF, ERROR_EPSILON_VERY_LOW);
        assertDoubleArrayEquals("LH - vertical plane", expectedLH, actualLH, ERROR_EPSILON_VERY_LOW);
        assertDoubleArrayEquals("LF - vertical plane", expectedLF, actualLF, ERROR_EPSILON_VERY_LOW);*/
        //assertDoubleArrayEquals("L - vertical plane", expectedL, actualL, ERROR_EPSILON_HIGH);
        assertDoubleArrayEquals("LA - vertical plane", expectedLA, actualLA, ERROR_EPSILON_VERY_HIGH);

    }

    /**
     * – Two buildings behind an earth-berm on flat ground with homogeneous acoustic properties – receiver position modified
     */
    @Test
    public void TC24() {

        PropagationProcessPathData attData = new PropagationProcessPathData();
        GeometryFactory factory = new GeometryFactory();

        // Add building 20% abs
        List<Double> buildingsAbs = Collections.nCopies(attData.freq_lvl.size(), 0.2);

        //Create obstruction test object
        ProfileBuilder builder = new ProfileBuilder();

        builder.addBuilding(new Coordinate[]{
                        new Coordinate(75, 34, 0),
                        new Coordinate(110, 34, 0),
                        new Coordinate(110, 26, 0),
                        new Coordinate(75, 26, 0)}, 9, buildingsAbs)
                .addBuilding(new Coordinate[]{
                        new Coordinate(83, 18, 0),
                        new Coordinate(118, 18, 0),
                        new Coordinate(118, 10, 0),
                        new Coordinate(83, 10, 0)}, 8, buildingsAbs)
                // Ground Surface

                .addTopographicLine(30, -14, 0, 122, -14, 0)// 1
                .addTopographicLine(122, -14, 0, 122, 45, 0)// 2
                .addTopographicLine(122, 45, 0, 30, 45, 0)// 3
                .addTopographicLine(30, 45, 0, 30, -14, 0)// 4
                .addTopographicLine(59.6, -9.87, 0, 76.84, -5.28, 0)// 5
                .addTopographicLine(76.84, -5.28, 0, 63.71, 41.16, 0)// 6
                .addTopographicLine(63.71, 41.16, 0, 46.27, 36.28, 0)// 7
                .addTopographicLine(46.27, 36.28, 0, 59.6, -9.87, 0)// 8
                .addTopographicLine(46.27, 36.28, 0, 54.68, 37.59, 5)// 9
                .addTopographicLine(54.68, 37.59, 5, 55.93, 37.93, 5)// 10
                .addTopographicLine(55.93, 37.93, 5, 63.71, 41.16, 0)// 11
                .addTopographicLine(59.6, -9.87, 0, 67.35, -6.83, 5)// 12
                .addTopographicLine(67.35, -6.83, 5, 68.68, -6.49, 5)// 13
                .addTopographicLine(68.68, -6.49, 5, 76.84, -5.28, 0)// 14
                .addTopographicLine(54.68, 37.59, 5, 67.35, -6.83, 5)// 15
                .addTopographicLine(55.93, 37.93, 5, 68.68, -6.49, 5)// 16
                .addGroundEffect(factory.createPolygon(new Coordinate[]{
                        new Coordinate(59.6, -9.87, 0), // 5
                        new Coordinate(76.84, -5.28, 0), // 5-6
                        new Coordinate(63.71, 41.16, 0), // 6-7
                        new Coordinate(46.27, 36.28, 0), // 7-8
                        new Coordinate(59.6, -9.87, 0)
                }), 1.)
                .addGroundEffect(factory.createPolygon(new Coordinate[]{
                        new Coordinate(30, -14, 0), // 5
                        new Coordinate(122, -14, 0), // 5-6
                        new Coordinate(122, 45, 0), // 6-7
                        new Coordinate(30, 45, 0), // 7-8
                        new Coordinate(30, -14, 0)
                }), 0.)
                .finishFeeding();

        //Propagation data building
        CnossosPropagationData rayData = new PropagationDataBuilder(builder)
                .addSource(38, 14, 1)
                .addReceiver(106, 18.5, 4)
                .hEdgeDiff(true)
                .vEdgeDiff(true)
                .setGs(0.)
                .build();
        rayData.reflexionOrder=1;

        //Propagation process path data building
        attData.setHumidity(HUMIDITY);
        attData.setTemperature(TEMPERATURE);

        //Out and computation settings
        ComputeRaysOutAttenuation propDataOut = new ComputeRaysOutAttenuation(true, true, attData);
        ComputeCnossosRays computeRays = new ComputeCnossosRays(rayData);
        computeRays.setThreadCount(1);

        //Run computation
        computeRays.run(propDataOut);

        //Expected values
        //Path0 : vertical plane
        double[] expectedDeltaDiffSRH = new double[]{10.18, 13.64, 16.95, 20.02, 23.02, 26.01, 29.00, 23.01};
        double[] expectedAGroundSOH = new double[]{-1.05, -0.09, -0.69, -2.79, -2.79, -2.79, -2.79, -2.79};
        double[] expectedAGroundORH = new double[]{-3.00, -3.00, -3.00, -3.00, -3.00, -3.00, -3.00, -3.00};
        double[] expectedDeltaDiffSPrimeRH = new double[]{13.22, 17.14, 20.64, 23.79, 26.82, 29.83, 32.84, 35.85};
        double[] expectedDeltaDiffSRPrimeH = new double[]{18.53, 22.73, 26.34, 29.53, 32.59, 35.61, 38.62, 41.63};
        double[] expectedDeltaGroundSOH = new double[]{-0.75, -0.06, -0.46, -1.90, -1.90, -1.89, -1.89, -1.89};
        double[] expectedDeltaGroundORH = new double[]{-1.27, -1.17, -1.14, -1.12, -1.12, -1.11, -1.11, -1.11};
        double[] expectedADiffH = new double[]{8.16, 12.40, 15.36, 16.99, 20.00, 22.00, 22.00, 22.00};

        double[] expectedDeltaDiffSRF = new double[]{10.11, 13.55, 16.86, 19.93, 22.92, 25.91, 28.91, 31.91};
        double[] expectedAGroundSOF = new double[]{-0.98, -0.14, -1.05, -2.79, -2.79, -2.79, -2.79, -2.79};
        double[] expectedAGroundORF = new double[]{-3.00, -3.00, -3.00, -3.00, -3.00, -3.00, -3.00, -3.00};
        double[] expectedDeltaDiffSPrimeRF = new double[]{13.19, 17.10, 20.60, 23.75, 26.79, 29.79, 32.80, 35.81};
        double[] expectedDeltaDiffSRPrimeF = new double[]{18.52, 22.72, 26.33, 29.52, 32.58, 35.60, 38.61, 41.62};
        double[] expectedDeltaGroundSOF = new double[]{-0.70, -0.10, -0.70, -1.89, -1.89, -1.88, -1.88, -1.88};
        double[] expectedDeltaGroundORF = new double[]{-1.27, -1.17, -1.13, -1.11, -1.11, -1.10, -1.10, -1.10};
        double[] expectedADiffF = new double[]{8.15, 12.29, 15.04, 16.92, 19.93, 22.02, 22.02, 22.02};

        double[] expectedAlphaAtm = new double[]{0.12, 0.41, 1.04, 1.93, 3.66, 9.66, 32.77, 116.88};
        double[] expectedAAtm = new double[]{0.01, 0.03, 0.07, 0.13, 0.25, 0.66, 2.24, 7.97};
        double[] expectedADiv = new double[]{47.68, 47.68, 47.68, 47.68, 47.68, 47.68, 47.68, 47.68};
        double[] expectedABoundaryH = new double[]{8.16, 12.40, 15.36, 16.99, 20.00, 22.00, 22.00, 22.00};
        double[] expectedABoundaryF = new double[]{8.15, 12.29, 15.04, 16.92, 19.93, 22.02, 22.02, 22.02};
        double[] expectedLH = new double[]{37.16, 32.90, 29.89, 28.20, 25.07, 22.67, 21.09, 15.35};
        double[] expectedLF = new double[]{37.17, 33.00, 30.22, 28.27, 25.14, 22.65, 21.07, 15.33};
        double[] expectedL = new double[]{37.16, 32.95, 30.06, 28.23, 25.11, 22.66, 21.08, 15.34};
        double[] expectedLA = new double[]{10.96, 16.85, 21.46, 25.03, 25.11, 23.86, 22.08, 14.24};

        PropagationPath proPath = propDataOut.propagationPaths.get(0);

        double[] actualDeltaDiffSRH = proPath.aBoundaryH.deltaDiffSR;
        double[] actualAGroundSOH = proPath.aBoundaryH.aGroundSO;
        double[] actualAGroundORH = proPath.aBoundaryH.aGroundOR;
        double[] actualDeltaDiffSPrimeRH = proPath.aBoundaryH.deltaDiffSPrimeR;
        double[] actualDeltaDiffSRPrimeH = proPath.aBoundaryH.deltaDiffSRPrime;
        double[] actualDeltaGroundSOH = proPath.aBoundaryH.deltaGroundSO;
        double[] actualDeltaGroundORH = proPath.aBoundaryH.deltaGroundOR;
        double[] actualADiffH = proPath.aBoundaryH.aDiff;

        double[] actualDeltaDiffSRF = proPath.aBoundaryF.deltaDiffSR;
        double[] actualAGroundSOF = proPath.aBoundaryF.aGroundSO;
        double[] actualAGroundORF = proPath.aBoundaryF.aGroundOR;
        double[] actualDeltaDiffSPrimeRF = proPath.aBoundaryF.deltaDiffSPrimeR;
        double[] actualDeltaDiffSRPrimeF = proPath.aBoundaryF.deltaDiffSRPrime;
        double[] actualDeltaGroundSOF = proPath.aBoundaryF.deltaGroundSO;
        double[] actualDeltaGroundORF = proPath.aBoundaryF.deltaGroundOR;
        double[] actualADiffF = proPath.aBoundaryF.aDiff;

        double[] actualAlphaAtm = propDataOut.genericMeteoData.getAlpha_atmo();
        double[] actualAAtm = proPath.absorptionData.aAtm;
        double[] actualADiv = proPath.absorptionData.aDiv;
        double[] actualABoundaryH = proPath.absorptionData.aBoundaryH;
        double[] actualABoundaryF = proPath.absorptionData.aBoundaryF;
        double[] actualLH = addArray(proPath.absorptionData.aGlobalH, SOUND_POWER_LEVELS);
        double[] actualLF = addArray(proPath.absorptionData.aGlobalF, SOUND_POWER_LEVELS);
        double[] actualL = addArray(proPath.absorptionData.aGlobal, SOUND_POWER_LEVELS);
        double[] actualLA = addArray(actualL, A_WEIGHTING);

        /*assertDoubleArrayEquals("DeltaDiffSRH - vertical plane", expectedDeltaDiffSRH, actualDeltaDiffSRH, ERROR_EPSILON_LOWEST);
        assertDoubleArrayEquals("AGroundSOH - vertical plane", expectedAGroundSOH, actualAGroundSOH, ERROR_EPSILON_VERY_LOW);
        assertDoubleArrayEquals("AGroundORH - vertical plane", expectedAGroundORH, actualAGroundORH, ERROR_EPSILON_VERY_LOW);
        assertDoubleArrayEquals("DeltaDiffSPrimeRH - vertical plane", expectedDeltaDiffSPrimeRH, actualDeltaDiffSPrimeRH, ERROR_EPSILON_LOWEST);
        assertDoubleArrayEquals("DeltaDiffSRPrimeH - vertical plane", expectedDeltaDiffSRPrimeH, actualDeltaDiffSRPrimeH, ERROR_EPSILON_VERY_LOW);
        assertDoubleArrayEquals("DeltaGroundSOH - vertical plane", expectedDeltaGroundSOH, actualDeltaGroundSOH, ERROR_EPSILON_VERY_LOW);
        assertDoubleArrayEquals("DeltaGroundORH - vertical plane", expectedDeltaGroundORH, actualDeltaGroundORH, ERROR_EPSILON_VERY_LOW);
        assertDoubleArrayEquals("actualADiffH - vertical plane", expectedADiffH, actualADiffH, ERROR_EPSILON_VERY_LOW);

        assertDoubleArrayEquals("DeltaDiffSRF - vertical plane", expectedDeltaDiffSRF, actualDeltaDiffSRF, ERROR_EPSILON_VERY_LOW);
        assertDoubleArrayEquals("AGroundSOF - vertical plane", expectedAGroundSOF, actualAGroundSOF, ERROR_EPSILON_VERY_LOW);
        assertDoubleArrayEquals("AGroundORF - vertical plane", expectedAGroundORF, actualAGroundORF, ERROR_EPSILON_VERY_LOW);
        assertDoubleArrayEquals("DeltaDiffSPrimeRF - vertical plane", expectedDeltaDiffSPrimeRF, actualDeltaDiffSPrimeRF, ERROR_EPSILON_VERY_LOW);
        assertDoubleArrayEquals("DeltaDiffSRPrimeF - vertical plane", expectedDeltaDiffSRPrimeF, actualDeltaDiffSRPrimeF, ERROR_EPSILON_LOW);
        assertDoubleArrayEquals("DeltaGroundSOF - vertical plane", expectedDeltaGroundSOF, actualDeltaGroundSOF, ERROR_EPSILON_VERY_LOW);
        assertDoubleArrayEquals("DeltaGroundORF - vertical plane", expectedDeltaGroundORF, actualDeltaGroundORF, ERROR_EPSILON_VERY_LOW);
        assertDoubleArrayEquals("ADiffF - vertical plane", expectedADiffF, actualADiffF, ERROR_EPSILON_VERY_LOW);

        assertDoubleArrayEquals("AlphaAtm - vertical plane", expectedAlphaAtm, actualAlphaAtm, ERROR_EPSILON_LOWEST);
        assertDoubleArrayEquals("AAtm - vertical plane", expectedAAtm, actualAAtm, ERROR_EPSILON_VERY_LOW);
        assertDoubleArrayEquals("ADiv - vertical plane", expectedADiv, actualADiv, ERROR_EPSILON_VERY_LOW);
        assertDoubleArrayEquals("ABoundaryH - vertical plane", expectedABoundaryH, actualABoundaryH, ERROR_EPSILON_VERY_LOW);
        assertDoubleArrayEquals("ABoundaryF - vertical plane", expectedABoundaryF, actualABoundaryF, ERROR_EPSILON_VERY_LOW);
        assertDoubleArrayEquals("LH - vertical plane", expectedLH, actualLH, ERROR_EPSILON_VERY_LOW);
        assertDoubleArrayEquals("LF - vertical plane", expectedLF, actualLF, ERROR_EPSILON_VERY_LOW);*/
        //assertDoubleArrayEquals("L - vertical plane", expectedL, actualL, ERROR_EPSILON_HIGH);
        assertDoubleArrayEquals("LA - vertical plane", expectedLA, actualLA, ERROR_EPSILON_VERY_HIGH);

        //Path1 : reflexion
        expectedDeltaDiffSRH = new double[]{7.18, 8.71, 1080, 13.49, 17.00, 21.36, 25.56, 29.08};
        expectedAGroundSOH = new double[]{-1.01, -0.08, -0.75, -2.79, -2.79, -2.79, -2.79, -2.79};
        expectedAGroundORH = new double[]{-0.27, -0.94, -2.47, -2.47, -2.47, -2.47, -2.47, -2.47};
        expectedDeltaDiffSPrimeRH = new double[]{10.58, 12.96, 15.71, 18.82, 22.59, 27.07, 31.31, 34.85};
        expectedDeltaDiffSRPrimeH = new double[]{10.80, 13.22, 15.98, 19.11, 22.88, 27.37, 31.61, 35.15};
        expectedDeltaGroundSOH = new double[]{-0.70, -0.05, -0.43, -1.62, -1.58, -1.56, -1.55, -1.55};
        expectedDeltaGroundORH = new double[]{-0.18, -0.57, -1.45, -1.38, -1.34, -1.32, -1.32, -1.32};
        expectedADiffH = new double[]{6.30, 8.09, 8.93, 10.49, 14.08, 18.48, 22.13, 22.14};

        expectedDeltaDiffSRF = new double[]{7.12, 8.61, 10.62, 13.02, 15.69, 18.52, 21.44, 24.40};
        expectedAGroundSOF = new double[]{-0.95, -0.13, -1.10, -2.79, -2.79, -2.79, -2.79, -2.79};
        expectedAGroundORF = new double[]{-0.52, -1.21, -2.40, -2.40, -2.40, -2.40, -2.40, -2.40};
        expectedDeltaDiffSPrimeRF = new double[]{10.55, 12.91, 15.57, 18.40, 21.32, 24.28, 27.26, 30.26};
        expectedDeltaDiffSRPrimeF = new double[]{10.81, 13.21, 15.90, 18.74, 21.66, 24.63, 27.61, 30.61};
        expectedDeltaGroundSOF = new double[]{-0.65, -0.08, -0.64, -1.61, -1.57, -1.55, -1.54, -1.53};
        expectedDeltaGroundORF = new double[]{-0.34, -0.73, -1.39, -1.33, -1.29, -1.27, -1.26, -1.26};
        expectedADiffF = new double[]{6.12, 7.80, 8.59, 10.08, 12.38, 15.70, 18.64, 21.61};

        expectedAlphaAtm = new double[]{0.12, 0.41, 1.04, 1.93, 3.66, 9.66, 32.77, 116.88};
        expectedAAtm = new double[]{0.01, 0.03, 0.07, 0.14, 0.26, 0.68, 2.32, 8.28};
        expectedADiv = new double[]{48.00, 48.00, 48.00, 48.00, 48.00, 48.00, 48.00, 48.00};
        expectedABoundaryH = new double[]{6.30, 8.09, 8.93, 10.49, 14.08, 18.48, 22.13, 22.14};
        expectedABoundaryF = new double[]{6.12, 7.80, 8.59, 10.08, 12.83, 15.70, 18.64, 21.61};
        expectedLH = new double[]{37.72, 35.91, 35.03, 33.41, 29.69, 24.87, 19.58, 13.62};
        expectedLF = new double[]{37.90, 36.20, 35.37, 33.81, 30.94, 27.64, 23.07, 14.14};
        expectedL = new double[]{37.81, 36.06, 35.20, 33.61, 30.36, 26.47, 21.67, 13.89};
        expectedLA = new double[]{11.61, 19.96, 26.60, 30.41, 30.36, 27.67, 22.67, 12.79};

        proPath = propDataOut.propagationPaths.get(1);

        actualDeltaDiffSRH = proPath.aBoundaryH.deltaDiffSR;
        actualAGroundSOH = proPath.aBoundaryH.aGroundSO;
        actualAGroundORH = proPath.aBoundaryH.aGroundOR;
        actualDeltaDiffSPrimeRH = proPath.aBoundaryH.deltaDiffSPrimeR;
        actualDeltaDiffSRPrimeH = proPath.aBoundaryH.deltaDiffSRPrime;
        actualDeltaGroundSOH = proPath.aBoundaryH.deltaGroundSO;
        actualDeltaGroundORH = proPath.aBoundaryH.deltaGroundOR;
        actualADiffH = proPath.aBoundaryH.aDiff;

        actualDeltaDiffSRF = proPath.aBoundaryF.deltaDiffSR;
        actualAGroundSOF = proPath.aBoundaryF.aGroundSO;
        actualAGroundORF = proPath.aBoundaryF.aGroundOR;
        actualDeltaDiffSPrimeRF = proPath.aBoundaryF.deltaDiffSPrimeR;
        actualDeltaDiffSRPrimeF = proPath.aBoundaryF.deltaDiffSRPrime;
        actualDeltaGroundSOF = proPath.aBoundaryF.deltaGroundSO;
        actualDeltaGroundORF = proPath.aBoundaryF.deltaGroundOR;
        actualADiffF = proPath.aBoundaryF.aDiff;

        actualAlphaAtm = propDataOut.genericMeteoData.getAlpha_atmo();
        actualAAtm = proPath.absorptionData.aAtm;
        actualADiv = proPath.absorptionData.aDiv;
        actualABoundaryH = proPath.absorptionData.aBoundaryH;
        actualABoundaryF = proPath.absorptionData.aBoundaryF;
        actualLH = addArray(proPath.absorptionData.aGlobalH, SOUND_POWER_LEVELS);
        actualLF = addArray(proPath.absorptionData.aGlobalF, SOUND_POWER_LEVELS);
        actualL = addArray(proPath.absorptionData.aGlobal, SOUND_POWER_LEVELS);
        actualLA = addArray(actualL, A_WEIGHTING);

        /*assertDoubleArrayEquals("DeltaDiffSRH - vertical plane", expectedDeltaDiffSRH, actualDeltaDiffSRH, ERROR_EPSILON_LOWEST);
        assertDoubleArrayEquals("AGroundSOH - vertical plane", expectedAGroundSOH, actualAGroundSOH, ERROR_EPSILON_VERY_LOW);
        assertDoubleArrayEquals("AGroundORH - vertical plane", expectedAGroundORH, actualAGroundORH, ERROR_EPSILON_VERY_LOW);
        assertDoubleArrayEquals("DeltaDiffSPrimeRH - vertical plane", expectedDeltaDiffSPrimeRH, actualDeltaDiffSPrimeRH, ERROR_EPSILON_LOWEST);
        assertDoubleArrayEquals("DeltaDiffSRPrimeH - vertical plane", expectedDeltaDiffSRPrimeH, actualDeltaDiffSRPrimeH, ERROR_EPSILON_VERY_LOW);
        assertDoubleArrayEquals("DeltaGroundSOH - vertical plane", expectedDeltaGroundSOH, actualDeltaGroundSOH, ERROR_EPSILON_VERY_LOW);
        assertDoubleArrayEquals("DeltaGroundORH - vertical plane", expectedDeltaGroundORH, actualDeltaGroundORH, ERROR_EPSILON_VERY_LOW);
        assertDoubleArrayEquals("actualADiffH - vertical plane", expectedADiffH, actualADiffH, ERROR_EPSILON_VERY_LOW);

        assertDoubleArrayEquals("DeltaDiffSRF - vertical plane", expectedDeltaDiffSRF, actualDeltaDiffSRF, ERROR_EPSILON_VERY_LOW);
        assertDoubleArrayEquals("AGroundSOF - vertical plane", expectedAGroundSOF, actualAGroundSOF, ERROR_EPSILON_VERY_LOW);
        assertDoubleArrayEquals("AGroundORF - vertical plane", expectedAGroundORF, actualAGroundORF, ERROR_EPSILON_VERY_LOW);
        assertDoubleArrayEquals("DeltaDiffSPrimeRF - vertical plane", expectedDeltaDiffSPrimeRF, actualDeltaDiffSPrimeRF, ERROR_EPSILON_VERY_LOW);
        assertDoubleArrayEquals("DeltaDiffSRPrimeF - vertical plane", expectedDeltaDiffSRPrimeF, actualDeltaDiffSRPrimeF, ERROR_EPSILON_LOW);
        assertDoubleArrayEquals("DeltaGroundSOF - vertical plane", expectedDeltaGroundSOF, actualDeltaGroundSOF, ERROR_EPSILON_VERY_LOW);
        assertDoubleArrayEquals("DeltaGroundORF - vertical plane", expectedDeltaGroundORF, actualDeltaGroundORF, ERROR_EPSILON_VERY_LOW);
        assertDoubleArrayEquals("ADiffF - vertical plane", expectedADiffF, actualADiffF, ERROR_EPSILON_VERY_LOW);

        assertDoubleArrayEquals("AlphaAtm - vertical plane", expectedAlphaAtm, actualAlphaAtm, ERROR_EPSILON_LOWEST);
        assertDoubleArrayEquals("AAtm - vertical plane", expectedAAtm, actualAAtm, ERROR_EPSILON_VERY_LOW);
        assertDoubleArrayEquals("ADiv - vertical plane", expectedADiv, actualADiv, ERROR_EPSILON_VERY_LOW);
        assertDoubleArrayEquals("ABoundaryH - vertical plane", expectedABoundaryH, actualABoundaryH, ERROR_EPSILON_VERY_LOW);
        assertDoubleArrayEquals("ABoundaryF - vertical plane", expectedABoundaryF, actualABoundaryF, ERROR_EPSILON_VERY_LOW);
        assertDoubleArrayEquals("LH - vertical plane", expectedLH, actualLH, ERROR_EPSILON_VERY_LOW);
        assertDoubleArrayEquals("LF - vertical plane", expectedLF, actualLF, ERROR_EPSILON_VERY_LOW);*/
        //assertDoubleArrayEquals("L - vertical plane", expectedL, actualL, ERROR_EPSILON_HIGH);
        //assertDoubleArrayEquals("LA - vertical plane", expectedLA, actualLA, ERROR_EPSILON_VERY_HIGH);

        assertEquals(1, propDataOut.getVerticesSoundLevel().size());
        double[] L = addArray(propDataOut.getVerticesSoundLevel().get(0).value, new double[]{93 - 26.2, 93 - 16.1,
                93 - 8.6, 93 - 3.2, 93, 93 + 1.2, 93 + 1.0, 93 - 1.1});
        //todo IL Y A UNE ERREUR DANS LA NORME AVEC LE BATIMENT 2, SI ON LE SUPPRIME LES RESULTATS SONT EQUIVALENTS
        assertArrayEquals(new double[]{14.31, 21.69, 27.76, 31.52, 31.49, 29.18, 25.39, 16.58}, L, ERROR_EPSILON_HIGHEST);

    }

    /**
     * Replacement of the earth-berm by a barrier
     */
    @Test
    public void TC25() {
        PropagationProcessPathData attData = new PropagationProcessPathData();
        GeometryFactory factory = new GeometryFactory();

        // Add building 20% abs
        List<Double> buildingsAbs = Collections.nCopies(attData.freq_lvl.size(), 0.2);

        //Create obstruction test object
        ProfileBuilder builder = new ProfileBuilder();

        builder.addBuilding(new Coordinate[]{
                        new Coordinate(75, 34, 0),
                        new Coordinate(110, 34, 0),
                        new Coordinate(110, 26, 0),
                        new Coordinate(75, 26, 0)}, 9, buildingsAbs)
                .addBuilding(new Coordinate[]{
                        new Coordinate(83, 18, 0),
                        new Coordinate(118, 18, 0),
                        new Coordinate(118, 10, 0),
                        new Coordinate(83, 10, 0)}, 8, buildingsAbs)
                // Ground Surface

                .addWall(new Coordinate[]{
                        new Coordinate(59.19, 24.47, 0),
                        new Coordinate(64.17, 6.95, 0)
                }, 5)
                .finishFeeding();

        //Propagation data building
        CnossosPropagationData rayData = new PropagationDataBuilder(builder)
                .addSource(38, 14, 1)
                .addReceiver(107, 25.95, 4)
                .hEdgeDiff(true)
                .vEdgeDiff(true)
                .setGs(0.)
                .build();
        rayData.reflexionOrder=1;

        //Propagation process path data building
        attData.setHumidity(HUMIDITY);
        attData.setTemperature(TEMPERATURE);

        //Out and computation settings
        ComputeRaysOutAttenuation propDataOut = new ComputeRaysOutAttenuation(true, true, attData);
        ComputeCnossosRays computeRays = new ComputeCnossosRays(rayData);
        computeRays.setThreadCount(1);

        //Run computation
        computeRays.run(propDataOut);

        //Expected values
        //Path0 : vertical plane
        double[] expectedDeltaDiffSRH = new double[]{10.09, 13.54, 16.87, 19.94, 22.94, 25.93, 28.93, 31.93};
        double[] expectedAGroundSOH = new double[]{-3.00, -3.00, -3.00, -3.00, -3.00, -3.00, -3.00, -3.00};
        double[] expectedAGroundORH = new double[]{-3.00, -3.00, -3.00, -3.00, -3.00, -3.00, -3.00, -3.00};
        double[] expectedDeltaDiffSPrimeRH = new double[]{11.48, 15.20, 18.63, 21.75, 24.77, 27.78, 30.78, 33.78};
        double[] expectedDeltaDiffSRPrimeH = new double[]{18.47, 22.70, 26.32, 29.52, 32.58, 35.60, 38.61, 41.62};
        double[] expectedDeltaGroundSOH = new double[]{-2.62, -2.55, -2.52, -2.51, -2.50, -2.50, -2.50, -2.50};
        double[] expectedDeltaGroundORH = new double[]{-1.27, -1.17, -1.13, -1.11, -1.11, -1.10, -1.10, -1.10};
        double[] expectedADiffH = new double[]{6.21, 9.83, 13.22, 16.32, 19.33, 21.40, 21.40, 21.40};

        double[] expectedDeltaDiffSRF = new double[]{10.03, 13.46, 16.78, 19.85, 22.84, 25.83, 28.83, 31.83};
        double[] expectedAGroundSOF = new double[]{-3.00, -3.00, -3.00, -3.00, -3.00, -3.00, -3.00, -3.00};
        double[] expectedAGroundORF = new double[]{-3.00, -3.00, -3.00, -3.00, -3.00, -3.00, -3.00, -3.00};
        double[] expectedDeltaDiffSPrimeRF = new double[]{11.43, 15.14, 18.57, 21.69, 24.71, 27.71, 30.72, 33.72};
        double[] expectedDeltaDiffSRPrimeF = new double[]{18.46, 22.69, 26.31, 29.51, 32.57, 35.59, 38.60, 41.61};
        double[] expectedDeltaGroundSOF = new double[]{-2.61, -2.54, -2.51, -2.50, -2.50, -2.49, -2.49, -2.49};
        double[] expectedDeltaGroundORF = new double[]{-1.26, -1.16, -1.12, -1.10, -1.10, -1.09, -1.09, -1.09};
        double[] expectedADiffF = new double[]{6.15, 9.76, 13.15, 16.24, 19.25, 21.41, 21.42, 21.42};

        double[] expectedAlphaAtm = new double[]{0.12, 0.41, 1.04, 1.93, 3.66, 9.66, 32.77, 116.88};
        double[] expectedAAtm = new double[]{0.01, 0.03, 0.07, 0.13, 0.25, 0.66, 2.24, 7.97};
        double[] expectedADiv = new double[]{47.68, 47.68, 47.68, 47.68, 47.68, 47.68, 47.68, 47.68};
        double[] expectedABoundaryH = new double[]{6.21, 9.83, 13.22, 16.32, 19.33, 21.40, 21.40, 21.40};
        double[] expectedABoundaryF = new double[]{6.15, 9.76, 13.15, 16.24, 19.25, 21.41, 21.42, 21.42};
        double[] expectedLH = new double[]{39.11, 35.47, 32.03, 28.87, 25.74, 23.27, 21.69, 15.95};
        double[] expectedLF = new double[]{39.16, 35.53, 32.11, 28.95, 25.82, 23.25, 21.67, 15.93};
        double[] expectedL = new double[]{39.13, 35.50, 32.07, 28.91, 25.78, 23.26, 21.68, 15.94};
        double[] expectedLA = new double[]{12.93, 19.40, 23.47, 25.71, 25.78, 24.46, 22.68, 14.84};

        PropagationPath proPath = propDataOut.propagationPaths.get(0);

        double[] actualDeltaDiffSRH = proPath.aBoundaryH.deltaDiffSR;
        double[] actualAGroundSOH = proPath.aBoundaryH.aGroundSO;
        double[] actualAGroundORH = proPath.aBoundaryH.aGroundOR;
        double[] actualDeltaDiffSPrimeRH = proPath.aBoundaryH.deltaDiffSPrimeR;
        double[] actualDeltaDiffSRPrimeH = proPath.aBoundaryH.deltaDiffSRPrime;
        double[] actualDeltaGroundSOH = proPath.aBoundaryH.deltaGroundSO;
        double[] actualDeltaGroundORH = proPath.aBoundaryH.deltaGroundOR;
        double[] actualADiffH = proPath.aBoundaryH.aDiff;

        double[] actualDeltaDiffSRF = proPath.aBoundaryF.deltaDiffSR;
        double[] actualAGroundSOF = proPath.aBoundaryF.aGroundSO;
        double[] actualAGroundORF = proPath.aBoundaryF.aGroundOR;
        double[] actualDeltaDiffSPrimeRF = proPath.aBoundaryF.deltaDiffSPrimeR;
        double[] actualDeltaDiffSRPrimeF = proPath.aBoundaryF.deltaDiffSRPrime;
        double[] actualDeltaGroundSOF = proPath.aBoundaryF.deltaGroundSO;
        double[] actualDeltaGroundORF = proPath.aBoundaryF.deltaGroundOR;
        double[] actualADiffF = proPath.aBoundaryF.aDiff;

        double[] actualAlphaAtm = propDataOut.genericMeteoData.getAlpha_atmo();
        double[] actualAAtm = proPath.absorptionData.aAtm;
        double[] actualADiv = proPath.absorptionData.aDiv;
        double[] actualABoundaryH = proPath.absorptionData.aBoundaryH;
        double[] actualABoundaryF = proPath.absorptionData.aBoundaryF;
        double[] actualLH = addArray(proPath.absorptionData.aGlobalH, SOUND_POWER_LEVELS);
        double[] actualLF = addArray(proPath.absorptionData.aGlobalF, SOUND_POWER_LEVELS);
        double[] actualL = addArray(proPath.absorptionData.aGlobal, SOUND_POWER_LEVELS);
        double[] actualLA = addArray(actualL, A_WEIGHTING);

        /*assertDoubleArrayEquals("DeltaDiffSRH - vertical plane", expectedDeltaDiffSRH, actualDeltaDiffSRH, ERROR_EPSILON_LOWEST);
        assertDoubleArrayEquals("AGroundSOH - vertical plane", expectedAGroundSOH, actualAGroundSOH, ERROR_EPSILON_VERY_LOW);
        assertDoubleArrayEquals("AGroundORH - vertical plane", expectedAGroundORH, actualAGroundORH, ERROR_EPSILON_VERY_LOW);
        assertDoubleArrayEquals("DeltaDiffSPrimeRH - vertical plane", expectedDeltaDiffSPrimeRH, actualDeltaDiffSPrimeRH, ERROR_EPSILON_LOWEST);
        assertDoubleArrayEquals("DeltaDiffSRPrimeH - vertical plane", expectedDeltaDiffSRPrimeH, actualDeltaDiffSRPrimeH, ERROR_EPSILON_VERY_LOW);
        assertDoubleArrayEquals("DeltaGroundSOH - vertical plane", expectedDeltaGroundSOH, actualDeltaGroundSOH, ERROR_EPSILON_VERY_LOW);
        assertDoubleArrayEquals("DeltaGroundORH - vertical plane", expectedDeltaGroundORH, actualDeltaGroundORH, ERROR_EPSILON_VERY_LOW);
        assertDoubleArrayEquals("actualADiffH - vertical plane", expectedADiffH, actualADiffH, ERROR_EPSILON_VERY_LOW);

        assertDoubleArrayEquals("DeltaDiffSRF - vertical plane", expectedDeltaDiffSRF, actualDeltaDiffSRF, ERROR_EPSILON_VERY_LOW);
        assertDoubleArrayEquals("AGroundSOF - vertical plane", expectedAGroundSOF, actualAGroundSOF, ERROR_EPSILON_VERY_LOW);
        assertDoubleArrayEquals("AGroundORF - vertical plane", expectedAGroundORF, actualAGroundORF, ERROR_EPSILON_VERY_LOW);
        assertDoubleArrayEquals("DeltaDiffSPrimeRF - vertical plane", expectedDeltaDiffSPrimeRF, actualDeltaDiffSPrimeRF, ERROR_EPSILON_VERY_LOW);
        assertDoubleArrayEquals("DeltaDiffSRPrimeF - vertical plane", expectedDeltaDiffSRPrimeF, actualDeltaDiffSRPrimeF, ERROR_EPSILON_LOW);
        assertDoubleArrayEquals("DeltaGroundSOF - vertical plane", expectedDeltaGroundSOF, actualDeltaGroundSOF, ERROR_EPSILON_VERY_LOW);
        assertDoubleArrayEquals("DeltaGroundORF - vertical plane", expectedDeltaGroundORF, actualDeltaGroundORF, ERROR_EPSILON_VERY_LOW);
        assertDoubleArrayEquals("ADiffF - vertical plane", expectedADiffF, actualADiffF, ERROR_EPSILON_VERY_LOW);

        assertDoubleArrayEquals("AlphaAtm - vertical plane", expectedAlphaAtm, actualAlphaAtm, ERROR_EPSILON_LOWEST);
        assertDoubleArrayEquals("AAtm - vertical plane", expectedAAtm, actualAAtm, ERROR_EPSILON_VERY_LOW);
        assertDoubleArrayEquals("ADiv - vertical plane", expectedADiv, actualADiv, ERROR_EPSILON_VERY_LOW);
        assertDoubleArrayEquals("ABoundaryH - vertical plane", expectedABoundaryH, actualABoundaryH, ERROR_EPSILON_VERY_LOW);
        assertDoubleArrayEquals("ABoundaryF - vertical plane", expectedABoundaryF, actualABoundaryF, ERROR_EPSILON_VERY_LOW);
        assertDoubleArrayEquals("LH - vertical plane", expectedLH, actualLH, ERROR_EPSILON_VERY_LOW);
        assertDoubleArrayEquals("LF - vertical plane", expectedLF, actualLF, ERROR_EPSILON_VERY_LOW);*/
        //assertDoubleArrayEquals("L - vertical plane", expectedL, actualL, ERROR_EPSILON_HIGH);
        //assertDoubleArrayEquals("LA - vertical plane", expectedLA, actualLA, ERROR_EPSILON_VERY_HIGH);

        //Path1 : lateral right

        expectedAlphaAtm = new double[]{0.12, 0.41, 1.04, 1.93, 3.66, 9.66, 32.77, 116.88};
        expectedAAtm = new double[]{0.01, 0.04, 0.11, 0.19, 0.37, 0.98, 3.31, 11.82};
        expectedADiv = new double[]{47.68, 47.68, 47.68, 47.68, 47.68, 47.68, 47.68, 47.68};
        double[] expectedAGroundH = new double[]{-3.00, -3.00, -3.00, -3.00, -3.00, -3.00, -3.00, -3.00};
        expectedLH = new double[]{20.84, 17.03, 13.68, 10.51, 7.31, 3.68, -1.66, -13.18};
        expectedLF = new double[]{20.84, 17.03, 13.68, 10.51, 7.31, 3.68, -1.66, -13.18};

        //proPath = propDataOut.propagationPaths.get(1);

        actualAlphaAtm = propDataOut.genericMeteoData.getAlpha_atmo();
        actualAAtm = proPath.absorptionData.aAtm;
        actualADiv = proPath.absorptionData.aDiv;
        double[] actualAGroundH = proPath.groundAttenuation.aGroundH;
        actualLH = addArray(proPath.absorptionData.aGlobalH, SOUND_POWER_LEVELS);
        actualLF = addArray(proPath.absorptionData.aGlobalF, SOUND_POWER_LEVELS);
        actualL = addArray(proPath.absorptionData.aGlobal, SOUND_POWER_LEVELS);
        actualLA = addArray(actualL, A_WEIGHTING);

        /*assertDoubleArrayEquals("AlphaAtm - lateral right", expectedAlphaAtm, actualAlphaAtm, ERROR_EPSILON_LOWEST);
        assertDoubleArrayEquals("AAtm - lateral right", expectedAAtm, actualAAtm, ERROR_EPSILON_VERY_LOW);
        assertDoubleArrayEquals("ADiv - lateral right", expectedADiv, actualADiv, ERROR_EPSILON_VERY_LOW);
        assertDoubleArrayEquals("AGroundH - lateral right", expectedAGroundH, actualAGroundH, ERROR_EPSILON_LOWEST);
        assertDoubleArrayEquals("LH - lateral right", expectedLH, actualLH, ERROR_EPSILON_VERY_LOW);
        assertDoubleArrayEquals("LF - lateral right", expectedLF, actualLF, ERROR_EPSILON_VERY_LOW);*/

        //Path2 : lateral right

        expectedAlphaAtm = new double[]{0.12, 0.41, 1.04, 1.93, 3.66, 9.66, 32.77, 116.88};
        expectedAAtm = new double[]{0.01, 0.03, 0.07, 0.14, 0.26, 0.69, 2.32, 8.29};
        expectedADiv = new double[]{47.68, 47.68, 47.68, 47.68, 47.68, 47.68, 47.68, 47.68};
        expectedAGroundH = new double[]{-3.00, -3.00, -3.00, -3.00, -3.00, -3.00, -3.00, -3.00};
        expectedLH = new double[]{34.73, 32.02, 29.13, 26.13, 23.04, 19.63, 14.99, 6.02};
        expectedLF = new double[]{34.73, 32.02, 29.13, 26.13, 23.04, 19.63, 14.99, 6.02};

        //proPath = propDataOut.propagationPaths.get(2);

        /*actualAlphaAtm = propDataOut.genericMeteoData.getAlpha_atmo();
        actualAAtm = proPath.absorptionData.aAtm;
        actualADiv = proPath.absorptionData.aDiv;
        actualAGroundH = proPath.groundAttenuation.aGroundH;
        actualLH = addArray(proPath.absorptionData.aGlobalH, SOUND_POWER_LEVELS);
        actualLF = addArray(proPath.absorptionData.aGlobalF, SOUND_POWER_LEVELS);
        actualL = addArray(proPath.absorptionData.aGlobal, SOUND_POWER_LEVELS);
        actualLA = addArray(actualL, A_WEIGHTING);*/

        /*assertDoubleArrayEquals("AlphaAtm - lateral right", expectedAlphaAtm, actualAlphaAtm, ERROR_EPSILON_LOWEST);
        assertDoubleArrayEquals("AAtm - lateral right", expectedAAtm, actualAAtm, ERROR_EPSILON_VERY_LOW);
        assertDoubleArrayEquals("ADiv - lateral right", expectedADiv, actualADiv, ERROR_EPSILON_VERY_LOW);
        assertDoubleArrayEquals("AGroundH - lateral right", expectedAGroundH, actualAGroundH, ERROR_EPSILON_LOWEST);
        assertDoubleArrayEquals("LH - lateral right", expectedLH, actualLH, ERROR_EPSILON_VERY_LOW);
        assertDoubleArrayEquals("LF - lateral right", expectedLF, actualLF, ERROR_EPSILON_VERY_LOW);*/

        //Path3 : reflexion
        expectedDeltaDiffSRH = new double[]{7.11, 8.60, 10.60, 13.01, 15.68, 18.51, 21.42, 24.39};
        expectedAGroundSOH = new double[]{-3.00, -3.00, -3.00, -3.00, -3.00, -3.00, -3.00, -3.00};
        expectedAGroundORH = new double[]{-3.00, -3.00, -3.00, -3.00, -3.00, -3.00, -3.00, -3.00};
        expectedDeltaDiffSPrimeRH = new double[]{8.70, 10.71, 13.12, 15.80, 18.64, 21.56, 24.52, 27.51};
        expectedDeltaDiffSRPrimeH = new double[]{10.21, 12.52, 15.15, 17.95, 20.86, 23.82, 26.80, 29.80};
        expectedDeltaGroundSOH = new double[]{-2.56, -2.44, -2.34, -2.27, -2.23, -2.21, -2.20, -2.20};
        expectedDeltaGroundORH = new double[]{-2.20, -2.03, -1.90, -1.82, -1.78, -1.75, -1.74, -1.74};
        expectedADiffH = new double[]{2.34, 4.14, 6.37, 8.91, 11.66, 14.54, 17.48, 20.45};

        expectedDeltaDiffSRF = new double[]{7.05, 8.51, 10.49, 12.88, 15.54, 18.36, 21.28, 24.24};
        expectedAGroundSOF = new double[]{-3.00, -3.00, -3.00, -3.00, -3.00, -3.00, -3.00, -3.00};
        expectedAGroundORF = new double[]{-3.00, -3.00, -3.00, -3.00, -3.00, -3.00, -3.00, -3.00};
        expectedDeltaDiffSPrimeRF = new double[]{8.66, 10.65, 13.06, 15.74, 18.57, 21.49, 24.45, 27.44};
        expectedDeltaDiffSRPrimeF = new double[]{10.18, 12.48, 15.11, 17.91, 20.82, 23.77, 26.76, 29.75};
        expectedDeltaGroundSOF = new double[]{-2.56, -2.43, -2.32, -2.26, -2.22, -2.20, -2.19, -2.18};
        expectedDeltaGroundORF = new double[]{-2.20, -2.02, -1.89, -1.81, -1.76, -1.74, -1.72, -1.72};
        expectedADiffF = new double[]{2.29, 4.07, 6.28, 8.82, 11.56, 14.43, 17.37, 20.34};

        expectedAlphaAtm = new double[]{0.12, 0.41, 1.04, 1.93, 3.66, 9.66, 32.77, 116.88};
        expectedAAtm = new double[]{0.01, 0.03, 0.07, 0.14, 0.26, 0.68, 2.32, 8.28};
        expectedADiv = new double[]{48.00, 48.00, 48.00, 48.00, 48.00, 48.00, 48.00, 48.00};
        expectedABoundaryH = new double[]{2.34, 4.14, 6.37, 8.91, 11.66, 14.54, 17.48, 20.45};
        expectedABoundaryF = new double[]{2.29, 4.07, 6.28, 8.82, 11.56, 14.43, 17.37, 20.34};
        expectedLH = new double[]{41.68, 39.86, 37.59, 34.98, 32.11, 28.81, 24.23, 15.30};
        expectedLF = new double[]{41.73, 39.93, 37.67, 35.08, 32.21, 28.92, 24.34, 15.41};
        expectedL = new double[]{41.70, 39.90, 37.63, 35.03, 32.16, 28.86, 24.29, 15.36};

        //proPath = propDataOut.propagationPaths.get(3);

        /*actualDeltaDiffSRH = proPath.aBoundaryH.deltaDiffSR;
        actualAGroundSOH = proPath.aBoundaryH.aGroundSO;
        actualAGroundORH = proPath.aBoundaryH.aGroundOR;
        actualDeltaDiffSPrimeRH = proPath.aBoundaryH.deltaDiffSPrimeR;
        actualDeltaDiffSRPrimeH = proPath.aBoundaryH.deltaDiffSRPrime;
        actualDeltaGroundSOH = proPath.aBoundaryH.deltaGroundSO;
        actualDeltaGroundORH = proPath.aBoundaryH.deltaGroundOR;
        actualADiffH = proPath.aBoundaryH.aDiff;

        actualDeltaDiffSRF = proPath.aBoundaryF.deltaDiffSR;
        actualAGroundSOF = proPath.aBoundaryF.aGroundSO;
        actualAGroundORF = proPath.aBoundaryF.aGroundOR;
        actualDeltaDiffSPrimeRF = proPath.aBoundaryF.deltaDiffSPrimeR;
        actualDeltaDiffSRPrimeF = proPath.aBoundaryF.deltaDiffSRPrime;
        actualDeltaGroundSOF = proPath.aBoundaryF.deltaGroundSO;
        actualDeltaGroundORF = proPath.aBoundaryF.deltaGroundOR;
        actualADiffF = proPath.aBoundaryF.aDiff;

        actualAlphaAtm = propDataOut.genericMeteoData.getAlpha_atmo();
        actualAAtm = proPath.absorptionData.aAtm;
        actualADiv = proPath.absorptionData.aDiv;
        actualABoundaryH = proPath.absorptionData.aBoundaryH;
        actualABoundaryF = proPath.absorptionData.aBoundaryF;
        actualLH = addArray(proPath.absorptionData.aGlobalH, SOUND_POWER_LEVELS);
        actualLF = addArray(proPath.absorptionData.aGlobalF, SOUND_POWER_LEVELS);
        actualL = addArray(proPath.absorptionData.aGlobal, SOUND_POWER_LEVELS);
        actualLA = addArray(actualL, A_WEIGHTING);*/

        /*assertDoubleArrayEquals("DeltaDiffSRH - reflexion", expectedDeltaDiffSRH, actualDeltaDiffSRH, ERROR_EPSILON_LOWEST);
        assertDoubleArrayEquals("AGroundSOH - reflexion", expectedAGroundSOH, actualAGroundSOH, ERROR_EPSILON_VERY_LOW);
        assertDoubleArrayEquals("AGroundORH - reflexion", expectedAGroundORH, actualAGroundORH, ERROR_EPSILON_VERY_LOW);
        assertDoubleArrayEquals("DeltaDiffSPrimeRH - reflexion", expectedDeltaDiffSPrimeRH, actualDeltaDiffSPrimeRH, ERROR_EPSILON_LOWEST);
        assertDoubleArrayEquals("DeltaDiffSRPrimeH - reflexion", expectedDeltaDiffSRPrimeH, actualDeltaDiffSRPrimeH, ERROR_EPSILON_VERY_LOW);
        assertDoubleArrayEquals("DeltaGroundSOH - reflexion", expectedDeltaGroundSOH, actualDeltaGroundSOH, ERROR_EPSILON_VERY_LOW);
        assertDoubleArrayEquals("DeltaGroundORH - reflexion", expectedDeltaGroundORH, actualDeltaGroundORH, ERROR_EPSILON_VERY_LOW);
        assertDoubleArrayEquals("actualADiffH - reflexion", expectedADiffH, actualADiffH, ERROR_EPSILON_VERY_LOW);

        assertDoubleArrayEquals("DeltaDiffSRF - reflexion", expectedDeltaDiffSRF, actualDeltaDiffSRF, ERROR_EPSILON_VERY_LOW);
        assertDoubleArrayEquals("AGroundSOF - reflexion", expectedAGroundSOF, actualAGroundSOF, ERROR_EPSILON_VERY_LOW);
        assertDoubleArrayEquals("AGroundORF - reflexion", expectedAGroundORF, actualAGroundORF, ERROR_EPSILON_VERY_LOW);
        assertDoubleArrayEquals("DeltaDiffSPrimeRF - reflexion", expectedDeltaDiffSPrimeRF, actualDeltaDiffSPrimeRF, ERROR_EPSILON_VERY_LOW);
        assertDoubleArrayEquals("DeltaDiffSRPrimeF - reflexion", expectedDeltaDiffSRPrimeF, actualDeltaDiffSRPrimeF, ERROR_EPSILON_LOW);
        assertDoubleArrayEquals("DeltaGroundSOF - reflexion", expectedDeltaGroundSOF, actualDeltaGroundSOF, ERROR_EPSILON_VERY_LOW);
        assertDoubleArrayEquals("DeltaGroundORF - reflexion", expectedDeltaGroundORF, actualDeltaGroundORF, ERROR_EPSILON_VERY_LOW);
        assertDoubleArrayEquals("ADiffF - reflexion", expectedADiffF, actualADiffF, ERROR_EPSILON_VERY_LOW);

        assertDoubleArrayEquals("AlphaAtm - reflexion", expectedAlphaAtm, actualAlphaAtm, ERROR_EPSILON_LOWEST);
        assertDoubleArrayEquals("AAtm - reflexion", expectedAAtm, actualAAtm, ERROR_EPSILON_VERY_LOW);
        assertDoubleArrayEquals("ADiv - reflexion", expectedADiv, actualADiv, ERROR_EPSILON_VERY_LOW);
        assertDoubleArrayEquals("ABoundaryH - reflexion", expectedABoundaryH, actualABoundaryH, ERROR_EPSILON_VERY_LOW);
        assertDoubleArrayEquals("ABoundaryF - reflexion", expectedABoundaryF, actualABoundaryF, ERROR_EPSILON_VERY_LOW);
        assertDoubleArrayEquals("LH - reflexion", expectedLH, actualLH, ERROR_EPSILON_VERY_LOW);
        assertDoubleArrayEquals("LF - reflexion", expectedLF, actualLF, ERROR_EPSILON_VERY_LOW);*/
        //assertDoubleArrayEquals("L - reflexion", expectedL, actualL, ERROR_EPSILON_HIGH);
        //assertDoubleArrayEquals("LA - reflexion", expectedLA, actualLA, ERROR_EPSILON_VERY_HIGH);

        double[] L = addArray(propDataOut.getVerticesSoundLevel().get(0).value, new double[]{93-26.2,93-16.1,93-8.6,93-3.2,93,93+1.2,93+1.0,93-1.1});
        //MANQUE DIFFRACTIONS HORIZONTALES
        assertArrayEquals( new double[]{17.50,25.65,30.56,33.22,33.48,31.52,27.51,17.80},L, ERROR_EPSILON_HIGHEST);
    }


    /**
     * TC26 – Road source with influence of retrodiffraction
     * */
    @Test
    public void TC26() {
        GeometryFactory factory = new GeometryFactory();
        //Create obstruction test object
        ProfileBuilder builder = new ProfileBuilder();

        // Add building
        // screen
        builder.addWall(new Coordinate[]{
                        new Coordinate(74.0, 52.0, 6),
                        new Coordinate(130.0, 60.0, 8)}, 0, -1)

                .addGroundEffect(factory.toGeometry(new Envelope(0, 50, -10, 100)), 0.0)
                .addGroundEffect(factory.toGeometry(new Envelope(50, 150, -10, 100)), 0.5)

                .finishFeeding();

        //Propagation data building
        CnossosPropagationData rayData = new PropagationDataBuilder(builder)
                .addSource(10, 10, 0.05)
                .addReceiver(120, 20, 8)
                .hEdgeDiff(true)
                .vEdgeDiff(true)
                .setGs(0.)
                .build();
        rayData.reflexionOrder=1;

        //Propagation process path data building
        PropagationProcessPathData attData = new PropagationProcessPathData();
        attData.setHumidity(HUMIDITY);
        attData.setTemperature(TEMPERATURE);

        //Out and computation settings
        ComputeRaysOutAttenuation propDataOut = new ComputeRaysOutAttenuation(true, true, attData);
        ComputeCnossosRays computeRays = new ComputeCnossosRays(rayData);
        computeRays.setThreadCount(1);
        computeRays.run(propDataOut);

        double[] L = addArray(propDataOut.getVerticesSoundLevel().get(0).value, new double[]{93-26.2,93-16.1,93-8.6,93-3.2,93,93+1.2,93+1.0,93-1.1});

        assertArrayEquals(  new double[]{17.50,27.52,34.89,40.14,43.10,43.59,40.55,29.15},L, ERROR_EPSILON_HIGH);
    }


    /**
     * TC27 – Road source with influence of retrodiffraction
     * */
    @Test
    public void TC27() {
        GeometryFactory factory = new GeometryFactory();
        //Create obstruction test object
        ProfileBuilder builder = new ProfileBuilder()

        // Add building
        // screen
                .addWall(new Coordinate[]{
                new Coordinate(114.0, 52.0, 0),
                new Coordinate(170.0, 60.0, 0)}, 4, -1)

                .addTopographicLine(80.0, 20.0, -1.0, 110.0, 20.0, -1.0)
                .addTopographicLine(110.0, 20.0, -1.0, 111.0, 20.0, 0.0)
                .addTopographicLine(111.0, 20.0, 0.0, 215.0, 20.0, 0.0)
                .addTopographicLine(215.0, 20.0, 0.0, 215.0, 80.0, 0.0)
                .addTopographicLine(215.0, 80.0, 0.0, 111.0, 80.0, 0.0)
                .addTopographicLine(111.0, 80.0, 0.0, 110.0, 80.0, -0.5)
                .addTopographicLine(110.0, 80.0, -0.5, 80.0, 80.0, -0.5)
                .addTopographicLine(80.0, 80.0, -0.5, 80.0, 20.0, -0.5)
                .addTopographicLine(110.0, 20.0, -0.5, 110.0, 80.0, -0.5)
                .addTopographicLine(111.0, 20.0, 0.0, 111.0, 80.0, 0.0)

                .addGroundEffect(80, 110, 20, 80, 0.0)
                .addGroundEffect(110, 215, 20, 80, 1.0)

                .finishFeeding();


        //Propagation data building
        CnossosPropagationData rayData = new PropagationDataBuilder(builder)
                .addSource(105, 35, -0.45)
                .addReceiver(200, 50, 4)
                .hEdgeDiff(true)
                .vEdgeDiff(true)
                .setGs(0.)
                .build();
        rayData.reflexionOrder=1;

        //Propagation process path data building
        PropagationProcessPathData attData = new PropagationProcessPathData();
        attData.setHumidity(HUMIDITY);
        attData.setTemperature(TEMPERATURE);

        //Out and computation settings
        ComputeRaysOutAttenuation propDataOut = new ComputeRaysOutAttenuation(true, true, attData);
        ComputeCnossosRays computeRays = new ComputeCnossosRays(rayData);
        computeRays.setThreadCount(1);
        computeRays.run(propDataOut);

        double[] L = addArray(propDataOut.getVerticesSoundLevel().get(0).value, new double[]{93-26.2,93-16.1,93-8.6,93-3.2,93,93+1.2,93+1.0,93-1.1});

        assertArrayEquals(  new double[]{16.84,26.97,34.79,40.23,38.57,38.58,39.36,29.60},L, ERROR_EPSILON_VERY_HIGH);// we don't take into account retrodiffraction

    }

    /**
     * TC28 Propagation over a large distance with many buildings between source and
     * receiver
     */
    @Test
    public void TC28() {
        GeometryFactory factory = new GeometryFactory();

        //Scene dimension
        Envelope cellEnvelope = new Envelope(new Coordinate(-1500., -1500., 0.), new Coordinate(1500, 1500, 0.));

        //Create obstruction test object
        ProfileBuilder builder = new ProfileBuilder();

        // Add building
        builder.addBuilding(new Coordinate[]{
                    new Coordinate(113, 10, 0),
                    new Coordinate(127, 16, 0),
                    new Coordinate(102, 70, 0),
                    new Coordinate(88, 64, 0)}, 6, -1)

                .addBuilding(new Coordinate[]{
                    new Coordinate(176, 19, 0),
                    new Coordinate(164, 88, 0),
                    new Coordinate(184, 91, 0),
                    new Coordinate(196, 22, 0)}, 10, -1)

                .addBuilding(new Coordinate[]{
                    new Coordinate(250, 70, 0),
                    new Coordinate(250, 180, 0),
                    new Coordinate(270, 180, 0),
                    new Coordinate(270, 70, 0)}, 14, -1)

                .addBuilding(new Coordinate[]{
                    new Coordinate(332, 32, 0),
                    new Coordinate(348, 126, 0),
                    new Coordinate(361, 108, 0),
                    new Coordinate(349, 44, 0)}, 10, -1)

                .addBuilding(new Coordinate[]{
                    new Coordinate(400, 5, 0),
                    new Coordinate(400, 85, 0),
                    new Coordinate(415, 85, 0),
                    new Coordinate(415, 5, 0)}, 9, -1)

                .addBuilding(new Coordinate[]{
                    new Coordinate(444, 47, 0),
                    new Coordinate(436, 136, 0),
                    new Coordinate(516, 143, 0),
                    new Coordinate(521, 89, 0),
                    new Coordinate(506, 87, 0),
                    new Coordinate(502, 127, 0),
                    new Coordinate(452, 123, 0),
                    new Coordinate(459, 48, 0)}, 12, -1)

                .addBuilding(new Coordinate[]{
                    new Coordinate(773, 12, 0),
                    new Coordinate(728, 90, 0),
                    new Coordinate(741, 98, 0),
                    new Coordinate(786, 20, 0)}, 14, -1)

                .addBuilding(new Coordinate[]{
                    new Coordinate(972, 82, 0),
                    new Coordinate(979, 121, 0),
                    new Coordinate(993, 118, 0),
                    new Coordinate(986, 79, 0)}, 8, -1);

        builder.addGroundEffect(factory.toGeometry(new Envelope(-11, 1011, -300, 300)), 0.5);

        builder.finishFeeding();

        //Propagation data building
        CnossosPropagationData rayData = new PropagationDataBuilder(builder)
                .addSource(0, 50, 4)
                .addReceiver(1000, 100, 1)
                .hEdgeDiff(true)
                .vEdgeDiff(true)
                .setGs(0.5)
                .build();
        rayData.reflexionOrder=1;
        rayData.maxSrcDist = 1500;

        //Propagation process path data building
        PropagationProcessPathData attData = new PropagationProcessPathData();
        attData.setHumidity(HUMIDITY);
        attData.setTemperature(TEMPERATURE);

        //Out and computation settings
        ComputeRaysOutAttenuation propDataOut = new ComputeRaysOutAttenuation(true, true, attData);
        ComputeCnossosRays computeRays = new ComputeCnossosRays(rayData);
        computeRays.setThreadCount(1);
        computeRays.run(propDataOut);

        double[] L = addArray(propDataOut.getVerticesSoundLevel().get(0).value, new double[]{150-26.2,150-16.1,150-8.6,150-3.2,150,150+1.2,150+1.0,150-1.1});
        assertArrayEquals(  new double[]{43.56,50.59,54.49,56.14,55.31,49.77,23.37,-59.98},L, ERROR_EPSILON_VERY_HIGH);


    }


    /**
     * Test optimisation feature {@link CnossosPropagationData#maximumError}
     */
    @Test
    public void testIgnoreNonSignificantSources() throws LayerDelaunayError {

        GeometryFactory factory = new GeometryFactory();
        //Scene dimension
        Envelope cellEnvelope = new Envelope(new Coordinate(-1200, -1200, 0.), new Coordinate(1200, 1200, 0.));

        //Create obstruction test object
        ProfileBuilder builder = new ProfileBuilder();

        builder.addGroundEffect(factory.toGeometry(new Envelope(0, 50, -250, 250)), 0.9);
        builder.addGroundEffect(factory.toGeometry(new Envelope(50, 150, -250, 250)), 0.5);
        builder.addGroundEffect(factory.toGeometry(new Envelope(150, 225, -250, 250)), 0.2);

        builder.finishFeeding();

        double[] roadLvl = new double[]{25.65, 38.15, 54.35, 60.35, 74.65, 66.75, 59.25, 53.95};
        for(int i = 0; i < roadLvl.length; i++) {
            roadLvl[i] = dbaToW(roadLvl[i]);
        }

        DirectPropagationProcessData rayData = new DirectPropagationProcessData(builder);
        rayData.addReceiver(new Coordinate(0, 0, 4));
        rayData.addSource(factory.createPoint(new Coordinate(10, 10, 1)), roadLvl);
        rayData.addSource(factory.createPoint(new Coordinate(1100, 1100, 1)), roadLvl);
        rayData.setComputeHorizontalDiffraction(true);
        rayData.setComputeVerticalDiffraction(true);

        rayData.maxSrcDist = 2000;
        rayData.maximumError = 3; // 3 dB error max

        PropagationProcessPathData attData = new PropagationProcessPathData();
        attData.setHumidity(70);
        attData.setTemperature(10);
        RayOut propDataOut = new RayOut(true, attData, rayData);
        ComputeCnossosRays computeRays = new ComputeCnossosRays(rayData);
        computeRays.setThreadCount(1);
        computeRays.run(propDataOut);

        // Second source has not been computed because at best it would only increase the received level of only 0.0004 dB
        assertEquals(1, propDataOut.receiversAttenuationLevels.size());

        //TODO check the expected level and the delta should be reduced to at least 0.1
        assertEquals(44.07, wToDba(sumArray(roadLvl.length, dbaToW(propDataOut.getVerticesSoundLevel().get(0).value))), 3);
    }

    @Test
    public void testRoseIndex() {
        double angle_section = (2 * Math.PI) / PropagationProcessPathData.DEFAULT_WIND_ROSE.length;
        double angleStart = Math.PI / 2 - angle_section / 2;
        for(int i = 0; i < PropagationProcessPathData.DEFAULT_WIND_ROSE.length; i++) {
            double angle = angleStart - angle_section * i - angle_section / 3;
            int index = ComputeRaysOutAttenuation.getRoseIndex(new Coordinate(0, 0), new Coordinate(Math.cos(angle), Math.sin(angle)));
            assertEquals(i, index);angle = angleStart - angle_section * i - angle_section * 2.0/3.0;
            index = ComputeRaysOutAttenuation.getRoseIndex(new Coordinate(0, 0), new Coordinate(Math.cos(angle), Math.sin(angle)));
            assertEquals(i, index);
        }
    }

    /**
     * Check if Li coefficient computation and line source subdivision are correctly done
     * @throws LayerDelaunayError
     */
    @Test
    public void testSourceLines()  throws LayerDelaunayError, IOException, ParseException {

        // First Compute the scene with only point sources at 1m each
        GeometryFactory factory = new GeometryFactory();
        WKTReader wktReader = new WKTReader(factory);
        LineString geomSource = (LineString)wktReader.read("LINESTRING (51 40.5 0.05, 51 55.5 0.05)");
        //Scene dimension
        Envelope cellEnvelope = new Envelope(new Coordinate(-1200, -1200, 0.), new Coordinate(1200, 1200, 0.));

        //Create obstruction test object
        ProfileBuilder builder = new ProfileBuilder();

        builder.addGroundEffect(factory.toGeometry(new Envelope(0, 50, -250, 250)), 0.9);
        builder.addGroundEffect(factory.toGeometry(new Envelope(50, 150, -250, 250)), 0.5);
        builder.addGroundEffect(factory.toGeometry(new Envelope(150, 225, -250, 250)), 0.2);

        builder.finishFeeding();

        double[] roadLvl = new double[]{25.65, 38.15, 54.35, 60.35, 74.65, 66.75, 59.25, 53.95};
        for(int i = 0; i < roadLvl.length; i++) {
            roadLvl[i] = dbaToW(roadLvl[i]);
        }

        DirectPropagationProcessData rayData = new DirectPropagationProcessData(builder);
        rayData.addReceiver(new Coordinate(50, 50, 0.05));
        rayData.addReceiver(new Coordinate(48, 50, 4));
        rayData.addReceiver(new Coordinate(44, 50, 4));
        rayData.addReceiver(new Coordinate(40, 50, 4));
        rayData.addReceiver(new Coordinate(20, 50, 4));
        rayData.addReceiver(new Coordinate(0, 50, 4));

        List<Coordinate> srcPtsRef = new ArrayList<>();
        ComputeCnossosRays.splitLineStringIntoPoints(geomSource, 1.0, srcPtsRef);
        for(Coordinate srcPtRef : srcPtsRef) {
            rayData.addSource(factory.createPoint(srcPtRef), roadLvl);
        }

        rayData.setComputeHorizontalDiffraction(true);
        rayData.setComputeVerticalDiffraction(true);
        rayData.maxSrcDist = 2000;

        PropagationProcessPathData attData = new PropagationProcessPathData();
        attData.setHumidity(70);
        attData.setTemperature(10);

        RayOut propDataOut = new RayOut(true, attData, rayData);
        ComputeCnossosRays computeRays = new ComputeCnossosRays(rayData);
        computeRays.makeRelativeZToAbsolute();
        computeRays.setThreadCount(1);
        computeRays.run(propDataOut);


        // Second compute the same scene but with a line source
        rayData.clearSources();
        rayData.addSource(geomSource, roadLvl);
        RayOut propDataOutTest = new RayOut(true, attData, rayData);
        computeRays.run(propDataOutTest);

        // Merge levels for each receiver for point sources
        Map<Long, double[]> levelsPerReceiver = new HashMap<>();
        for(ComputeRaysOutAttenuation.VerticeSL lvl : propDataOut.receiversAttenuationLevels) {
            if(!levelsPerReceiver.containsKey(lvl.receiverId)) {
                levelsPerReceiver.put(lvl.receiverId, lvl.value);
            } else {
                // merge
                levelsPerReceiver.put(lvl.receiverId, sumDbArray(levelsPerReceiver.get(lvl.receiverId),
                        lvl.value));
            }
        }


        // Merge levels for each receiver for lines sources
        Map<Long, double[]> levelsPerReceiverLines = new HashMap<>();
        for(ComputeRaysOutAttenuation.VerticeSL lvl : propDataOutTest.receiversAttenuationLevels) {
            if(!levelsPerReceiverLines.containsKey(lvl.receiverId)) {
                levelsPerReceiverLines.put(lvl.receiverId, lvl.value);
            } else {
                // merge
                levelsPerReceiverLines.put(lvl.receiverId, sumDbArray(levelsPerReceiverLines.get(lvl.receiverId),
                        lvl.value));
            }
        }

        assertEquals(6, levelsPerReceiverLines.size());
        assertEquals(6, levelsPerReceiver.size());

//        KMLDocument.exportScene("target/testSourceLines.kml", manager, propDataOutTest);
//        KMLDocument.exportScene("target/testSourceLinesPt.kml", manager, propDataOut);
//        // Uncomment for printing maximum error
//        for(int i = 0; i < levelsPerReceiver.size(); i++) {
//            LOGGER.info(String.format("%d error %.2f", i,  getMaxError(levelsPerReceiver.get(i), levelsPerReceiverLines.get(i))));
//        }

        for(int i = 0; i < levelsPerReceiver.size(); i++) {
            assertArrayEquals(levelsPerReceiver.get(i), levelsPerReceiverLines.get(i), 0.2);
        }
    }

<<<<<<< HEAD


    /**
     * Test of convergence of power at receiver when increasing the reflection order
     * Event at 100 order of reflection then final noise level should not be
     * superior to 3.0 decibels compared to direct power
     */
    @Test
    public void testReflexionConvergence() {
        //Profile building
        List<Integer> alphaWallFrequencies = Arrays.asList(PropagationProcessPathData.asOctaveBands(DEFAULT_FREQUENCIES_THIRD_OCTAVE));
        List<Double> alphaWall = new ArrayList<>(alphaWallFrequencies.size());
        for(int frequency : alphaWallFrequencies) {
            alphaWall.add(AlphaUtils.getWallAlpha(100000, frequency));
        }

        ProfileBuilder profileBuilder = new ProfileBuilder()
                .addWall(new Coordinate[]{
                        new Coordinate(6, 0, 4),
                        new Coordinate(-5, 12, 4),
                }, 8, alphaWall, 0)
                .addWall(new Coordinate[]{
                        new Coordinate(14, 4, 4),
                        new Coordinate(3, 16, 4),
                }, 8, alphaWall, 1);
        profileBuilder.setzBuildings(true);
        profileBuilder.finishFeeding();

        //Propagation data building
        CnossosPropagationData rayData = new PropagationDataBuilder(profileBuilder)
                .addSource(8, 5.5, 0.1)
                .addReceiver(4.5, 8, 1.6)
                .hEdgeDiff(true)
                .vEdgeDiff(true)
                .setGs(0.5)
                .build();
        rayData.maxSrcDist = 60000000;
        rayData.maxRefDist = 60000000;
        //Propagation process path data building
        PropagationProcessPathData attData = new PropagationProcessPathData();
        attData.setHumidity(HUMIDITY);
        attData.setTemperature(TEMPERATURE);

        double firstPowerAtReceiver = 0;
        for(int i = 0; i < 100; i++) {

            //Out and computation settings
            ComputeRaysOutAttenuation propDataOut = new ComputeRaysOutAttenuation(true, true, attData);
            rayData.reflexionOrder = i;
            ComputeCnossosRays computeRays = new ComputeCnossosRays(rayData);
            computeRays.setThreadCount(1);

            //Run computation
            computeRays.run(propDataOut);

            //Actual values
            // number of propagation paths between two walls = reflectionOrder * 2 + 1
            assertEquals(i * 2 + 1, propDataOut.propagationPaths.size());

            double[] sourcePower = new double[alphaWall.size()];
            double[] receiverPower = new double[alphaWall.size()];
            Arrays.fill(sourcePower, 70.0);
            for(PropagationPath proPath : propDataOut.propagationPaths) {
                double[] attenuationGlobal = proPath.absorptionData.aGlobal;
                double[] contributionPower = PowerUtils.sumArray(attenuationGlobal, sourcePower);
                receiverPower = PowerUtils.sumDbArray(receiverPower, contributionPower);
            }
            double globalPowerAtReceiver = PowerUtils.wToDba(PowerUtils.sumArray(PowerUtils.dbaToW(receiverPower)));
            if(i == 0) {
                firstPowerAtReceiver = globalPowerAtReceiver;
            } else {
                assertEquals(firstPowerAtReceiver, globalPowerAtReceiver, 3.0);
            }
        }
    }


=======
>>>>>>> 0a8e61e2
    /**
     * Test reported issue with receiver over building
     */
    @Test
    public void testReceiverOverBuilding() throws LayerDelaunayError, ParseException {

        GeometryFactory factory = new GeometryFactory();
        //Scene dimension
        Envelope cellEnvelope = new Envelope(new Coordinate(-1200, -1200, 0.), new Coordinate(1200, 1200, 0.));

        WKTReader wktReader = new WKTReader();
        //Create obstruction test object
        ProfileBuilder builder = new ProfileBuilder();

        builder.addGroundEffect(factory.toGeometry(new Envelope(0, 50, -250, 250)), 0.9);
        builder.addGroundEffect(factory.toGeometry(new Envelope(50, 150, -250, 250)), 0.5);
        builder.addGroundEffect(factory.toGeometry(new Envelope(150, 225, -250, 250)), 0.2);

        builder.addBuilding(wktReader.read("POLYGON ((-111 -35, -111 82, 70 82, 70 285, 282 285, 282 -35, -111 -35))"), 10, -1);

        builder.finishFeeding();

        double[] roadLvl = new double[]{25.65, 38.15, 54.35, 60.35, 74.65, 66.75, 59.25, 53.95};
        for(int i = 0; i < roadLvl.length; i++) {
            roadLvl[i] = dbaToW(roadLvl[i]);
        }

        DirectPropagationProcessData rayData = new DirectPropagationProcessData(builder);
        rayData.addReceiver(new Coordinate(162, 80, 150));
        rayData.addSource(factory.createPoint(new Coordinate(-150, 200, 1)), roadLvl);
        rayData.setComputeHorizontalDiffraction(true);
        rayData.setComputeVerticalDiffraction(true);

        rayData.maxSrcDist = 2000;

        PropagationProcessPathData attData = new PropagationProcessPathData();
        attData.setHumidity(70);
        attData.setTemperature(10);
        RayOut propDataOut = new RayOut(true, attData, rayData);
        ComputeCnossosRays computeRays = new ComputeCnossosRays(rayData);
        computeRays.setThreadCount(1);
        computeRays.run(propDataOut);

        assertEquals(1, propDataOut.receiversAttenuationLevels.size());

        assertEquals(14.6, wToDba(sumArray(roadLvl.length, dbaToW(propDataOut.getVerticesSoundLevel().get(0).value))), 0.1);
    }

    private static double getMaxError(double[] ref, double[] result) {
        assertEquals(ref.length, result.length);
        double max = Double.MIN_VALUE;
        for(int i=0; i < ref.length; i++) {
            max = Math.max(max, Math.abs(ref[i] - result[i]));
        }
        return max;
    }

    private static final class RayOut extends ComputeRaysOutAttenuation {
        private DirectPropagationProcessData processData;

        public RayOut(boolean keepRays, PropagationProcessPathData pathData, DirectPropagationProcessData processData) {
            super(keepRays, pathData);
            this.processData = processData;
        }

        @Override
        public double[] computeAttenuation(PropagationProcessPathData data, long sourceId, double sourceLi, long receiverId, List<PropagationPath> propagationPath) {
            double[] attenuation = super.computeAttenuation(data, sourceId, sourceLi, receiverId, propagationPath);
            double[] soundLevel = wToDba(multArray(processData.wjSources.get((int)sourceId), dbaToW(attenuation)));
            return soundLevel;
        }
    }

    private static final class DirectPropagationProcessData extends CnossosPropagationData {
        private List<double[]> wjSources = new ArrayList<>();

        public DirectPropagationProcessData(ProfileBuilder builder) {
            super(builder);
        }

        public void addSource(Geometry geom, double[] spectrum) {
            super.addSource(geom);
            wjSources.add(spectrum);
        }

        public void addSource(Geometry geom, List<Double> spectrum) {
            super.addSource(geom);
            double[] wj = new double[spectrum.size()];
            for(int i=0; i < spectrum.size(); i++) {
                wj[i] = spectrum.get(i);
            }
            wjSources.add(wj);
        }

        public void clearSources() {
            wjSources.clear();
            sourceGeometries.clear();
            sourcesIndex = new QueryRTree();
        }

        @Override
        public double[] getMaximalSourcePower(int sourceId) {
            return wjSources.get(sourceId);
        }
    }


    /**
     * Test NaN regression issue
     * ByteArrayOutputStream bos = new ByteArrayOutputStream();
     * propath.writeStream(new DataOutputStream(bos));
     * new String(Base64.getEncoder().encode(bos.toByteArray()));
     */
    //@Test
    public void TestRegressionNaN() throws LayerDelaunayError, IOException {
        String path = "AAAAAAAAAAAAAAAAAAAAAAAAAAAAAAAABkELTp9wo7AcQVnI2rXCgfo/qZmZmZmZmgAAAAAAAAAAAAAAAAAAAAAACH/4" +
                "AAAAAAAAf/gAAAAAAAB/+AAAAAAAAH/4AAAAAAAAf/gAAAAAAAB/+AAAAAAAAH/4AAAAAAAAf/gAAAAAAAD/////AAAAAEELUD" +
                "JSoUA3QVnItqDcGhJAJdiQBvXwS0AVTjoMf9fiAAAAAAAAAAAACH/4AAAAAAAAf/gAAAAAAAB/+AAAAAAAAH/4AAAAAAAAf/gA" +
                "AAAAAAB/+AAAAAAAAH/4AAAAAAAAf/gAAAAAAAD/////AAAAA0ELUoGFTOGrQVnIga50fzdANmqD/Me4pUActzMeCMRaAAAAAA" +
                "AAAAAACH/4AAAAAAAAf/gAAAAAAAB/+AAAAAAAAH/4AAAAAAAAf/gAAAAAAAB/+AAAAAAAAH/4AAAAAAAAf/gAAAAAAAD/////" +
                "AAAAA0ELUo/NRf1KQVnIgGcH8SZANmqD/Me4pUAe4TEhnNY1AAAAAAAAAAAACH/4AAAAAAAAf/gAAAAAAAB/+AAAAAAAAH/4AA" +
                "AAAAAAf/gAAAAAAAB/+AAAAAAAAH/4AAAAAAAAf/gAAAAAAAD/////AAAAA0ELU1RrgqjDQVnIbssqD85AMNkgsNSQIkAlRqCv" +
                "boWkAAAAAAAAAAAACH/4AAAAAAAAf/gAAAAAAAB/+AAAAAAAAH/4AAAAAAAAf/gAAAAAAAB/+AAAAAAAAH/4AAAAAAAAf/gAAA" +
                "AAAAD/////AAAAA0ELU3djM9QGQVnIa6l2eGhALdnXzMMRgUAl2dfMwxGBAAAAAAAAAAAACH/4AAAAAAAAf/gAAAAAAAB/+AAAA" +
                "AAAAH/4AAAAAAAAf/gAAAAAAAB/+AAAAAAAAH/4AAAAAAAAf/gAAAAAAAD/////AAAABAAAAAU/wBvxnrf6hkBJLxOOJzAAwGIL" +
                "Ic/cAABAJRdmLHGkLkELTp9xTapHQVnI2rWzSOi/jTelQ3f5WD/hNUTOrUdwQFJ6WqIZaADAanpOelWAAD/odGaWtL+wQQtQMkh" +
                "BG1pBWci2ocn7h0ASDrQig+tyAAAAAAAAAAA/+uzqKo4AAMATSo/AwAAAP/Qml6qEHQRBC1J9yb/w6kFZyIIECGuLQBb5xfFciCQ" +
                "AAAAAAAAAAEA4e506acAAwFGKjYvwAABABNd1zN/3IEELUo8N2d3pQVnIgHgsr3lAIC98kZ14SQAAAAAAAAAAQBFrZiGsAADAKP" +
                "YLaTAAAD/SoWVrORNgQQtTU81vkgNBWchu2VI9a0AlRuFfAqJXAAAABT/TBsY8SUi2QGNg7UkPZADAe8S0CsKAAEAVMZUczyA2Q" +
                "QtOn1fPWpRBWcjat/vFwUAKJWO95msGP9MGxjxJSLZAY2CN2WJwAMB7xCtJq4AAQCDgvd4PLeBBC06fP717akFZyNq6I58WQBny" +
                "M91nx0E/0wbGPElItkBjYUy4vFgAwHvFPMvZgABAAUNc+v/JNkELTp9Xz1qUQVnI2rf7xcFACiVjveZrBj/TBsY8SUi2QGNfsm" +
                "l4cADAe8Lw2QoAAEAuAc8nHC4hQQtOn3aZdepBWcjatTnckL+z+60sjk/gP9MGxjxJSLZAY2GkR76YAMB7xbpDLYAAQBuZiTof" +
                "xetBC06fV89alEFZyNq3+8XBQAolY73mawY=";

        PropagationPath propPath = new PropagationPath();
        propPath.readStream(new DataInputStream(new ByteArrayInputStream(Base64.getDecoder().decode(path))));
        propPath.initPropagationPath();

//        ByteArrayOutputStream bos = new ByteArrayOutputStream();
//        propPath.writeStream(new DataOutputStream(bos));
//        String newVersion  = new String(Base64.getEncoder().encode(bos.toByteArray()));
//        System.out.println(newVersion);

        PropagationProcessPathData pathData = new PropagationProcessPathData();
        EvaluateAttenuationCnossos.evaluate(propPath, pathData);
        double[] aGlobalMeteoHom = EvaluateAttenuationCnossos.getaGlobal();
        for (int i = 0; i < aGlobalMeteoHom.length; i++) {
            assertFalse(String.format("freq %d Hz with nan value", pathData.freq_lvl.get(i)),
                    Double.isNaN(aGlobalMeteoHom[i]));
        }

    }
}<|MERGE_RESOLUTION|>--- conflicted
+++ resolved
@@ -5181,7 +5181,6 @@
         }
     }
 
-<<<<<<< HEAD
 
 
     /**
@@ -5259,8 +5258,6 @@
     }
 
 
-=======
->>>>>>> 0a8e61e2
     /**
      * Test reported issue with receiver over building
      */
