package org.noise_planet.noisemodelling.jdbc;

import org.junit.Test;
import org.locationtech.jts.geom.*;
import org.locationtech.jts.io.ParseException;
import org.locationtech.jts.io.WKTReader;
import org.noise_planet.noisemodelling.pathfinder.*;
import org.noise_planet.noisemodelling.propagation.ComputeRaysOutAttenuation;
import org.noise_planet.noisemodelling.propagation.EvaluateAttenuationCnossos;
import org.noise_planet.noisemodelling.propagation.PropagationProcessPathData;

import java.io.ByteArrayInputStream;
import java.io.DataInputStream;
import java.io.IOException;
import java.util.*;

import static java.lang.Double.NaN;
import static org.junit.Assert.*;
import static org.noise_planet.noisemodelling.jdbc.Utils.addArray;
import static org.noise_planet.noisemodelling.pathfinder.utils.PowerUtils.*;

// TODO reduce error epsilon

/**
 * Test class evaluation and testing attenuation values.
 */
public class EvaluateAttenuationCnossosTest {

    private static final double ERROR_EPSILON_HIGHEST = 1e5;
    private static final double ERROR_EPSILON_VERY_HIGH = 15;
    private static final double ERROR_EPSILON_HIGH = 3;
    private static final double ERROR_EPSILON_MEDIUM = 1;
    private static final double ERROR_EPSILON_LOW = 0.5;
    private static final double ERROR_EPSILON_VERY_LOW = 0.2;
    private static final double ERROR_EPSILON_LOWEST = 0.02;

    private static final double[] HOM_WIND_ROSE = new double[]{0.0, 0.0, 0.0, 0.0, 0.0, 0.0, 0.0, 0.0, 0.0, 0.0, 0.0, 0.0, 0.0, 0.0, 0.0, 0.0};
    private static final double[] FAV_WIND_ROSE = new double[]{1.0, 1.0, 1.0, 1.0, 1.0, 1.0, 1.0, 1.0, 1.0, 1.0, 1.0, 1.0, 1.0, 1.0, 1.0, 1.0};

    private static final double HUMIDITY = 70;
    private static final double TEMPERATURE = 10;
    private static final double[] SOUND_POWER_LEVELS = new double[]{93, 93, 93, 93, 93, 93, 93, 93};
    private static final double[] A_WEIGHTING = new double[]{-26.2, -16.1, -8.6, -3.2, 0.0, 1.2, 1.0, -1.1};


    private static void assertDoubleArrayEquals(String valueName, double[] expected, double [] actual, double delta) {
        assertEquals(valueName + ": Different array length;", expected.length, actual.length);
        for(int i=0; i< expected.length; i++) {
            if(!Double.isNaN(expected[i])){
                double deltaOff = 1;
                /*if(expected[i]!=0) {
                    while (Math.abs(expected[i]/deltaOff) < 1) {
                        deltaOff /= 10;
                    }
                }*/
                assertEquals(valueName + ": Arrays first differed at element ["+i+"];", expected[i], actual[i], delta*deltaOff);
            }
        }
    }

    /**
     * Test identic rays : to the east, to the west
     */
    @Test
    public void eastWestTest() {
        //Profile building
        ProfileBuilder profileBuilder = new ProfileBuilder();
        profileBuilder
                .addBuilding(new Coordinate[]{
                        new Coordinate(10, -5),
                        new Coordinate(20, -5),
                        new Coordinate(20, 5),
                        new Coordinate(10, 5)
                }, 0.0)
                .addBuilding(new Coordinate[]{
                        new Coordinate(-10, -5),
                        new Coordinate(-20, -5),
                        new Coordinate(-20, 5),
                        new Coordinate(-10, 5)
                }, 0.0)
                .finishFeeding();

        //Propagation data building
        CnossosPropagationData rayData = new PropagationDataBuilder(profileBuilder)
                .addSource(0, 0, 2)
                .addReceiver(30, 0, 2)
                .addReceiver(-30, 0, 2)
                .setGs(0.0)
                .build();

        //Propagation process path data building
        PropagationProcessPathData attData = new PropagationProcessPathData();
        attData.setHumidity(HUMIDITY);
        attData.setTemperature(TEMPERATURE);

        //Out and computation settings
        ComputeRaysOutAttenuation propDataOut = new ComputeRaysOutAttenuation(true, true, attData);
        ComputeCnossosRays computeRays = new ComputeCnossosRays(rayData);
        computeRays.setThreadCount(1);

        //Run computation
        computeRays.run(propDataOut);
        SegmentPath s0 = propDataOut.propagationPaths.get(0).getSRSegment();
        SegmentPath s1 = propDataOut.propagationPaths.get(1).getSRSegment();
        assertEquals(s0.dp, s1.dp);
        assertEquals(s0.testFormH, s1.testFormH);
        assertArrayEquals(propDataOut.receiversAttenuationLevels.pop().value, propDataOut.receiversAttenuationLevels.pop().value, Double.MIN_VALUE);
    }

    /**
     * Test identic rays : to the east, to the west
     */
    @Test
    public void northSouthTest() {
        //Profile building
        ProfileBuilder profileBuilder = new ProfileBuilder();
        profileBuilder
                .addBuilding(new Coordinate[]{
                        new Coordinate(-5, 10),
                        new Coordinate(-5, 20),
                        new Coordinate(5, 20),
                        new Coordinate(5, 10)
                }, 0.0)
                .addBuilding(new Coordinate[]{
                        new Coordinate(-5, -10 ),
                        new Coordinate(-5, -20 ),
                        new Coordinate(5, -20),
                        new Coordinate(5, -10)
                }, 0.0)
                .finishFeeding();

        //Propagation data building
        CnossosPropagationData rayData = new PropagationDataBuilder(profileBuilder)
                .addSource(0, 0, 2)
                .addReceiver(0, 30, 2)
                .addReceiver(0, -30, 2)
                .setGs(0.0)
                .build();

        //Propagation process path data building
        PropagationProcessPathData attData = new PropagationProcessPathData();
        attData.setHumidity(HUMIDITY);
        attData.setTemperature(TEMPERATURE);

        //Out and computation settings
        ComputeRaysOutAttenuation propDataOut = new ComputeRaysOutAttenuation(true, true, attData);
        ComputeCnossosRays computeRays = new ComputeCnossosRays(rayData);
        computeRays.setThreadCount(1);

        //Run computation
        computeRays.run(propDataOut);
        SegmentPath s0 = propDataOut.propagationPaths.get(0).getSRSegment();
        SegmentPath s1 = propDataOut.propagationPaths.get(1).getSRSegment();
        assertEquals(s0.dp, s1.dp);
        assertEquals(s0.testFormH, s1.testFormH);
        assertArrayEquals(propDataOut.receiversAttenuationLevels.pop().value, propDataOut.receiversAttenuationLevels.pop().value, Double.MIN_VALUE);
    }

    @Test
    public void northSouthGroundTest() {
        //Profile building
        ProfileBuilder profileBuilder = new ProfileBuilder();
        profileBuilder
                .addGroundEffect(-50, 50, -5, 5, 0.5)
                .finishFeeding();

        //Propagation data building
        CnossosPropagationData rayData = new PropagationDataBuilder(profileBuilder)
                .addSource(0, 0, 2)
                .addReceiver(0, 30, 2)
                .addReceiver(0, -30, 2)
                .setGs(0.0)
                .build();

        //Propagation process path data building
        PropagationProcessPathData attData = new PropagationProcessPathData();
        attData.setHumidity(HUMIDITY);
        attData.setTemperature(TEMPERATURE);

        //Out and computation settings
        ComputeRaysOutAttenuation propDataOut = new ComputeRaysOutAttenuation(true, true, attData);
        ComputeCnossosRays computeRays = new ComputeCnossosRays(rayData);
        computeRays.setThreadCount(1);

        //Run computation
        computeRays.run(propDataOut);

        assertArrayEquals(propDataOut.receiversAttenuationLevels.pop().value, propDataOut.receiversAttenuationLevels.pop().value, Double.MIN_VALUE);
    }

    @Test
    public void eastWestGroundTest() {
        //Profile building
        ProfileBuilder profileBuilder = new ProfileBuilder();
        profileBuilder
                .addGroundEffect(-5, 5, -50, 50, 0.5)
                .finishFeeding();

        //Propagation data building
        CnossosPropagationData rayData = new PropagationDataBuilder(profileBuilder)
                .addSource(0, 0, 2)
                .addReceiver(30, 0, 2)
                .addReceiver(-30, 0, 2)
                .setGs(0.0)
                .build();

        //Propagation process path data building
        PropagationProcessPathData attData = new PropagationProcessPathData();
        attData.setHumidity(HUMIDITY);
        attData.setTemperature(TEMPERATURE);

        //Out and computation settings
        ComputeRaysOutAttenuation propDataOut = new ComputeRaysOutAttenuation(true, true, attData);
        ComputeCnossosRays computeRays = new ComputeCnossosRays(rayData);
        computeRays.setThreadCount(1);

        //Run computation
        computeRays.run(propDataOut);

        assertArrayEquals(propDataOut.receiversAttenuationLevels.pop().value, propDataOut.receiversAttenuationLevels.pop().value, Double.MIN_VALUE);
    }

    /**
     * Test TC01 -- Reflecting ground (G = 0)
     */
    @Test
    public void TC01() {
        //Profile building
        ProfileBuilder profileBuilder = new ProfileBuilder();
        profileBuilder.finishFeeding();

        //Propagation data building
        CnossosPropagationData rayData = new PropagationDataBuilder(profileBuilder)
                .addSource(10, 10, 1)
                .addReceiver(200, 50, 4)
                .setGs(0.0)
                .build();

        //Propagation process path data building
        PropagationProcessPathData attData = new PropagationProcessPathData();
        attData.setHumidity(HUMIDITY);
        attData.setTemperature(TEMPERATURE);

        //Out and computation settings
        ComputeRaysOutAttenuation propDataOut = new ComputeRaysOutAttenuation(true, true, attData);
        ComputeCnossosRays computeRays = new ComputeCnossosRays(rayData);
        computeRays.setThreadCount(1);

        //Run computation
        computeRays.run(propDataOut);

        //Expected values
        double[] expectedWH = new double[]{0.00, 0.00, 0.00, 0.00, 0.00, 0.00, 0.00, 0.00};
        double[] expectedCfH = new double[]{194.16, 194.16, 194.16, 194.16, 194.16, 194.16, 194.16, 194.16};
        double[] expectedAGroundH = new double[]{-3.00, -3.00, -3.00, -3.00, -3.00, -3.00, -3.00, -3.00};
        double[] expectedWF = new double[]{0.00, 0.00, 0.00, 0.00, 0.00, 0.00, 0.00, 0.00};
        double[] expectedCfF = new double[]{194.16, 194.16, 194.16, 194.16, 194.16, 194.16, 194.16, 194.16};
        double[] expectedAGroundF = new double[]{-4.36, -4.36, -4.36, -4.36, -4.36, -4.36, -4.36, -4.36};
        
        double[] expectedAlphaAtm = new double[]{0.12, 0.41, 1.04, 1.93, 3.66, 9.66, 32.77, 116.88};
        double[] expectedAAtm = new double[]{0.02, 0.08, 0.20, 0.37, 0.71, 1.88, 6.36, 22.70};
        double[] expectedADiv = new double[]{56.76, 56.76, 56.76, 56.76, 56.76, 56.76, 56.76, 56.76};
        double[] expectedABoundaryH = new double[]{-3.00, -3.00, -3.00, -3.00, -3.00, -3.00, -3.00, -3.00};
        double[] expectedABoundaryF = new double[]{-4.36, -4.36, -4.36, -4.36, -4.36, -4.36, -4.36, -4.36};
        double[] expectedLH = new double[]{39.21, 39.16, 39.03, 38.86, 38.53, 37.36, 32.87, 16.54};
        double[] expectedLF = new double[]{40.58, 40.52, 40.40, 40.23, 39.89, 38.72, 34.24, 17.90};
        double[] expectedL = new double[]{39.95, 39.89, 39.77, 39.60, 39.26, 38.09, 33.61, 17.27};


        //Actual values
        double[] actualWH = propDataOut.propagationPaths.get(0).groundAttenuation.wH;
        double[] actualCfH = propDataOut.propagationPaths.get(0).groundAttenuation.cfH;
        double[] actualAGroundH = propDataOut.propagationPaths.get(0).groundAttenuation.aGroundH;
        double[] actualWF = propDataOut.propagationPaths.get(0).groundAttenuation.wF;
        double[] actualCfF = propDataOut.propagationPaths.get(0).groundAttenuation.cfF;
        double[] actualAGroundF = propDataOut.propagationPaths.get(0).groundAttenuation.aGroundF;

        double[] actualAlphaAtm = propDataOut.genericMeteoData.getAlpha_atmo();
        double[] actualAAtm = propDataOut.propagationPaths.get(0).absorptionData.aAtm;
        double[] actualADiv = propDataOut.propagationPaths.get(0).absorptionData.aDiv;
        double[] actualABoundaryH = propDataOut.propagationPaths.get(0).absorptionData.aBoundaryH;
        double[] actualABoundaryF = propDataOut.propagationPaths.get(0).absorptionData.aBoundaryF;
        double[] actualLH = addArray(propDataOut.propagationPaths.get(0).absorptionData.aGlobalH, SOUND_POWER_LEVELS);
        double[] actualLF = addArray(propDataOut.propagationPaths.get(0).absorptionData.aGlobalF, SOUND_POWER_LEVELS);
        double[] actualL = addArray(propDataOut.propagationPaths.get(0).absorptionData.aGlobal, SOUND_POWER_LEVELS);

        //Assertions
        assertDoubleArrayEquals("WH", expectedWH, actualWH, ERROR_EPSILON_LOWEST);
        assertDoubleArrayEquals("CfH", expectedCfH, actualCfH, ERROR_EPSILON_LOWEST);
        assertDoubleArrayEquals("AGroundH", expectedAGroundH, actualAGroundH, ERROR_EPSILON_LOWEST);
        assertDoubleArrayEquals("WF", expectedWF, actualWF, ERROR_EPSILON_LOWEST);
        assertDoubleArrayEquals("CfF", expectedCfF, actualCfF, ERROR_EPSILON_LOWEST);
        assertDoubleArrayEquals("AGroundF", expectedAGroundF, actualAGroundF, ERROR_EPSILON_LOWEST);

        assertDoubleArrayEquals("AlphaAtm", expectedAlphaAtm, actualAlphaAtm, ERROR_EPSILON_LOWEST);
        assertDoubleArrayEquals("AAtm", expectedAAtm, actualAAtm, ERROR_EPSILON_LOWEST);
        assertDoubleArrayEquals("ADiv", expectedADiv, actualADiv, ERROR_EPSILON_LOWEST);
        assertDoubleArrayEquals("ABoundaryH", expectedABoundaryH, actualABoundaryH, ERROR_EPSILON_LOWEST);
        assertDoubleArrayEquals("ABoundaryF", expectedABoundaryF, actualABoundaryF, ERROR_EPSILON_LOWEST);
        assertDoubleArrayEquals("LH", expectedLH, actualLH, ERROR_EPSILON_LOWEST);
        assertDoubleArrayEquals("LF", expectedLF, actualLF, ERROR_EPSILON_LOWEST);
        assertDoubleArrayEquals("L", expectedL, actualL, ERROR_EPSILON_LOWEST);
    }

    /**
     * Test TC02 -- Mixed ground (G = 0.5)
     */
    @Test
    public void TC02() {
        //Profile building
        ProfileBuilder profileBuilder = new ProfileBuilder();
        profileBuilder.finishFeeding();

        //Propagation data building
        CnossosPropagationData rayData = new PropagationDataBuilder(profileBuilder)
                .addSource(10, 10, 1)
                .addReceiver(200, 50, 4)
                .setGs(0.5)
                .build();

        //Propagation process path data building
        PropagationProcessPathData attData = new PropagationProcessPathData();
        attData.setHumidity(HUMIDITY);
        attData.setTemperature(TEMPERATURE);

        //Out and computation settings
        ComputeRaysOutAttenuation propDataOut = new ComputeRaysOutAttenuation(true, true, attData);
        ComputeCnossosRays computeRays = new ComputeCnossosRays(rayData);
        computeRays.setThreadCount(1);

        //Run computation
        computeRays.run(propDataOut);

        //Expected values
        double[] expectedWH = new double[]{8.2e-05, 4.5e-04, 2.5e-03, 0.01, 0.08, 0.41, 2.10, 10.13};
        double[] expectedCfH = new double[]{199.17, 213.44, 225.43, 134.05, 23.76, 2.49, 0.47, 0.10};
        double[] expectedAGroundH = new double[]{-1.50, -1.50, -1.50, 0.85, 5.71, -1.50, -1.50, -1.50};
        double[] expectedWF = new double[]{0.00, 0.00, 0.00, 0.01, 0.08, 0.41, 2.10, 10.13};
        double[] expectedCfF = new double[]{199.17, 213.44, 225.43, 134.05, 23.76, 2.49, 0.47, 0.10};
        double[] expectedAGroundF = new double[]{-2.18, -2.18, -2.18, -2.18, -0.93, -2.18, -2.18, -2.18};

        double[] expectedAlphaAtm = new double[]{0.12, 0.41, 1.04, 1.93, 3.66, 9.66, 32.77, 116.88};
        double[] expectedAAtm = new double[]{0.02, 0.08, 0.20, 0.37, 0.71, 1.88, 6.36, 22.70};
        double[] expectedADiv = new double[]{56.76, 56.76, 56.76, 56.76, 56.76, 56.76, 56.76, 56.76};
        double[] expectedABoundaryH = new double[]{-1.50, -1.50, -1.50, 0.85, 5.71, -1.50, -1.50, -1.50};
        double[] expectedABoundaryF = new double[]{-2.18, -2.18, -2.18, -2.18, -0.93, -2.18, -2.18, -2.18};
        double[] expectedLH = new double[]{37.71, 37.66, 37.53, 35.01, 29.82, 35.86, 31.37, 15.04};
        double[] expectedLF = new double[]{38.39, 38.34, 38.22, 38.04, 36.45, 36.54, 32.05, 15.72};
        double[] expectedL = new double[]{38.07, 38.01, 37.89, 36.79, 34.29, 36.21, 31.73, 15.39};

        //Actual values
        double[] actualWH = propDataOut.propagationPaths.get(0).groundAttenuation.wH;
        double[] actualCfH = propDataOut.propagationPaths.get(0).groundAttenuation.cfH;
        double[] actualAGroundH = propDataOut.propagationPaths.get(0).groundAttenuation.aGroundH;
        double[] actualWF = propDataOut.propagationPaths.get(0).groundAttenuation.wF;
        double[] actualCfF = propDataOut.propagationPaths.get(0).groundAttenuation.cfF;
        double[] actualAGroundF = propDataOut.propagationPaths.get(0).groundAttenuation.aGroundF;

        double[] actualAlphaAtm = propDataOut.genericMeteoData.getAlpha_atmo();
        double[] actualAAtm = propDataOut.propagationPaths.get(0).absorptionData.aAtm;
        double[] actualADiv = propDataOut.propagationPaths.get(0).absorptionData.aDiv;
        double[] actualABoundaryH = propDataOut.propagationPaths.get(0).absorptionData.aBoundaryH;
        double[] actualABoundaryF = propDataOut.propagationPaths.get(0).absorptionData.aBoundaryF;
        double[] actualLH = addArray(propDataOut.propagationPaths.get(0).absorptionData.aGlobalH, SOUND_POWER_LEVELS);
        double[] actualLF = addArray(propDataOut.propagationPaths.get(0).absorptionData.aGlobalF, SOUND_POWER_LEVELS);
        double[] actualL = addArray(propDataOut.propagationPaths.get(0).absorptionData.aGlobal, SOUND_POWER_LEVELS);

        //Assertions
        assertDoubleArrayEquals("WH", expectedWH, actualWH, ERROR_EPSILON_LOWEST);
        assertDoubleArrayEquals("CfH", expectedCfH, actualCfH, ERROR_EPSILON_LOWEST);
        assertDoubleArrayEquals("AGroundH", expectedAGroundH, actualAGroundH, ERROR_EPSILON_VERY_LOW);
        assertDoubleArrayEquals("WF", expectedWF, actualWF, ERROR_EPSILON_LOWEST);
        assertDoubleArrayEquals("CfF", expectedCfF, actualCfF, ERROR_EPSILON_LOWEST);
        assertDoubleArrayEquals("AGroundF", expectedAGroundF, actualAGroundF, ERROR_EPSILON_VERY_LOW);

        assertDoubleArrayEquals("AlphaAtm", expectedAlphaAtm, actualAlphaAtm, ERROR_EPSILON_LOWEST);
        assertDoubleArrayEquals("AAtm", expectedAAtm, actualAAtm, ERROR_EPSILON_LOWEST);
        assertDoubleArrayEquals("ADiv", expectedADiv, actualADiv, ERROR_EPSILON_LOWEST);
        assertDoubleArrayEquals("ABoundaryH", expectedABoundaryH, actualABoundaryH, ERROR_EPSILON_VERY_LOW);
        assertDoubleArrayEquals("ABoundaryF", expectedABoundaryF, actualABoundaryF, ERROR_EPSILON_VERY_LOW);
        assertDoubleArrayEquals("LH", expectedLH, actualLH, ERROR_EPSILON_VERY_LOW);
        assertDoubleArrayEquals("LF", expectedLF, actualLF, ERROR_EPSILON_VERY_LOW);
        assertDoubleArrayEquals("L", expectedL, actualL, ERROR_EPSILON_VERY_LOW);
    }

    /**
     * Test TC03 -- Porous ground (G = 1)
     */
    @Test
    public void TC03() {
        //Profile building
        ProfileBuilder profileBuilder = new ProfileBuilder();
        profileBuilder.finishFeeding();

        //Propagation data building
        CnossosPropagationData rayData = new PropagationDataBuilder(profileBuilder)
                .addSource(10, 10, 1)
                .addReceiver(200, 50, 4)
                .setGs(1.0)
                .build();

        //Propagation process path data building
        PropagationProcessPathData attData = new PropagationProcessPathData();
        attData.setHumidity(HUMIDITY);
        attData.setTemperature(TEMPERATURE);

        //Out and computation settings
        ComputeRaysOutAttenuation propDataOut = new ComputeRaysOutAttenuation(true, true, attData);
        ComputeCnossosRays computeRays = new ComputeCnossosRays(rayData);
        computeRays.setThreadCount(1);

        //Run computation
        computeRays.run(propDataOut);

        //Expected values
        double[] expectedWH = new double[]{4.9e-04, 2.7e-03, 1.5e-02, 0.08, 0.41, 2.02, 9.06, 35.59};
        double[] expectedCfH = new double[]{214.47, 224.67, 130.15, 22.76, 2.48, 0.49, 0.11, 0.03};
        double[] expectedAGroundH = new double[]{0.00, 0.00, 1.59, 9.67, 5.03, 0.00, 0.00, 0.00};
        double[] expectedWF = new double[]{0.00, 0.00, 0.01, 0.08, 0.41, 2.02, 9.06, 35.59};
        double[] expectedCfF = new double[]{214.47, 224.67, 130.15, 22.76, 2.48, 0.49, 0.11, 0.03};
        double[] expectedAGroundF = new double[]{0.00, 0.00, 0.00, 4.23, 0.00, 0.00, 0.00, 0.00};

        double[] expectedAlphaAtm = new double[]{0.12, 0.41, 1.04, 1.93, 3.66, 9.66, 32.77, 116.88};
        double[] expectedAAtm = new double[]{0.02, 0.08, 0.20, 0.37, 0.71, 1.88, 6.36, 22.70};
        double[] expectedADiv = new double[]{56.76, 56.76, 56.76, 56.76, 56.76, 56.76, 56.76, 56.76};
        double[] expectedABoundaryH = new double[]{0.00, 0.00, 1.59, 9.67, 5.03, 0.00, 0.00, 0.00};
        double[] expectedABoundaryF = new double[]{0.00, 0.00, 0.00, 4.23, 0.00, 0.00, 0.00, 0.00};
        double[] expectedLH = new double[]{36.21, 36.16, 34.45, 26.19, 30.49, 34.36, 29.87, 13.54};
        double[] expectedLF = new double[]{36.21, 36.16, 36.03, 31.63, 35.53, 34.36, 29.87, 13.54};
        double[] expectedL = new double[]{36.21, 36.16, 35.31, 29.71, 33.70, 34.36, 29.87, 13.54};

        //Actual values
        double[] actualWH = propDataOut.propagationPaths.get(0).groundAttenuation.wH;
        double[] actualCfH = propDataOut.propagationPaths.get(0).groundAttenuation.cfH;
        double[] actualAGroundH = propDataOut.propagationPaths.get(0).groundAttenuation.aGroundH;
        double[] actualWF = propDataOut.propagationPaths.get(0).groundAttenuation.wF;
        double[] actualCfF = propDataOut.propagationPaths.get(0).groundAttenuation.cfF;
        double[] actualAGroundF = propDataOut.propagationPaths.get(0).groundAttenuation.aGroundF;

        double[] actualAlphaAtm = propDataOut.genericMeteoData.getAlpha_atmo();
        double[] actualAAtm = propDataOut.propagationPaths.get(0).absorptionData.aAtm;
        double[] actualADiv = propDataOut.propagationPaths.get(0).absorptionData.aDiv;
        double[] actualABoundaryH = propDataOut.propagationPaths.get(0).absorptionData.aBoundaryH;
        double[] actualABoundaryF = propDataOut.propagationPaths.get(0).absorptionData.aBoundaryF;
        double[] actualLH = addArray(propDataOut.propagationPaths.get(0).absorptionData.aGlobalH, SOUND_POWER_LEVELS);
        double[] actualLF = addArray(propDataOut.propagationPaths.get(0).absorptionData.aGlobalF, SOUND_POWER_LEVELS);
        double[] actualL = addArray(propDataOut.propagationPaths.get(0).absorptionData.aGlobal, SOUND_POWER_LEVELS);

        //Assertions
        assertDoubleArrayEquals("WH", expectedWH, actualWH, ERROR_EPSILON_LOWEST);
        assertDoubleArrayEquals("CfH", expectedCfH, actualCfH, ERROR_EPSILON_LOWEST);
        assertDoubleArrayEquals("AGroundH", expectedAGroundH, actualAGroundH, ERROR_EPSILON_VERY_LOW);
        assertDoubleArrayEquals("WF", expectedWF, actualWF, ERROR_EPSILON_LOWEST);
        assertDoubleArrayEquals("CfF", expectedCfF, actualCfF, ERROR_EPSILON_LOWEST);
        assertDoubleArrayEquals("AGroundF", expectedAGroundF, actualAGroundF, ERROR_EPSILON_VERY_LOW);

        assertDoubleArrayEquals("AlphaAtm", expectedAlphaAtm, actualAlphaAtm, ERROR_EPSILON_LOWEST);
        assertDoubleArrayEquals("AAtm", expectedAAtm, actualAAtm, ERROR_EPSILON_LOWEST);
        assertDoubleArrayEquals("ADiv", expectedADiv, actualADiv, ERROR_EPSILON_LOWEST);
        assertDoubleArrayEquals("ABoundaryH", expectedABoundaryH, actualABoundaryH, ERROR_EPSILON_VERY_LOW);
        assertDoubleArrayEquals("ABoundaryF", expectedABoundaryF, actualABoundaryF, ERROR_EPSILON_VERY_LOW);
        assertDoubleArrayEquals("LH", expectedLH, actualLH, ERROR_EPSILON_VERY_LOW);
        assertDoubleArrayEquals("LF", expectedLF, actualLF, ERROR_EPSILON_VERY_LOW);
        assertDoubleArrayEquals("L", expectedL, actualL, ERROR_EPSILON_VERY_LOW);
    }
    
    /**
     * Test TC04 -- Flat ground with spatially varying acoustic properties
     */
    @Test
    public void TC04() {
        //Profile building
        ProfileBuilder profileBuilder = new ProfileBuilder()

        .addGroundEffect(0.0, 50.0, -20.0, 80.0, 0.2)
        .addGroundEffect(50.0, 150.0, -20.0, 80.0, 0.5)
        .addGroundEffect(150.0, 225.0, -20.0, 80.0, 0.9)

        .finishFeeding();

        //Propagation data building
        CnossosPropagationData rayData = new PropagationDataBuilder(profileBuilder)
                .addSource(10, 10, 1)
                .addReceiver(200, 50, 4)
                .build();

        //Propagation process path data building
        PropagationProcessPathData attData = new PropagationProcessPathData();
        attData.setHumidity(HUMIDITY);
        attData.setTemperature(TEMPERATURE);

        //Out and computation settings
        ComputeRaysOutAttenuation propDataOut = new ComputeRaysOutAttenuation(true, true, attData);
        ComputeCnossosRays computeRays = new ComputeCnossosRays(rayData);
        computeRays.setThreadCount(1);

        //Run computation
        computeRays.run(propDataOut);

        //Expected values
        double[] expectedWH = new double[]{1.0e-04, 5.6e-04, 3.1e-03, 0.02, 0.09, 0.50, 2.53, 11.96};
        double[] expectedCfH = new double[]{200.18, 216.12, 221.91, 116.87, 17.87, 2.02, 0.39, 0.08};
        double[] expectedAGroundH = new double[]{-1.37, -1.37, -1.37, 1.77, 6.23, -1.37, -1.37, -1.37};
        double[] expectedWF = new double[]{0.00, 0.00, 0.00, 0.02, 0.09, 0.50, 2.53, 11.96};
        double[] expectedCfF = new double[]{200.18, 216.12, 221.91, 116.87, 17.87, 2.02, 0.39, 0.08};
        double[] expectedAGroundF = new double[]{-2.00, -2.00, -2.00, -2.00, -0.95, -2.00, -2.00, -2.00};

        double[] expectedAlphaAtm = new double[]{0.12, 0.41, 1.04, 1.93, 3.66, 9.66, 32.77, 116.88};
        double[] expectedAAtm = new double[]{0.02, 0.08, 0.20, 0.37, 0.71, 1.88, 6.36, 22.70};
        double[] expectedADiv = new double[]{56.76, 56.76, 56.76, 56.76, 56.76, 56.76, 56.76, 56.76};
        double[] expectedABoundaryH = new double[]{-1.37, -1.37, -1.37, 1.77, 6.23, -1.37, -1.37, -1.37};
        double[] expectedABoundaryF = new double[]{-2.00, -2.00, -2.00, -2.00, -0.95, -2.00, -2.00, -2.00};
        double[] expectedLH = new double[]{37.59, 37.53, 37.41, 34.10, 29.29, 35.73, 31.25, 14.91};
        double[] expectedLF = new double[]{38.21, 38.15, 38.03, 37.86, 36.48, 36.36, 31.87, 15.54};
        double[] expectedL = new double[]{37.91, 37.85, 37.73, 36.37, 34.23, 36.06, 31.57, 15.24};

        //Actual values
        double[] actualWH = propDataOut.propagationPaths.get(0).groundAttenuation.wH;
        double[] actualCfH = propDataOut.propagationPaths.get(0).groundAttenuation.cfH;
        double[] actualAGroundH = propDataOut.propagationPaths.get(0).groundAttenuation.aGroundH;
        double[] actualWF = propDataOut.propagationPaths.get(0).groundAttenuation.wF;
        double[] actualCfF = propDataOut.propagationPaths.get(0).groundAttenuation.cfF;
        double[] actualAGroundF = propDataOut.propagationPaths.get(0).groundAttenuation.aGroundF;

        double[] actualAlphaAtm = propDataOut.genericMeteoData.getAlpha_atmo();
        double[] actualAAtm = propDataOut.propagationPaths.get(0).absorptionData.aAtm;
        double[] actualADiv = propDataOut.propagationPaths.get(0).absorptionData.aDiv;
        double[] actualABoundaryH = propDataOut.propagationPaths.get(0).absorptionData.aBoundaryH;
        double[] actualABoundaryF = propDataOut.propagationPaths.get(0).absorptionData.aBoundaryF;
        double[] actualLH = addArray(propDataOut.propagationPaths.get(0).absorptionData.aGlobalH, SOUND_POWER_LEVELS);
        double[] actualLF = addArray(propDataOut.propagationPaths.get(0).absorptionData.aGlobalF, SOUND_POWER_LEVELS);
        double[] actualL = addArray(propDataOut.propagationPaths.get(0).absorptionData.aGlobal, SOUND_POWER_LEVELS);

        //Assertions
        assertDoubleArrayEquals("WH", expectedWH, actualWH, ERROR_EPSILON_LOWEST);
        assertDoubleArrayEquals("CfH", expectedCfH, actualCfH, ERROR_EPSILON_LOWEST);
        assertDoubleArrayEquals("AGroundH", expectedAGroundH, actualAGroundH, ERROR_EPSILON_VERY_LOW);
        assertDoubleArrayEquals("WF", expectedWF, actualWF, ERROR_EPSILON_LOWEST);
        assertDoubleArrayEquals("CfF", expectedCfF, actualCfF, ERROR_EPSILON_LOWEST);
        assertDoubleArrayEquals("AGroundF", expectedAGroundF, actualAGroundF, ERROR_EPSILON_VERY_LOW);

        assertDoubleArrayEquals("AlphaAtm", expectedAlphaAtm, actualAlphaAtm, ERROR_EPSILON_LOWEST);
        assertDoubleArrayEquals("AAtm", expectedAAtm, actualAAtm, ERROR_EPSILON_LOWEST);
        assertDoubleArrayEquals("ADiv", expectedADiv, actualADiv, ERROR_EPSILON_LOWEST);
        assertDoubleArrayEquals("ABoundaryH", expectedABoundaryH, actualABoundaryH, ERROR_EPSILON_VERY_LOW);
        assertDoubleArrayEquals("ABoundaryF", expectedABoundaryF, actualABoundaryF, ERROR_EPSILON_VERY_LOW);
        assertDoubleArrayEquals("LH", expectedLH, actualLH, ERROR_EPSILON_VERY_LOW);
        assertDoubleArrayEquals("LF", expectedLF, actualLF, ERROR_EPSILON_VERY_LOW);
        assertDoubleArrayEquals("L", expectedL, actualL, ERROR_EPSILON_VERY_LOW);
     }

    /**
     * Test TC05 -- Reduced receiver height to include diffraction in some frequency bands
     */
    @Test
    public void TC05() {
        //Profile building
        ProfileBuilder profileBuilder = new ProfileBuilder()

        .addGroundEffect(0.0, 50.0, -20.0, 80.0, 0.9)
        .addGroundEffect(50.0, 150.0, -20.0, 80.0, 0.5)
        .addGroundEffect(150.0, 225.0, -20.0, 80.0, 0.2)

        .addTopographicLine(0, 80, 0, 255, 80, 0)
        .addTopographicLine(225, 80, 0, 225, -20, 0)
        .addTopographicLine(225, -20, 0, 0, -20, 0)
        .addTopographicLine(0, -20, 0, 0, 80, 0)
        .addTopographicLine(120, -20, 0, 120, 80, 0)
        .addTopographicLine(185, -5, 10, 205, -5, 10)
        .addTopographicLine(205, -5, 10, 205, 75, 10)
        .addTopographicLine(205, 74, 10, 185, 75, 10)
        .addTopographicLine(185, 75, 10, 185, -5, 10)

        .finishFeeding();

        //Propagation data building
        CnossosPropagationData rayData = new PropagationDataBuilder(profileBuilder)
                .addSource(10, 10, 1)
                .addReceiver(200, 50, 14)
                .build();

        //Propagation process path data building
        PropagationProcessPathData attData = new PropagationProcessPathData();
        attData.setHumidity(HUMIDITY);
        attData.setTemperature(TEMPERATURE);

        //Out and computation settings
        ComputeRaysOutAttenuation propDataOut = new ComputeRaysOutAttenuation(true, true, attData);
        ComputeCnossosRays computeRays = new ComputeCnossosRays(rayData);
        computeRays.setThreadCount(1);

        //Run computation
        computeRays.run(propDataOut);

        //Expected values
        double[] expectedWH = new double[]{1.6e-04, 8.7e-04, 4.8e-03, 0.03, 0.14, 0.75, 3.70, 16.77};
        double[] expectedCfH = new double[]{203.37, 222.35, 207.73, 82.09, 9.63, 1.33, 0.27, 0.06};
        double[] expectedAGroundH = new double[]{-1.07, -1.07, -1.07, -1.07, -1.07, -1.07, -1.07, -1.07};
        double[] expectedWF = new double[]{0.00, 0.00, 0.00, 0.01, 0.08, 0.42, 2.16, 10.35};
        double[] expectedCfF = new double[]{199.73, 214.27, 225.54, 131.93, 22.89, 2.42, 0.46, 0.10};
        double[] expectedAGroundF = new double[]{-1.07, -1.07, -1.07, -1.07, -1.07, -1.07, -1.07, -1.07};

        double[] expectedAlphaAtm = new double[]{0.12, 0.41, 1.04, 1.93, 3.66, 9.66, 32.77, 116.88};
        double[] expectedAAtm = new double[]{0.02, 0.08, 0.20, 0.37, 0.71, 1.88, 6.38, 22.75};
        double[] expectedADiv = new double[]{56.78, 56.78, 56.78, 56.78, 56.78, 56.78, 56.78, 56.78};
        double[] expectedABoundaryH = new double[]{-1.07, -1.07, -1.07, -1.07, -1.07, -1.07, -1.07, -1.07};
        double[] expectedABoundaryF = new double[]{-1.07, -1.07, -1.07, -1.07, -1.07, -1.07, -1.07, -1.07};
        double[] expectedLH = new double[]{37.26, 37.21, 37.08, 36.91, 36.57, 35.41, 30.91, 14.54};
        double[] expectedLF = new double[]{37.26, 37.21, 37.08, 36.91, 36.57, 35.41, 30.91, 14.54};
        double[] expectedL = new double[]{37.26, 37.21, 37.08, 36.91, 36.57, 35.41, 30.91, 14.54};

        //Actual values
        double[] actualWH = propDataOut.propagationPaths.get(0).groundAttenuation.wH;
        double[] actualCfH = propDataOut.propagationPaths.get(0).groundAttenuation.cfH;
        double[] actualAGroundH = propDataOut.propagationPaths.get(0).groundAttenuation.aGroundH;
        double[] actualWF = propDataOut.propagationPaths.get(0).groundAttenuation.wF;
        double[] actualCfF = propDataOut.propagationPaths.get(0).groundAttenuation.cfF;
        double[] actualAGroundF = propDataOut.propagationPaths.get(0).groundAttenuation.aGroundF;

        double[] actualAlphaAtm = propDataOut.genericMeteoData.getAlpha_atmo();
        double[] actualAAtm = propDataOut.propagationPaths.get(0).absorptionData.aAtm;
        double[] actualADiv = propDataOut.propagationPaths.get(0).absorptionData.aDiv;
        double[] actualABoundaryH = propDataOut.propagationPaths.get(0).absorptionData.aBoundaryH;
        double[] actualABoundaryF = propDataOut.propagationPaths.get(0).absorptionData.aBoundaryF;
        double[] actualLH = addArray(propDataOut.propagationPaths.get(0).absorptionData.aGlobalH, SOUND_POWER_LEVELS);
        double[] actualLF = addArray(propDataOut.propagationPaths.get(0).absorptionData.aGlobalF, SOUND_POWER_LEVELS);
        double[] actualL = addArray(propDataOut.propagationPaths.get(0).absorptionData.aGlobal, SOUND_POWER_LEVELS);

        //Assertions
        assertDoubleArrayEquals("WH", expectedWH, actualWH, ERROR_EPSILON_LOW);
        assertDoubleArrayEquals("CfH", expectedCfH, actualCfH, ERROR_EPSILON_LOW);
        assertDoubleArrayEquals("AGroundH", expectedAGroundH, actualAGroundH, ERROR_EPSILON_LOWEST);
        assertDoubleArrayEquals("WF", expectedWF, actualWF, ERROR_EPSILON_LOWEST);
        assertDoubleArrayEquals("CfF", expectedCfF, actualCfF, ERROR_EPSILON_LOWEST);
        assertDoubleArrayEquals("AGroundF", expectedAGroundF, actualAGroundF, ERROR_EPSILON_LOWEST);

        assertDoubleArrayEquals("AlphaAtm", expectedAlphaAtm, actualAlphaAtm, ERROR_EPSILON_LOWEST);
        assertDoubleArrayEquals("AAtm", expectedAAtm, actualAAtm, ERROR_EPSILON_LOWEST);
        assertDoubleArrayEquals("ADiv", expectedADiv, actualADiv, ERROR_EPSILON_LOWEST);
        assertDoubleArrayEquals("ABoundaryH", expectedABoundaryH, actualABoundaryH, ERROR_EPSILON_LOWEST);
        assertDoubleArrayEquals("ABoundaryF", expectedABoundaryF, actualABoundaryF, ERROR_EPSILON_LOWEST);
        assertDoubleArrayEquals("LH", expectedLH, actualLH, ERROR_EPSILON_LOWEST);
        assertDoubleArrayEquals("LF", expectedLF, actualLF, ERROR_EPSILON_LOWEST);
        assertDoubleArrayEquals("L", expectedL, actualL, ERROR_EPSILON_LOWEST);
    }

    /**
     * Test TC06 -- Reduced receiver height to include diffraction in some frequency bands
     */
    @Test
    public void TC06() {
        //Profile building
        ProfileBuilder profileBuilder = new ProfileBuilder()

        .addGroundEffect(0.0, 50.0, -20.0, 80.0, 0.9)
        .addGroundEffect(50.0, 150.0, -20.0, 80.0, 0.5)
        .addGroundEffect(150.0, 225.0, -20.0, 80.0, 0.2)

        .addTopographicLine(0, 80, 0, 255, 80, 0)
        .addTopographicLine(225, 80, 0, 225, -20, 0)
        .addTopographicLine(225, -20, 0, 0, -20, 0)
        .addTopographicLine(0, -20, 0, 0, 80, 0)
        .addTopographicLine(120, -20, 0, 120, 80, 0)
        .addTopographicLine(185, -5, 10, 205, -5, 10)
        .addTopographicLine(205, -5, 10, 205, 75, 10)
        .addTopographicLine(205, 74, 10, 185, 75, 10)
        .addTopographicLine(185, 75, 10, 185, -5, 10)

        .finishFeeding();

        //Propagation data building
        CnossosPropagationData rayData = new PropagationDataBuilder(profileBuilder)
                .addSource(10, 10, 1)
                .addReceiver(200, 50, 11.5)
                .hEdgeDiff(true)
                .vEdgeDiff(true)
                .build();

        //Propagation process path data building
        PropagationProcessPathData attData = new PropagationProcessPathData();
        attData.setHumidity(HUMIDITY);
        attData.setTemperature(TEMPERATURE);

        //Out and computation settings
        ComputeRaysOutAttenuation propDataOut = new ComputeRaysOutAttenuation(true, true, attData);
        ComputeCnossosRays computeRays = new ComputeCnossosRays(rayData);
        computeRays.setThreadCount(1);

        //Run computation
        computeRays.run(propDataOut);

        //Expected values
        double[] expectedDeltaDiffSR = new double[]{0., 0., 0., 3.16, 0.56, 0., 0., 0.};
        double[] expectedAGroundSO = new double[]{0., 0., 0., 2.74, -1.21, 0., 0., 0.};
        double[] expectedAGroundOR = new double[]{0., 0., 0., -2.40, -2.40, 0., 0., 0.};
        double[] expectedDeltaDiffSPrimeR = new double[]{0., 0., 0., 4.71, 4.65, 0., 0., 0.};
        double[] expectedDeltaDiffSRPrime = new double[]{0., 0., 0., 10.83, 13.26, 0., 0., 0.};
        double[] expectedDeltaGroundSO = new double[]{0., 0., 0., 2.23, -0.77, 0., 0., 0.};
        double[] expectedDeltaGroundOR = new double[]{0., 0., 0., -1.07, -0.62, 0., 0., 0.};
        double[] expectedADiff = new double[]{0., 0., 0., 4.31, -0.83, 0., 0., 0.};

        double[] expectedWH = new double[]{1.1e-04, 6.0e-04, 3.4e-03, Double.NaN, Double.NaN, 0.53, 2.70, 12.70};
        double[] expectedCfH = new double[]{200.89, 217.45, 220.41, Double.NaN, Double.NaN, 1.88, 0.37, 0.08};
        double[] expectedAGroundH = new double[]{-1.32, -1.32, -1.32, Double.NaN, -Double.NaN, -1.32, -1.32, -1.32};
        double[] expectedWF = new double[]{0.00, 0.00, 0.00, 0.01, 0.08, 0.42, 2.16, 10.35};
        double[] expectedCfF = new double[]{199.59, 214.11, 225.39, 131.90, 22.89, 2.42, 0.46, 0.10};
        double[] expectedAGroundF = new double[]{-1.32, -1.32, -1.29, -1.05, -1.32, -1.32, -1.32, -1.32};

        double[] expectedAlphaAtm = new double[]{0.12, 0.41, 1.04, 1.93, 3.66, 9.66, 32.77, 116.88};
        double[] expectedAAtm = new double[]{0.02, 0.08, 0.20, 0.37, 0.71, 1.88, 6.37, 22.73};
        double[] expectedADiv = new double[]{56.78, 56.78, 56.78, 56.78, 56.78, 56.78, 56.78, 56.78};
        double[] expectedABoundaryH = new double[]{-1.32, -1.32, -1.32, 4.31, -0.83, -1.32, -1.32, -1.32};
        double[] expectedABoundaryF = new double[]{-1.32, -1.32, -1.29, -1.05, -1.32, -1.32, -1.32, -1.32};
        double[] expectedLH = new double[]{37.53, 37.47, 37.35, 31.54, 36.34, 35.67, 31.18, 14.82};
        double[] expectedLF = new double[]{37.53, 37.47, 37.31, 36.89, 36.84, 35.67, 31.18, 14.82};
        double[] expectedL = new double[]{37.53, 37.47, 37.33, 34.99, 36.60, 35.67, 31.18, 14.82};

        //Actual values
        PropagationPath proPath = propDataOut.propagationPaths.get(0);
        double[] actualDeltaDiffSR = proPath.aBoundaryH.deltaDiffSR;
        double[] actualAGroundSO = proPath.aBoundaryH.aGroundSO;
        double[] actualAGroundOR = proPath.aBoundaryH.aGroundOR;
        double[] actualDeltaDiffSPrimeR = proPath.aBoundaryH.deltaDiffSPrimeR;
        double[] actualDeltaDiffSRPrime = proPath.aBoundaryH.deltaDiffSRPrime;
        double[] actualDeltaGroundSO = proPath.aBoundaryH.deltaGroundSO;
        double[] actualDeltaGroundOR = proPath.aBoundaryH.deltaGroundOR;
        double[] actualADiff = proPath.aBoundaryH.aDiff;

        double[] actualWH = proPath.groundAttenuation.wH;
        double[] actualCfH = proPath.groundAttenuation.cfH;
        double[] actualAGroundH = proPath.groundAttenuation.aGroundH;
        double[] actualWF = proPath.groundAttenuation.wF;
        double[] actualCfF = proPath.groundAttenuation.cfF;
        double[] actualAGroundF = proPath.groundAttenuation.aGroundF;

        double[] actualAlphaAtm = propDataOut.genericMeteoData.getAlpha_atmo();
        double[] actualAAtm = proPath.absorptionData.aAtm;
        double[] actualADiv = proPath.absorptionData.aDiv;
        double[] actualABoundaryH = proPath.absorptionData.aBoundaryH;
        double[] actualABoundaryF = proPath.absorptionData.aBoundaryF;
        double[] actualLH = addArray(proPath.absorptionData.aGlobalH, SOUND_POWER_LEVELS);
        double[] actualLF = addArray(proPath.absorptionData.aGlobalF, SOUND_POWER_LEVELS);
         double[] actualL = addArray(proPath.absorptionData.aGlobal, SOUND_POWER_LEVELS);

        //Assertions
        assertEquals(0.31, proPath.getSegmentList().get(0).sPrime.x, ERROR_EPSILON_LOWEST);
        assertEquals(-5.65, proPath.getSegmentList().get(0).sPrime.y, ERROR_EPSILON_LOWEST);
        assertEquals(194.16, proPath.getSegmentList().get(1).rPrime.x, ERROR_EPSILON_LOWEST);
        assertEquals(8.50, proPath.getSegmentList().get(1).rPrime.y, ERROR_EPSILON_LOWEST);

        assertDoubleArrayEquals("DeltaDiffSR", expectedDeltaDiffSR, actualDeltaDiffSR, ERROR_EPSILON_LOWEST);
        assertDoubleArrayEquals("AGroundSO", expectedAGroundSO, actualAGroundSO, ERROR_EPSILON_VERY_LOW);
        assertDoubleArrayEquals("AGroundOR", expectedAGroundOR, actualAGroundOR, ERROR_EPSILON_LOWEST);
        assertDoubleArrayEquals("DeltaDiffSPrimeR", expectedDeltaDiffSPrimeR, actualDeltaDiffSPrimeR, ERROR_EPSILON_LOWEST);
        assertDoubleArrayEquals("DeltaDiffSRPrime", expectedDeltaDiffSRPrime, actualDeltaDiffSRPrime, ERROR_EPSILON_LOWEST);
        assertDoubleArrayEquals("DeltaGroundSO", expectedDeltaGroundSO, actualDeltaGroundSO, ERROR_EPSILON_VERY_LOW);
        assertDoubleArrayEquals("DeltaGroundOR", expectedDeltaGroundOR, actualDeltaGroundOR, ERROR_EPSILON_LOWEST);
        assertDoubleArrayEquals("ADiff", expectedADiff, actualADiff, ERROR_EPSILON_VERY_LOW);

        assertDoubleArrayEquals("WH", expectedWH, actualWH, ERROR_EPSILON_LOWEST);
        assertDoubleArrayEquals("CfH", expectedCfH, actualCfH, ERROR_EPSILON_LOWEST);
        assertDoubleArrayEquals("AGroundH", expectedAGroundH, actualAGroundH, ERROR_EPSILON_LOWEST);
        assertDoubleArrayEquals("WF", expectedWF, actualWF, ERROR_EPSILON_LOWEST);
        assertDoubleArrayEquals("CfF", expectedCfF, actualCfF, ERROR_EPSILON_LOWEST);
        assertDoubleArrayEquals("AGroundF", expectedAGroundF, actualAGroundF, ERROR_EPSILON_VERY_LOW);

        assertDoubleArrayEquals("AlphaAtm", expectedAlphaAtm, actualAlphaAtm, ERROR_EPSILON_LOWEST);
        assertDoubleArrayEquals("AAtm", expectedAAtm, actualAAtm, ERROR_EPSILON_LOWEST);
        assertDoubleArrayEquals("ADiv", expectedADiv, actualADiv, ERROR_EPSILON_LOWEST);
        assertDoubleArrayEquals("ABoundaryH", expectedABoundaryH, actualABoundaryH, ERROR_EPSILON_VERY_LOW);
        assertDoubleArrayEquals("ABoundaryF", expectedABoundaryF, actualABoundaryF, ERROR_EPSILON_VERY_LOW);
        assertDoubleArrayEquals("LH", expectedLH, actualLH, ERROR_EPSILON_VERY_LOW);
        assertDoubleArrayEquals("LF", expectedLF, actualLF, ERROR_EPSILON_VERY_LOW);
        assertDoubleArrayEquals("L", expectedL, actualL, ERROR_EPSILON_VERY_LOW);
    }

    /**
     * Test TC07 -- Flat ground with spatially varying acoustic properties and long barrier
     */
    @Test
    public void TC07() {
        //Profile building
        ProfileBuilder builder = new ProfileBuilder()

                .addWall(new Coordinate[]{new Coordinate(100, 240, 0), new Coordinate(265, -180, 0)}, 6, -1)

                .addGroundEffect(0, 50, -250, 250, 0.9)
                .addGroundEffect(50, 150, -250, 250, 0.5)
                .addGroundEffect(150, 225, -250, 250, 0.2)

                .finishFeeding();

        //Propagation data building
        CnossosPropagationData rayData = new PropagationDataBuilder(builder)
                .addReceiver(200.0, 50.0, 4.0)
                .addSource(10.0, 10.0, 1.0)
                .setGs(0.9)
                .hEdgeDiff(true)
                .vEdgeDiff(false)
                .build();

        //Propagation process path data building
        PropagationProcessPathData attData = new PropagationProcessPathData();
        attData.setHumidity(HUMIDITY);
        attData.setTemperature(TEMPERATURE);

        //Out and computation settings
        ComputeRaysOutAttenuation propDataOut = new ComputeRaysOutAttenuation(true, true, attData);
        ComputeCnossosRays computeRays = new ComputeCnossosRays(rayData);
        computeRays.setThreadCount(1);

        //Run computation
        computeRays.run(propDataOut);

        //Expected values
        double[] expectedDeltaDiffSRH = new double[]{6.01, 6.96, 8.41, 10.36, 12.72, 15.37, 18.19, 21.10};
        double[] expectedAGroundSOH = new double[]{-1.16, -1.16, -1.16, -1.16, 1.45, -1.16, -1.16, -1.16};
        double[] expectedAGroundORH = new double[]{-2.40, -2.40, -2.40, -2.40, -2.40, -2.40, -2.40, -2.40};
        double[] expectedDeltaDiffSPrimeRH = new double[]{6.24, 7.32, 8.92, 11.00, 13.46, 16.16, 19.01, 21.94};
        double[] expectedDeltaDiffSRPrimeH = new double[]{12.54, 15.13, 17.94, 20.85, 23.80, 26.78, 29.78, 32.78};
        double[] expectedDeltaGroundSOH = new double[]{-1.13, -1.11, -1.09, -1.08, 1.32, -1.06, -1.06, -1.06};
        double[] expectedDeltaGroundORH = new double[]{-1.22, -1.02, -0.88, -0.79, -0.74, -0.71, -0.70, -0.69};
        double[] expectedADiffH = new double[]{3.67, 4.83, 6.44, 8.49, 13.30, 13.60, 16.43, 19.35};

        double[] expectedDeltaDiffSRF = new double[]{5.67, 6.40, 7.58, 9.27, 11.43, 13.94, 16.68, 19.55};
        double[] expectedAGroundSOF = new double[]{-1.16, -1.16, -1.16, -1.16, -1.16, -1.16, -1.16, -1.16};
        double[] expectedAGroundORF = new double[]{-2.40, -2.40, -2.40, -2.40, -2.40, -2.40, -2.40, -2.40};
        double[] expectedDeltaDiffSPrimeRF = new double[]{5.91, 6.81, 8.19, 10.07, 12.39, 15.01, 17.81, 20.71};
        double[] expectedDeltaDiffSRPrimeF = new double[]{12.46, 15.05, 17.86, 20.76, 23.71, 26.70, 29.69, 32.70};
        double[] expectedDeltaGroundSOF = new double[]{-1.12, -1.11, -1.08, -1.06, -1.04, -1.03, -1.02, -1.02};
        double[] expectedDeltaGroundORF = new double[]{-1.18, -0.96, -0.81, -0.71, -0.65, -0.61, -0.60, -0.59};
        double[] expectedADiffF = new double[]{3.36, 4.33, 5.69, 7.50, 9.74, 12.30, 15.06, 17.94};

        //Disabled because only diffraction
        /*double[] expectedWH = new double[]{1.1e-04, 6.0e-04, 3.4e-03, Double.NaN, Double.NaN, 0.53, 2.70, 12.70};
        double[] expectedCfH = new double[]{200.89, 217.45, 220.41, Double.NaN, Double.NaN, 1.88, 0.37, 0.08};
        double[] expectedAGroundH = new double[]{-1.32, -1.32, -1.32, Double.NaN, -Double.NaN, -1.32, -1.32, -1.32};
        double[] expectedWF = new double[]{0.00, 0.00, 0.00, 0.01, 0.08, 0.42, 2.16, 10.35};
        double[] expectedCfF = new double[]{199.59, 214.11, 225.39, 131.90, 22.89, 2.42, 0.46, 0.10};
        double[] expectedAGroundF = new double[]{-1.32, -1.32, -1.29, -1.05, -1.32, -1.32, -1.32, -1.32};*/

        double[] expectedAlphaAtm = new double[]{0.12, 0.41, 1.04, 1.93, 3.66, 9.66, 32.77, 116.88};
        double[] expectedAAtm = new double[]{0.02, 0.08, 0.20, 0.37, 0.71, 1.88, 6.36, 22.70};
        double[] expectedADiv = new double[]{56.78, 56.78, 56.78, 56.78, 56.78, 56.78, 56.78, 56.78};
        double[] expectedABoundaryH = new double[]{3.67, 4.83, 6.44, 8.49, 13.30, 13.60, 16.43, 19.35};
        double[] expectedABoundaryF = new double[]{3.36, 4.33, 5.69, 7.50, 9.74, 12.30, 15.06, 17.94};
        double[] expectedLH = new double[]{32.54, 31.32, 29.60, 27.37, 22.22, 20.76, 13.44, -5.81};
        double[] expectedLF = new double[]{32.85, 31.83, 30.35, 28.36, 25.78, 22.06, 14.81, -4.41};
        double[] expectedL = new double[]{32.70, 31.58, 29.99, 27.89, 24.36, 21.46, 14.18, -5.05};

        //Actual values
        PropagationPath proPath = propDataOut.propagationPaths.get(0);
        double[] actualDeltaDiffSRH = proPath.aBoundaryH.deltaDiffSR;
        double[] actualAGroundSOH = proPath.aBoundaryH.aGroundSO;
        double[] actualAGroundORH = proPath.aBoundaryH.aGroundOR;
        double[] actualDeltaDiffSPrimeRH = proPath.aBoundaryH.deltaDiffSPrimeR;
        double[] actualDeltaDiffSRPrimeH = proPath.aBoundaryH.deltaDiffSRPrime;
        double[] actualDeltaGroundSOH = proPath.aBoundaryH.deltaGroundSO;
        double[] actualDeltaGroundORH = proPath.aBoundaryH.deltaGroundOR;
        double[] actualADiffH = proPath.aBoundaryH.aDiff;

        double[] actualDeltaDiffSRF = proPath.aBoundaryF.deltaDiffSR;
        double[] actualAGroundSOF = proPath.aBoundaryF.aGroundSO;
        double[] actualAGroundORF = proPath.aBoundaryF.aGroundOR;
        double[] actualDeltaDiffSPrimeRF = proPath.aBoundaryF.deltaDiffSPrimeR;
        double[] actualDeltaDiffSRPrimeF = proPath.aBoundaryF.deltaDiffSRPrime;
        double[] actualDeltaGroundSOF = proPath.aBoundaryF.deltaGroundSO;
        double[] actualDeltaGroundORF = proPath.aBoundaryF.deltaGroundOR;
        double[] actualADiffF = proPath.aBoundaryF.aDiff;

        //Disabled because only diffraction
        /*double[] actualWH = proPath.groundAttenuation.wH;
        double[] actualCfH = proPath.groundAttenuation.cfH;
        double[] actualAGroundH = proPath.groundAttenuation.aGroundH;
        double[] actualWF = proPath.groundAttenuation.wF;
        double[] actualCfF = proPath.groundAttenuation.cfF;
        double[] actualAGroundF = proPath.groundAttenuation.aGroundF;*/

        double[] actualAlphaAtm = propDataOut.genericMeteoData.getAlpha_atmo();
        double[] actualAAtm = proPath.absorptionData.aAtm;
        double[] actualADiv = proPath.absorptionData.aDiv;
        double[] actualABoundaryH = proPath.absorptionData.aBoundaryH;
        double[] actualABoundaryF = proPath.absorptionData.aBoundaryF;
        double[] actualLH = addArray(proPath.absorptionData.aGlobalH, SOUND_POWER_LEVELS);
        double[] actualLF = addArray(proPath.absorptionData.aGlobalF, SOUND_POWER_LEVELS);
        double[] actualL = addArray(proPath.absorptionData.aGlobal, SOUND_POWER_LEVELS);

        //Assertions
        assertEquals(0.00, proPath.getSegmentList().get(0).sPrime.x, ERROR_EPSILON_LOWEST);
        assertEquals(-1.00, proPath.getSegmentList().get(0).sPrime.y, ERROR_EPSILON_LOWEST);
        assertEquals(194.16, proPath.getSegmentList().get(1).rPrime.x, ERROR_EPSILON_LOWEST);
        assertEquals(-4.00, proPath.getSegmentList().get(1).rPrime.y, ERROR_EPSILON_LOWEST);

        assertDoubleArrayEquals("DeltaDiffSRH", expectedDeltaDiffSRH, actualDeltaDiffSRH, ERROR_EPSILON_LOWEST);
        assertDoubleArrayEquals("AGroundSOH", expectedAGroundSOH, actualAGroundSOH, ERROR_EPSILON_VERY_LOW);
        assertDoubleArrayEquals("AGroundORH", expectedAGroundORH, actualAGroundORH, ERROR_EPSILON_LOWEST);
        assertDoubleArrayEquals("DeltaDiffSPrimeRH", expectedDeltaDiffSPrimeRH, actualDeltaDiffSPrimeRH, ERROR_EPSILON_LOWEST);
        assertDoubleArrayEquals("DeltaDiffSRPrimeH", expectedDeltaDiffSRPrimeH, actualDeltaDiffSRPrimeH, ERROR_EPSILON_LOWEST);
        assertDoubleArrayEquals("DeltaGroundSOH", expectedDeltaGroundSOH, actualDeltaGroundSOH, ERROR_EPSILON_VERY_LOW);
        assertDoubleArrayEquals("DeltaGroundORH", expectedDeltaGroundORH, actualDeltaGroundORH, ERROR_EPSILON_LOWEST);
        assertDoubleArrayEquals("ADiffH", expectedADiffH, actualADiffH, ERROR_EPSILON_VERY_LOW);

        assertDoubleArrayEquals("DeltaDiffSRF", expectedDeltaDiffSRF, actualDeltaDiffSRF, ERROR_EPSILON_LOWEST);
        assertDoubleArrayEquals("AGroundSOF", expectedAGroundSOF, actualAGroundSOF, ERROR_EPSILON_VERY_LOW);
        assertDoubleArrayEquals("AGroundORF", expectedAGroundORF, actualAGroundORF, ERROR_EPSILON_LOWEST);
        assertDoubleArrayEquals("DeltaDiffSPrimeRF", expectedDeltaDiffSPrimeRF, actualDeltaDiffSPrimeRF, ERROR_EPSILON_LOWEST);
        assertDoubleArrayEquals("DeltaDiffSRPrimeF", expectedDeltaDiffSRPrimeF, actualDeltaDiffSRPrimeF, ERROR_EPSILON_LOWEST);
        assertDoubleArrayEquals("DeltaGroundSOF", expectedDeltaGroundSOF, actualDeltaGroundSOF, ERROR_EPSILON_VERY_LOW);
        assertDoubleArrayEquals("DeltaGroundORF", expectedDeltaGroundORF, actualDeltaGroundORF, ERROR_EPSILON_LOWEST);
        assertDoubleArrayEquals("ADiffF", expectedADiffF, actualADiffF, ERROR_EPSILON_VERY_LOW);

        //Disabled because only diffraction
        /*assertDoubleArrayEquals("WH", expectedWH, actualWH, ERROR_EPSILON_LOWEST);
        assertDoubleArrayEquals("CfH", expectedCfH, actualCfH, ERROR_EPSILON_LOWEST);
        assertDoubleArrayEquals("AGroundH", expectedAGroundH, actualAGroundH, ERROR_EPSILON_LOWEST);
        assertDoubleArrayEquals("WF", expectedWF, actualWF, ERROR_EPSILON_LOWEST);
        assertDoubleArrayEquals("CfF", expectedCfF, actualCfF, ERROR_EPSILON_LOWEST);
        assertDoubleArrayEquals("AGroundF", expectedAGroundF, actualAGroundF, ERROR_EPSILON_LOWEST);*/

        assertDoubleArrayEquals("AlphaAtm", expectedAlphaAtm, actualAlphaAtm, ERROR_EPSILON_LOWEST);
        assertDoubleArrayEquals("AAtm", expectedAAtm, actualAAtm, ERROR_EPSILON_LOWEST);
        assertDoubleArrayEquals("ADiv", expectedADiv, actualADiv, ERROR_EPSILON_LOWEST);
        assertDoubleArrayEquals("ABoundaryH", expectedABoundaryH, actualABoundaryH, ERROR_EPSILON_VERY_LOW);
        assertDoubleArrayEquals("ABoundaryF", expectedABoundaryF, actualABoundaryF, ERROR_EPSILON_LOWEST);
        assertDoubleArrayEquals("LH", expectedLH, actualLH, ERROR_EPSILON_VERY_LOW);
        assertDoubleArrayEquals("LF", expectedLF, actualLF, ERROR_EPSILON_LOWEST);
        assertDoubleArrayEquals("L", expectedL, actualL, ERROR_EPSILON_LOWEST);
    }

    /**
     * Test TC08 -- Flat ground with spatially varying acoustic properties and short barrier
     */
    @Test
    public void TC08() {
        GeometryFactory factory = new GeometryFactory();

        //Create profile builder
        ProfileBuilder profileBuilder = new ProfileBuilder()

                // Add building
                .addWall(new Coordinate[]{
                                new Coordinate(175, 50, 0),
                                new Coordinate(190, 10, 0)},
                        6, 1)
                // Add ground effect
                .addGroundEffect(factory.toGeometry(new Envelope(0, 50, -250, 250)), 0.9)
                .addGroundEffect(factory.toGeometry(new Envelope(50, 150, -250, 250)), 0.5)
                .addGroundEffect(factory.toGeometry(new Envelope(150, 225, -250, 250)), 0.2)

                .finishFeeding();

        //Propagation data building
        CnossosPropagationData rayData = new PropagationDataBuilder(profileBuilder)
                .addReceiver(200, 50, 4)
                .addSource(10, 10, 1)
                .hEdgeDiff(true)
                .vEdgeDiff(true)
                .setGs(0.9)
                .build();

        //Propagation process path data building
        PropagationProcessPathData attData = new PropagationProcessPathData();
        attData.setHumidity(HUMIDITY);
        attData.setTemperature(TEMPERATURE);

        //Out and computation settings
        ComputeRaysOutAttenuation propDataOut = new ComputeRaysOutAttenuation(true, true, attData);
        ComputeCnossosRays computeRays = new ComputeCnossosRays(rayData);
        computeRays.setThreadCount(1);

        //Run computation
        computeRays.run(propDataOut);

        //Expected values
        //Path0 : vertical plane
        double[] expectedDeltaDiffSRH = new double[]{6.02, 6.97, 8.42, 10.38, 12.75, 15.40, 18.21, 21.12};
        double[] expectedAGroundSOH = new double[]{-1.16, -1.16, -1.16, -1.16, 1.46, -1.16, -1.16, -1.16};
        double[] expectedAGroundORH = new double[]{-2.40, -2.40, -2.40, -2.40, -2.40, -2.40, -2.40, -2.40};
        double[] expectedDeltaDiffSPrimeRH = new double[]{6.25, 7.33, 8.93, 11.01, 13.47, 16.18, 19.03, 21.96};
        double[] expectedDeltaDiffSRPrimeH = new double[]{12.57, 15.17, 17.98, 20.89, 23.84, 26.83, 29.82, 32.83};
        double[] expectedDeltaGroundSOH = new double[]{-1.13, -1.11, -1.10, -1.08, 1.33, -1.06, -1.06, -1.06};
        double[] expectedDeltaGroundORH = new double[]{-1.21, -1.01, -0.87, -0.79, -0.74, -0.71, -0.70, -0.69};
        double[] expectedADiffH = new double[]{3.68, 4.84, 6.45, 8.51, 13.34, 13.62, 16.46, 19.38};

        double[] expectedDeltaDiffSRF = new double[]{5.68, 6.41, 7.60, 9.30, 11.47, 13.99, 16.73, 19.60};
        double[] expectedAGroundSOF = new double[]{-1.16, -1.16, -1.16, -1.16, -1.16, -1.16, -1.16, -1.16};
        double[] expectedAGroundORF = new double[]{-2.40, -2.40, -2.40, -2.40, -2.40, -2.40, -2.40, -2.40};
        double[] expectedDeltaDiffSPrimeRF = new double[]{5.92, 6.82, 8.21, 10.10, 12.42, 15.04, 17.84, 20.75};
        double[] expectedDeltaDiffSRPrimeF = new double[]{12.50, 15.09, 17.90, 20.80, 23.76, 26.74, 29.74, 32.74};
        double[] expectedDeltaGroundSOF = new double[]{-1.12, -1.11, -1.09, -1.06, -1.05, -1.03, -1.03, -1.02};
        double[] expectedDeltaGroundORF = new double[]{-1.18, -0.96, -0.81, -0.71, -0.65, -0.61, -0.60, -0.59};
        double[] expectedADiffF = new double[]{3.37, 4.34, 5.71, 7.53, 9.78, 12.34, 15.11, 17.99};

        double[] expectedAlphaAtm = new double[]{0.12, 0.41, 1.04, 1.93, 3.66, 9.66, 32.77, 116.88};
        double[] expectedAAtm = new double[]{0.02, 0.08, 0.20, 0.37, 0.71, 1.88, 6.36, 22.70};
        double[] expectedADiv = new double[]{56.76, 56.76, 56.76, 56.76, 56.76, 56.76, 56.76, 56.76};
        double[] expectedABoundaryH = new double[]{3.68, 4.84, 6.45, 8.51, 13.34, 13.62, 16.43, 19.38};
        double[] expectedABoundaryF = new double[]{3.37, 4.34, 5.71, 7.53, 9.78, 12.34, 15.11, 17.99};
        double[] expectedLH = new double[]{32.54, 31.31, 29.58, 27.35, 22.19, 20.74, 13.42, -5.84};
        double[] expectedLF = new double[]{32.84, 31.81, 30.32, 28.33, 25.74, 22.02, 14.76, -4.45};
        double[] expectedL = new double[]{32.69, 31.57, 29.97, 27.87, 24.32, 21.42, 14.14, -5.09};

        //Actual values
        PropagationPath proPath = propDataOut.propagationPaths.get(0);
        double[] actualDeltaDiffSRH = proPath.aBoundaryH.deltaDiffSR;
        double[] actualAGroundSOH = proPath.aBoundaryH.aGroundSO;
        double[] actualAGroundORH = proPath.aBoundaryH.aGroundOR;
        double[] actualDeltaDiffSPrimeRH = proPath.aBoundaryH.deltaDiffSPrimeR;
        double[] actualDeltaDiffSRPrimeH = proPath.aBoundaryH.deltaDiffSRPrime;
        double[] actualDeltaGroundSOH = proPath.aBoundaryH.deltaGroundSO;
        double[] actualDeltaGroundORH = proPath.aBoundaryH.deltaGroundOR;
        double[] actualADiffH = proPath.aBoundaryH.aDiff;

        double[] actualDeltaDiffSRF = proPath.aBoundaryF.deltaDiffSR;
        double[] actualAGroundSOF = proPath.aBoundaryF.aGroundSO;
        double[] actualAGroundORF = proPath.aBoundaryF.aGroundOR;
        double[] actualDeltaDiffSPrimeRF = proPath.aBoundaryF.deltaDiffSPrimeR;
        double[] actualDeltaDiffSRPrimeF = proPath.aBoundaryF.deltaDiffSRPrime;
        double[] actualDeltaGroundSOF = proPath.aBoundaryF.deltaGroundSO;
        double[] actualDeltaGroundORF = proPath.aBoundaryF.deltaGroundOR;
        double[] actualADiffF = proPath.aBoundaryF.aDiff;

        double[] actualAlphaAtm = propDataOut.genericMeteoData.getAlpha_atmo();
        double[] actualAAtm = proPath.absorptionData.aAtm;
        double[] actualADiv = proPath.absorptionData.aDiv;
        double[] actualABoundaryH = proPath.absorptionData.aBoundaryH;
        double[] actualABoundaryF = proPath.absorptionData.aBoundaryF;
        double[] actualLH = addArray(proPath.absorptionData.aGlobalH, SOUND_POWER_LEVELS);
        double[] actualLF = addArray(proPath.absorptionData.aGlobalF, SOUND_POWER_LEVELS);
        double[] actualL = addArray(proPath.absorptionData.aGlobal, SOUND_POWER_LEVELS);

        //Assertions
        assertEquals(0.00, proPath.getSegmentList().get(0).sPrime.x, ERROR_EPSILON_LOWEST);
        assertEquals(-1.00, proPath.getSegmentList().get(0).sPrime.y, ERROR_EPSILON_LOWEST);
        assertEquals(194.16, proPath.getSegmentList().get(1).rPrime.x, ERROR_EPSILON_LOWEST);
        assertEquals(-4.00, proPath.getSegmentList().get(1).rPrime.y, ERROR_EPSILON_LOWEST);

        assertDoubleArrayEquals("DeltaDiffSRH - vertical plane", expectedDeltaDiffSRH, actualDeltaDiffSRH, ERROR_EPSILON_LOWEST);
        assertDoubleArrayEquals("AGroundSOH - vertical plane", expectedAGroundSOH, actualAGroundSOH, ERROR_EPSILON_VERY_LOW);
        assertDoubleArrayEquals("AGroundORH - vertical plane", expectedAGroundORH, actualAGroundORH, ERROR_EPSILON_LOWEST);
        assertDoubleArrayEquals("DeltaDiffSPrimeRH - vertical plane", expectedDeltaDiffSPrimeRH, actualDeltaDiffSPrimeRH, ERROR_EPSILON_LOWEST);
        assertDoubleArrayEquals("DeltaDiffSRPrimeH - vertical plane", expectedDeltaDiffSRPrimeH, actualDeltaDiffSRPrimeH, ERROR_EPSILON_LOWEST);
        assertDoubleArrayEquals("DeltaGroundSOH - vertical plane", expectedDeltaGroundSOH, actualDeltaGroundSOH, ERROR_EPSILON_VERY_LOW);
        assertDoubleArrayEquals("DeltaGroundORH - vertical plane", expectedDeltaGroundORH, actualDeltaGroundORH, ERROR_EPSILON_LOWEST);
        assertDoubleArrayEquals("actualADiffH - vertical plane", expectedADiffH, actualADiffH, ERROR_EPSILON_VERY_LOW);

        assertDoubleArrayEquals("DeltaDiffSRF - vertical plane", expectedDeltaDiffSRF, actualDeltaDiffSRF, ERROR_EPSILON_LOWEST);
        assertDoubleArrayEquals("AGroundSOF - vertical plane", expectedAGroundSOF, actualAGroundSOF, ERROR_EPSILON_LOWEST);
        assertDoubleArrayEquals("AGroundORF - vertical plane", expectedAGroundORF, actualAGroundORF, ERROR_EPSILON_LOWEST);
        assertDoubleArrayEquals("DeltaDiffSPrimeRF - vertical plane", expectedDeltaDiffSPrimeRF, actualDeltaDiffSPrimeRF, ERROR_EPSILON_LOWEST);
        assertDoubleArrayEquals("DeltaDiffSRPrimeF - vertical plane", expectedDeltaDiffSRPrimeF, actualDeltaDiffSRPrimeF, ERROR_EPSILON_LOWEST);
        assertDoubleArrayEquals("DeltaGroundSOF - vertical plane", expectedDeltaGroundSOF, actualDeltaGroundSOF, ERROR_EPSILON_LOWEST);
        assertDoubleArrayEquals("DeltaGroundORF - vertical plane", expectedDeltaGroundORF, actualDeltaGroundORF, ERROR_EPSILON_LOWEST);
        assertDoubleArrayEquals("actualADiffF - vertical plane", expectedADiffF, actualADiffF, ERROR_EPSILON_LOWEST);

        assertDoubleArrayEquals("AlphaAtm - vertical plane", expectedAlphaAtm, actualAlphaAtm, ERROR_EPSILON_LOWEST);
        assertDoubleArrayEquals("AAtm - vertical plane", expectedAAtm, actualAAtm, ERROR_EPSILON_LOWEST);
        assertDoubleArrayEquals("ADiv - vertical plane", expectedADiv, actualADiv, ERROR_EPSILON_LOWEST);
        assertDoubleArrayEquals("ABoundaryH - vertical plane", expectedABoundaryH, actualABoundaryH, ERROR_EPSILON_VERY_LOW);
        assertDoubleArrayEquals("ABoundaryF - vertical plane", expectedABoundaryF, actualABoundaryF, ERROR_EPSILON_LOWEST);
        assertDoubleArrayEquals("LH - vertical plane", expectedLH, actualLH, ERROR_EPSILON_VERY_LOW);
        assertDoubleArrayEquals("LF - vertical plane", expectedLF, actualLF, ERROR_EPSILON_LOWEST);
        assertDoubleArrayEquals("L - vertical plane", expectedL, actualL, ERROR_EPSILON_LOWEST);


        //Path1 : right lateral
        double[] expectedWH = new double[]{0.00, 0.00, 0.00, 0.01, 0.06, 0.34, 1.76, 8.58};
        double[] expectedCfH = new double[]{226.58, 242.17, 257.73, 159.33, 29.64, 3.03, 0.57, 0.12};
        double[] expectedAGroundH = new double[]{-1.61, -1.61, -1.61, 0.75, 6.25, -0.39, -1.61, -1.61};
        double[] expectedWF = new double[]{0.00, 0.00, 0.00, 0.01, 0.06, 0.34, 1.76, 8.58};
        double[] expectedCfF = new double[]{226.58, 242.17, 257.73, 159.33, 29.64, 3.03, 0.57, 0.12};
        double[] expectedAGroundF = new double[]{-2.65, -2.65, -2.65, -2.65, -1.30, -2.65, -2.65, -2.65};

        expectedAlphaAtm = new double[]{0.12, 0.41, 1.04, 1.93, 3.66, 9.66, 32.77, 116.88};
        expectedAAtm = new double[]{0.03, 0.09, 0.23, 0.43, 0.81, 2.14, 7.25, 25.86};
        expectedADiv = new double[]{56.76, 56.76, 56.76, 56.76, 56.76, 56.76, 56.76, 56.76};
        expectedDeltaDiffSRH = new double[]{23.09, 26.03, 29.03, 32.03, 35.03, 38.04, 41.05, 44.06};
        expectedDeltaDiffSRF = new double[]{23.09, 26.03, 29.03, 32.03, 35.03, 38.04, 41.05, 44.06};
        expectedLH = new double[]{14.73, 11.73, 8.59, 3.03, -5.86, -3.56, -10.45, -32.07};
        expectedLF = new double[]{15.77, 12.77, 9.63, 6.43, 1.69, -1.29, -9.41, -31.03};

        //Actual values
        proPath = propDataOut.propagationPaths.get(1);

        double[] actualWH = proPath.groundAttenuation.wH;
        double[] actualCfH = proPath.groundAttenuation.cfH;
        double[] actualAGroundH = proPath.groundAttenuation.aGroundH;
        double[] actualWF = proPath.groundAttenuation.wF;
        double[] actualCfF = proPath.groundAttenuation.cfF;
        double[] actualAGroundF = proPath.groundAttenuation.aGroundF;

        actualAlphaAtm = propDataOut.genericMeteoData.getAlpha_atmo();
        actualAAtm = proPath.absorptionData.aAtm;
        actualADiv = proPath.absorptionData.aDiv;
        actualDeltaDiffSRH = proPath.aBoundaryH.deltaDiffSR;
        actualDeltaDiffSRF = proPath.aBoundaryF.deltaDiffSR;
        actualLH = addArray(proPath.absorptionData.aGlobalH, SOUND_POWER_LEVELS);
        actualLF = addArray(proPath.absorptionData.aGlobalF, SOUND_POWER_LEVELS);

        //Assertions
        assertDoubleArrayEquals("WH", expectedWH, actualWH, ERROR_EPSILON_LOWEST);
        assertDoubleArrayEquals("CfH", expectedCfH, actualCfH, ERROR_EPSILON_LOWEST);
        assertDoubleArrayEquals("AGroundH", expectedAGroundH, actualAGroundH, ERROR_EPSILON_LOW);
        assertDoubleArrayEquals("WF", expectedWF, actualWF, ERROR_EPSILON_LOWEST);
        assertDoubleArrayEquals("CfF", expectedCfF, actualCfF, ERROR_EPSILON_LOWEST);
        assertDoubleArrayEquals("AGroundF", expectedAGroundF, actualAGroundF, ERROR_EPSILON_VERY_LOW);

        assertDoubleArrayEquals("AlphaAtm - right lateral", expectedAlphaAtm, actualAlphaAtm, ERROR_EPSILON_LOWEST);
        assertDoubleArrayEquals("AAtm - right lateral", expectedAAtm, actualAAtm, ERROR_EPSILON_LOWEST);
        assertDoubleArrayEquals("ADiv - right lateral", expectedADiv, actualADiv, ERROR_EPSILON_LOWEST);
        assertDoubleArrayEquals("AGroundH - right lateral", expectedAGroundH, actualAGroundH, ERROR_EPSILON_VERY_LOW);
        assertDoubleArrayEquals("AGroundF - right lateral", expectedAGroundF, actualAGroundF, ERROR_EPSILON_VERY_LOW);
        assertDoubleArrayEquals("DeltaDiffSRH - right lateral", expectedDeltaDiffSRH, actualDeltaDiffSRH, ERROR_EPSILON_VERY_LOW);
        assertDoubleArrayEquals("DeltaDiffSRF - right lateral", expectedDeltaDiffSRF, actualDeltaDiffSRF, ERROR_EPSILON_VERY_LOW);
        assertDoubleArrayEquals("LH - right lateral", expectedLH, actualLH, ERROR_EPSILON_VERY_LOW);
        assertDoubleArrayEquals("LF - right lateral", expectedLF, actualLF, ERROR_EPSILON_VERY_LOW);


        //Path2 : left lateral
        expectedWH = new double[]{0.00, 0.00, 0.00, 0.01, 0.08, 0.42, 2.17, 10.40};
        expectedCfH = new double[]{199.96, 214.57, 225.67, 131.50, 22.70, 2.41, 0.46, 0.10};
        expectedAGroundH = new double[]{-1.48, -1.48, -1.48, 1.01, 5.84, -1.48, -1.48, -1.48};
        expectedWF = new double[]{0.00, 0.00, 0.00, 0.01, 0.08, 0.42, 2.17, 10.40};
        expectedCfF = new double[]{199.96, 214.57, 225.67, 131.50, 22.70, 2.41, 0.46, 0.10};
        expectedAGroundF = new double[]{-2.16, -2.16, -2.16, -2.16, -0.92, -2.16, -2.16, -2.16};

        expectedAlphaAtm = new double[]{0.12, 0.41, 1.04, 1.93, 3.66, 9.66, 32.77, 116.88};
        expectedAAtm = new double[]{0.02, 0.08, 0.20, 0.38, 0.71, 1.88, 6.38, 22.77};
        expectedADiv = new double[]{56.76, 56.76, 56.76, 56.76, 56.76, 56.76, 56.76, 56.76};
        expectedDeltaDiffSRH = new double[]{8.78, 10.81, 13.24, 15.93, 18.77, 21.69, 24.66, 27.64};
        expectedDeltaDiffSRF = new double[]{8.78, 10.81, 13.24, 15.93, 18.77, 21.69, 24.66, 27.64};
        expectedLH = new double[]{28.91, 26.83, 24.28, 18.92, 10.92, 14.14, 6.68, -12.70};
        expectedLF = new double[]{29.59, 27.51, 24.96, 22.09, 17.68, 14.82, 7.36, -12.02};

        //Actual values
        proPath = propDataOut.propagationPaths.get(2);

        actualWH = proPath.groundAttenuation.wH;
        actualCfH = proPath.groundAttenuation.cfH;
        actualAGroundH = proPath.groundAttenuation.aGroundH;
        actualWF = proPath.groundAttenuation.wF;
        actualCfF = proPath.groundAttenuation.cfF;
        actualAGroundF = proPath.groundAttenuation.aGroundF;

        actualAlphaAtm = propDataOut.genericMeteoData.getAlpha_atmo();
        actualAAtm = proPath.absorptionData.aAtm;
        actualADiv = proPath.absorptionData.aDiv;
        actualDeltaDiffSRH = proPath.aBoundaryH.deltaDiffSR;
        actualDeltaDiffSRF = proPath.aBoundaryF.deltaDiffSR;
        actualLH = addArray(proPath.absorptionData.aGlobalH, SOUND_POWER_LEVELS);
        actualLF = addArray(proPath.absorptionData.aGlobalF, SOUND_POWER_LEVELS);

        //Assertions
        assertDoubleArrayEquals("WH", expectedWH, actualWH, ERROR_EPSILON_LOWEST);
        assertDoubleArrayEquals("CfH", expectedCfH, actualCfH, ERROR_EPSILON_LOWEST);
        assertDoubleArrayEquals("AGroundH", expectedAGroundH, actualAGroundH, ERROR_EPSILON_LOW);
        assertDoubleArrayEquals("WF", expectedWF, actualWF, ERROR_EPSILON_LOWEST);
        assertDoubleArrayEquals("CfF", expectedCfF, actualCfF, ERROR_EPSILON_LOWEST);
        assertDoubleArrayEquals("AGroundF", expectedAGroundF, actualAGroundF, ERROR_EPSILON_VERY_LOW);

        assertDoubleArrayEquals("AlphaAtm - left lateral", expectedAlphaAtm, actualAlphaAtm, ERROR_EPSILON_LOWEST);
        assertDoubleArrayEquals("AAtm - left lateral", expectedAAtm, actualAAtm, ERROR_EPSILON_LOWEST);
        assertDoubleArrayEquals("ADiv - left lateral", expectedADiv, actualADiv, ERROR_EPSILON_LOWEST);
        assertDoubleArrayEquals("AGroundH - left lateral", expectedAGroundH, actualAGroundH, ERROR_EPSILON_VERY_LOW);
        assertDoubleArrayEquals("AGroundF - left lateral", expectedAGroundF, actualAGroundF, ERROR_EPSILON_VERY_LOW);
        assertDoubleArrayEquals("DeltaDiffSRH - left lateral", expectedDeltaDiffSRH, actualDeltaDiffSRH, ERROR_EPSILON_VERY_LOW);
        assertDoubleArrayEquals("DeltaDiffSRF - left lateral", expectedDeltaDiffSRF, actualDeltaDiffSRF, ERROR_EPSILON_VERY_LOW);
        assertDoubleArrayEquals("LH - left lateral", expectedLH, actualLH, ERROR_EPSILON_VERY_LOW);
        assertDoubleArrayEquals("LF - left lateral", expectedLF, actualLF, ERROR_EPSILON_VERY_LOW);

        double[] L = addArray(propDataOut.getVerticesSoundLevel().get(0).value, new double[]{93-26.2,93-16.1,93-8.6,93-3.2,93,93+1.2,93+1.0,93-1.1});
        assertArrayEquals(  new double[]{8.17,16.86,22.51,25.46,24.87,23.44,15.93,-5.43},L, ERROR_EPSILON_VERY_LOW);
    }

    /**
     * Test TC09 -- Ground with spatially varying heights and and acoustic properties and short barrier
     */
    @Test
    public void TC09() {
        //Profile building
        ProfileBuilder profileBuilder = new ProfileBuilder()
                //Ground effects
                .addGroundEffect(0.0, 50.0, -20.0, 80.0, 0.9)
                .addGroundEffect(50.0, 150.0, -20.0, 80.0, 0.5)
                .addGroundEffect(150.0, 225.0, -20.0, 80.0, 0.2)
                //Topography
                .addTopographicLine(0, 80, 0, 225, 80, 0)
                .addTopographicLine(225, 80, 0, 225, -20, 0)
                .addTopographicLine(225, -20, 0, 0, -20, 0)
                .addTopographicLine(0, -20, 0, 0, 80, 0)
                .addTopographicLine(120, -20, 0, 120, 80, 0)
                .addTopographicLine(185, -5, 10, 205, -5, 10)
                .addTopographicLine(205, -5, 10, 205, 75, 10)
                .addTopographicLine(205, 75, 10, 185, 75, 10)
                .addTopographicLine(185, 75, 10, 185, -5, 10)
                // Add building
                .addWall(new Coordinate[]{
                                new Coordinate(175, 50, 17),
                                new Coordinate(190, 10, 14)},
                        1);

        profileBuilder.setzBuildings(true);
        profileBuilder.finishFeeding();

        //Propagation data building
        CnossosPropagationData rayData = new PropagationDataBuilder(profileBuilder)
                .addSource(10, 10, 1)
                .addReceiver(200, 50, 14)
                .hEdgeDiff(true)
                .vEdgeDiff(true)
                .setGs(0.9)
                .build();

        //Propagation process path data building
        PropagationProcessPathData attData = new PropagationProcessPathData();
        attData.setHumidity(HUMIDITY);
        attData.setTemperature(TEMPERATURE);

        //Out and computation settings
        ComputeRaysOutAttenuation propDataOut = new ComputeRaysOutAttenuation(true, true, attData);
        ComputeCnossosRays computeRays = new ComputeCnossosRays(rayData);
        computeRays.setThreadCount(1);

        //Run computation
        computeRays.run(propDataOut);

        //Expected values
        //Path0 : vertical plane
        double[] expectedDeltaDiffSRH = new double[]{7.90, 9.67, 11.92, 14.49, 17.26, 20.15, 23.09, 26.07};
        double[] expectedAGroundSOH = new double[]{-0.71, -0.71, -0.71, -0.71, -0.71, -0.71, -0.71, -0.71};
        double[] expectedAGroundORH = new double[]{-2.40, -2.40, -2.40, -2.40, -2.40, -2.40, -2.40, -2.40};
        double[] expectedDeltaDiffSPrimeRH = new double[]{8.65, 10.64, 13.05, 15.72, 18.56, 21.48, 24.44, 27.43};
        double[] expectedDeltaDiffSRPrimeH = new double[]{13.55, 16.23, 19.09, 22.01, 24.98, 27.97, 30.97, 33.98};
        double[] expectedDeltaGroundSOH = new double[]{-0.65, -0.64, -0.63, -0.62, -0.62, -0.61, -0.61, -0.61};
        double[] expectedDeltaGroundORH = new double[]{-1.33, -1.21, -1.13, -1.09, -1.07, -1.06, -1.05, -1.05};
        double[] expectedADiffH = new double[]{5.91, 7.82, 10.16, 12.78, 15.58, 18.48, 21.43, 23.34};

        double[] expectedDeltaDiffSRF = new double[]{7.68, 9.39, 11.57, 14.10, 16.85, 19.73, 22.67, 25.64};
        double[] expectedAGroundSOF = new double[]{-0.71, -0.71, -0.71, -0.71, -0.71, -0.71, -0.71, -0.71};
        double[] expectedAGroundORF = new double[]{-2.40, -2.40, -2.40, -2.40, -2.40, -2.40, -2.40, -2.40};
        double[] expectedDeltaDiffSPrimeRF = new double[]{8.47, 10.41, 12.79, 15.44, 18.26, 21.17, 24.13, 27.12};
        double[] expectedDeltaDiffSRPrimeF = new double[]{13.50, 16.17, 19.02, 21.95, 24.92, 27.91, 30.91, 33.91};
        double[] expectedDeltaGroundSOF = new double[]{-0.65, -0.63, -0.62, -0.61, -0.61, -0.61, -0.60, -0.60};
        double[] expectedDeltaGroundORF = new double[]{-1.31, -1.18, -1.10, -1.05, -1.03, -1.02, -1.01, -1.01};
        double[] expectedADiffF = new double[]{5.72, 7.57, 9.85, 12.44, 15.22, 18.11, 21.05, 23.39};

        double[] expectedAlphaAtm = new double[]{0.12, 0.41, 1.04, 1.93, 3.66, 9.66, 32.77, 116.88};
        double[] expectedAAtm = new double[]{0.02, 0.08, 0.20, 0.37, 0.71, 1.88, 6.38, 22.75};
        double[] expectedADiv = new double[]{56.78, 56.78, 56.78, 56.78, 56.78, 56.78, 56.78, 56.78};
        double[] expectedABoundaryH = new double[]{5.91, 7.82, 10.16, 12.78, 15.58, 18.48, 21.43, 23.34};
        double[] expectedABoundaryF = new double[]{5.72, 7.57, 9.85, 12.44, 15.22, 18.11, 21.05, 23.39};
        double[] expectedLH = new double[]{30.28, 28.31, 25.86, 23.07, 19.93, 15.86, 8.41, -9.87};
        double[] expectedLF = new double[]{30.47, 28.57, 26.16, 23.40, 20.29, 16.23, 8.79, -9.92};
        double[] expectedL = new double[]{30.38, 28.44, 26.01, 23.24, 20.11, 16.05, 8.60, -9.89};

        //Actual values
        PropagationPath proPath = propDataOut.propagationPaths.get(0);
        double[] actualDeltaDiffSRH = proPath.aBoundaryH.deltaDiffSR;
        double[] actualAGroundSOH = proPath.aBoundaryH.aGroundSO;
        double[] actualAGroundORH = proPath.aBoundaryH.aGroundOR;
        double[] actualDeltaDiffSPrimeRH = proPath.aBoundaryH.deltaDiffSPrimeR;
        double[] actualDeltaDiffSRPrimeH = proPath.aBoundaryH.deltaDiffSRPrime;
        double[] actualDeltaGroundSOH = proPath.aBoundaryH.deltaGroundSO;
        double[] actualDeltaGroundORH = proPath.aBoundaryH.deltaGroundOR;
        double[] actualADiffH = proPath.aBoundaryH.aDiff;

        double[] actualDeltaDiffSRF = proPath.aBoundaryF.deltaDiffSR;
        double[] actualAGroundSOF = proPath.aBoundaryF.aGroundSO;
        double[] actualAGroundORF = proPath.aBoundaryF.aGroundOR;
        double[] actualDeltaDiffSPrimeRF = proPath.aBoundaryF.deltaDiffSPrimeR;
        double[] actualDeltaDiffSRPrimeF = proPath.aBoundaryF.deltaDiffSRPrime;
        double[] actualDeltaGroundSOF = proPath.aBoundaryF.deltaGroundSO;
        double[] actualDeltaGroundORF = proPath.aBoundaryF.deltaGroundOR;
        double[] actualADiffF = proPath.aBoundaryF.aDiff;

        double[] actualAlphaAtm = propDataOut.genericMeteoData.getAlpha_atmo();
        double[] actualAAtm = proPath.absorptionData.aAtm;
        double[] actualADiv = proPath.absorptionData.aDiv;
        double[] actualABoundaryH = proPath.absorptionData.aBoundaryH;
        double[] actualABoundaryF = proPath.absorptionData.aBoundaryF;
        double[] actualLH = addArray(proPath.absorptionData.aGlobalH, SOUND_POWER_LEVELS);
        double[] actualLF = addArray(proPath.absorptionData.aGlobalF, SOUND_POWER_LEVELS);
        double[] actualL = addArray(proPath.absorptionData.aGlobal, SOUND_POWER_LEVELS);

        //Assertions
        assertEquals(0.24, proPath.getSegmentList().get(0).sPrime.x, ERROR_EPSILON_LOWEST);
        assertEquals(-4.92, proPath.getSegmentList().get(0).sPrime.y, ERROR_EPSILON_LOWEST);
        assertEquals(194.48, proPath.getSegmentList().get(1).rPrime.x, ERROR_EPSILON_LOWEST);
        assertEquals(6.59, proPath.getSegmentList().get(1).rPrime.y, ERROR_EPSILON_LOWEST);

        assertDoubleArrayEquals("DeltaDiffSRH - vertical plane", expectedDeltaDiffSRH, actualDeltaDiffSRH, ERROR_EPSILON_LOWEST);
        assertDoubleArrayEquals("AGroundSOH - vertical plane", expectedAGroundSOH, actualAGroundSOH, ERROR_EPSILON_VERY_LOW);
        assertDoubleArrayEquals("AGroundORH - vertical plane", expectedAGroundORH, actualAGroundORH, ERROR_EPSILON_LOWEST);
        assertDoubleArrayEquals("DeltaDiffSPrimeRH - vertical plane", expectedDeltaDiffSPrimeRH, actualDeltaDiffSPrimeRH, ERROR_EPSILON_LOWEST);
        assertDoubleArrayEquals("DeltaDiffSRPrimeH - vertical plane", expectedDeltaDiffSRPrimeH, actualDeltaDiffSRPrimeH, ERROR_EPSILON_LOWEST);
        assertDoubleArrayEquals("DeltaGroundSOH - vertical plane", expectedDeltaGroundSOH, actualDeltaGroundSOH, ERROR_EPSILON_VERY_LOW);
        assertDoubleArrayEquals("DeltaGroundORH - vertical plane", expectedDeltaGroundORH, actualDeltaGroundORH, ERROR_EPSILON_LOWEST);
        assertDoubleArrayEquals("actualADiffH - vertical plane", expectedADiffH, actualADiffH, ERROR_EPSILON_VERY_LOW);

        assertDoubleArrayEquals("DeltaDiffSRF - vertical plane", expectedDeltaDiffSRF, actualDeltaDiffSRF, ERROR_EPSILON_LOWEST);
        assertDoubleArrayEquals("AGroundSOF - vertical plane", expectedAGroundSOF, actualAGroundSOF, ERROR_EPSILON_LOWEST);
        assertDoubleArrayEquals("AGroundORF - vertical plane", expectedAGroundORF, actualAGroundORF, ERROR_EPSILON_LOWEST);
        assertDoubleArrayEquals("DeltaDiffSPrimeRF - vertical plane", expectedDeltaDiffSPrimeRF, actualDeltaDiffSPrimeRF, ERROR_EPSILON_LOWEST);
        assertDoubleArrayEquals("DeltaDiffSRPrimeF - vertical plane", expectedDeltaDiffSRPrimeF, actualDeltaDiffSRPrimeF, ERROR_EPSILON_LOWEST);
        assertDoubleArrayEquals("DeltaGroundSOF - vertical plane", expectedDeltaGroundSOF, actualDeltaGroundSOF, ERROR_EPSILON_LOWEST);
        assertDoubleArrayEquals("DeltaGroundORF - vertical plane", expectedDeltaGroundORF, actualDeltaGroundORF, ERROR_EPSILON_LOWEST);
        assertDoubleArrayEquals("actualADiffF - vertical plane", expectedADiffF, actualADiffF, ERROR_EPSILON_LOWEST);

        assertDoubleArrayEquals("AlphaAtm - vertical plane", expectedAlphaAtm, actualAlphaAtm, ERROR_EPSILON_LOWEST);
        assertDoubleArrayEquals("AAtm - vertical plane", expectedAAtm, actualAAtm, ERROR_EPSILON_LOWEST);
        assertDoubleArrayEquals("ADiv - vertical plane", expectedADiv, actualADiv, ERROR_EPSILON_LOWEST);
        assertDoubleArrayEquals("ABoundaryH - vertical plane", expectedABoundaryH, actualABoundaryH, ERROR_EPSILON_VERY_LOW);
        assertDoubleArrayEquals("ABoundaryF - vertical plane", expectedABoundaryF, actualABoundaryF, ERROR_EPSILON_LOWEST);
        assertDoubleArrayEquals("LH - vertical plane", expectedLH, actualLH, ERROR_EPSILON_VERY_LOW);
        assertDoubleArrayEquals("LF - vertical plane", expectedLF, actualLF, ERROR_EPSILON_LOWEST);
        assertDoubleArrayEquals("L - vertical plane", expectedL, actualL, ERROR_EPSILON_LOWEST);


        //Path1 : right lateral
        double[] expectedWH = new double[]{0.00, 0.00, 0.00, 0.01, 0.07, 0.39, 2.00, 9.66};
        double[] expectedCfH = new double[]{227.72, 244.70, 256.12, 145.81, 24.37, 2.61, 0.50, 0.10};
        double[] expectedAGroundH = new double[]{-1.53, -1.53, -1.53, 2.33, -1.53, -1.53, -1.53, -1.53};
        double[] expectedWF = new double[]{0.00, 0.00, 0.00, 0.01, 0.06, 0.34, 1.76, 8.58};
        double[] expectedCfF = new double[]{226.99, 242.62, 258.17, 159.45, 29.63, 3.03, 0.57, 0.12};
        double[] expectedAGroundF = new double[]{-1.53, -1.38, -1.35, -1.53, -1.53, -1.53, -1.53, -1.53};

        expectedAlphaAtm = new double[]{0.12, 0.41, 1.04, 1.93, 3.66, 9.66, 32.77, 116.88};
        expectedAAtm = new double[]{0.03, 0.09, 0.23, 0.43, 0.81, 2.14, 7.26, 25.91};
        expectedADiv = new double[]{56.78, 56.78, 56.78, 56.78, 56.78, 56.78, 56.78, 56.78};
        expectedDeltaDiffSRH = new double[]{23.08, 26.03, 29.02, 32.02, 35.03, 38.04, 41.05, 44.06};
        expectedDeltaDiffSRF = new double[]{23.08, 26.03, 29.02, 32.02, 35.03, 38.04, 41.05, 44.06};
        expectedLH = new double[]{14.64, 11.63, 8.50, 1.44, 1.91, -2.43, -10.56, -32.21};
        expectedLF = new double[]{14.64, 11.48, 8.31, 5.30, 1.91, -2.43, -10.56, -32.21};

        //Actual values
        proPath = propDataOut.propagationPaths.get(1);


        double[] actualWH = proPath.groundAttenuation.wH;
        double[] actualCfH = proPath.groundAttenuation.cfH;
        double[] actualAGroundH = proPath.groundAttenuation.aGroundH;
        double[] actualWF = proPath.groundAttenuation.wF;
        double[] actualCfF = proPath.groundAttenuation.cfF;
        double[] actualAGroundF = proPath.groundAttenuation.aGroundF;

        actualAlphaAtm = propDataOut.genericMeteoData.getAlpha_atmo();
        actualAAtm = proPath.absorptionData.aAtm;
        actualADiv = proPath.absorptionData.aDiv;
        actualDeltaDiffSRH = proPath.aBoundaryH.deltaDiffSR;
        actualDeltaDiffSRF = proPath.aBoundaryF.deltaDiffSR;
        actualLH = addArray(proPath.absorptionData.aGlobalH, SOUND_POWER_LEVELS);
        actualLF = addArray(proPath.absorptionData.aGlobalF, SOUND_POWER_LEVELS);

        //Assertions
        assertDoubleArrayEquals("WH", expectedWH, actualWH, ERROR_EPSILON_LOWEST);
        assertDoubleArrayEquals("CfH", expectedCfH, actualCfH, ERROR_EPSILON_VERY_LOW);
        assertDoubleArrayEquals("AGroundH", expectedAGroundH, actualAGroundH, ERROR_EPSILON_LOW);
        assertDoubleArrayEquals("WF", expectedWF, actualWF, ERROR_EPSILON_LOWEST);
        assertDoubleArrayEquals("CfF", expectedCfF, actualCfF, ERROR_EPSILON_VERY_LOW);
        assertDoubleArrayEquals("AGroundF", expectedAGroundF, actualAGroundF, ERROR_EPSILON_VERY_LOW);

        assertDoubleArrayEquals("AlphaAtm - right lateral", expectedAlphaAtm, actualAlphaAtm, ERROR_EPSILON_LOWEST);
        assertDoubleArrayEquals("AAtm - right lateral", expectedAAtm, actualAAtm, ERROR_EPSILON_LOWEST);
        assertDoubleArrayEquals("ADiv - right lateral", expectedADiv, actualADiv, ERROR_EPSILON_LOWEST);
        assertDoubleArrayEquals("AGroundH - right lateral", expectedAGroundH, actualAGroundH, ERROR_EPSILON_VERY_LOW);
        assertDoubleArrayEquals("AGroundF - right lateral", expectedAGroundF, actualAGroundF, ERROR_EPSILON_VERY_LOW);
        assertDoubleArrayEquals("DeltaDiffSRH - right lateral", expectedDeltaDiffSRH, actualDeltaDiffSRH, ERROR_EPSILON_VERY_LOW);
        assertDoubleArrayEquals("DeltaDiffSRF - right lateral", expectedDeltaDiffSRF, actualDeltaDiffSRF, ERROR_EPSILON_VERY_LOW);
        assertDoubleArrayEquals("LH - right lateral", expectedLH, actualLH, ERROR_EPSILON_VERY_LOW);
        assertDoubleArrayEquals("LF - right lateral", expectedLF, actualLF, ERROR_EPSILON_VERY_LOW);


        //Path2 : left lateral
        expectedWH = new double[]{0.00, 0.00, 0.00, 0.03, 0.14, 0.75, 3.72, 16.84};
        expectedCfH = new double[]{204.07, 223.16, 208.01, 81.73, 9.55, 1.33, 0.27, 0.06};
        expectedAGroundH = new double[]{-1.07, -1.07, -1.07, -1.07, -1.07, -1.07, -1.07, -1.07};
        expectedWF = new double[]{0.00, 0.00, 0.00, 0.01, 0.08, 0.42, 2.17, 10.40};
        expectedCfF = new double[]{200.40, 215.06, 226.13, 131.61, 22.68, 2.41, 0.46, 0.10};
        expectedAGroundF = new double[]{-1.07, -1.07, -1.07, -1.07, -1.07, -1.07, -1.07, -1.07};

        expectedAlphaAtm = new double[]{0.12, 0.41, 1.04, 1.93, 3.66, 9.66, 32.77, 116.88};
        expectedAAtm = new double[]{0.02, 0.08, 0.20, 0.38, 0.71, 1.89, 6.40, 22.82};
        expectedADiv = new double[]{56.78, 56.78, 56.78, 56.78, 56.78, 56.78, 56.78, 56.78};
        expectedDeltaDiffSRH = new double[]{8.79, 10.81, 13.24, 15.93, 18.77, 21.70, 24.66, 27.65};
        expectedDeltaDiffSRF = new double[]{8.79, 10.81, 13.24, 15.93, 18.78, 21.70, 24.66, 27.65};
        expectedLH = new double[]{28.47, 26.39, 23.84, 20.97, 17.79, 13.70, 6.22, -13.19};
        expectedLF = new double[]{28.47, 26.39, 23.84, 20.97, 17.79, 13.70, 6.22, -13.19};

        //Actual values
        proPath = propDataOut.propagationPaths.get(2);


        actualWH = proPath.groundAttenuation.wH;
        actualCfH = proPath.groundAttenuation.cfH;
        actualAGroundH = proPath.groundAttenuation.aGroundH;
        actualWF = proPath.groundAttenuation.wF;
        actualCfF = proPath.groundAttenuation.cfF;
        actualAGroundF = proPath.groundAttenuation.aGroundF;

        actualAlphaAtm = propDataOut.genericMeteoData.getAlpha_atmo();
        actualAAtm = proPath.absorptionData.aAtm;
        actualADiv = proPath.absorptionData.aDiv;
        actualDeltaDiffSRH = proPath.aBoundaryH.deltaDiffSR;
        actualDeltaDiffSRF = proPath.aBoundaryF.deltaDiffSR;
        actualLH = addArray(proPath.absorptionData.aGlobalH, SOUND_POWER_LEVELS);
        actualLF = addArray(proPath.absorptionData.aGlobalF, SOUND_POWER_LEVELS);

        //Assertions
        assertDoubleArrayEquals("WH", expectedWH, actualWH, ERROR_EPSILON_LOW);
        assertDoubleArrayEquals("CfH", expectedCfH, actualCfH, ERROR_EPSILON_LOWEST);
        assertDoubleArrayEquals("AGroundH", expectedAGroundH, actualAGroundH, ERROR_EPSILON_LOW);
        assertDoubleArrayEquals("WF", expectedWF, actualWF, ERROR_EPSILON_LOWEST);
        assertDoubleArrayEquals("CfF", expectedCfF, actualCfF, ERROR_EPSILON_LOWEST);
        assertDoubleArrayEquals("AGroundF", expectedAGroundF, actualAGroundF, ERROR_EPSILON_VERY_LOW);

        assertDoubleArrayEquals("AlphaAtm - left lateral", expectedAlphaAtm, actualAlphaAtm, ERROR_EPSILON_LOWEST);
        assertDoubleArrayEquals("AAtm - left lateral", expectedAAtm, actualAAtm, ERROR_EPSILON_LOWEST);
        assertDoubleArrayEquals("ADiv - left lateral", expectedADiv, actualADiv, ERROR_EPSILON_LOWEST);
        assertDoubleArrayEquals("AGroundH - left lateral", expectedAGroundH, actualAGroundH, ERROR_EPSILON_VERY_LOW);
        assertDoubleArrayEquals("AGroundF - left lateral", expectedAGroundF, actualAGroundF, ERROR_EPSILON_VERY_LOW);
        assertDoubleArrayEquals("DeltaDiffSRH - left lateral", expectedDeltaDiffSRH, actualDeltaDiffSRH, ERROR_EPSILON_VERY_LOW);
        assertDoubleArrayEquals("DeltaDiffSRF - left lateral", expectedDeltaDiffSRF, actualDeltaDiffSRF, ERROR_EPSILON_VERY_LOW);
        assertDoubleArrayEquals("LH - left lateral", expectedLH, actualLH, ERROR_EPSILON_VERY_LOW);
        assertDoubleArrayEquals("LF - left lateral", expectedLF, actualLF, ERROR_EPSILON_VERY_LOW);

        double[] L = addArray(propDataOut.getVerticesSoundLevel().get(0).value, new double[]{93-26.2,93-16.1,93-8.6,93-3.2,93,93+1.2,93+1.0,93-1.1});
        // impossible geometry in NoiseModelling
        assertArrayEquals(  new double[]{6.41,14.50,19.52,22.09,22.16,19.28,11.62,-9.31},L, ERROR_EPSILON_VERY_LOW);
    }

    /**
     * Test TC10 -- Flat ground with homogeneous acoustic properties and cubic building – receiver at low height
     */
    @Test
    public void TC10() {
        //Profile building
        ProfileBuilder profileBuilder = new ProfileBuilder()
                .addBuilding(new Coordinate[]{
                        new Coordinate(55, 5, 10),
                        new Coordinate(65, 5, 10),
                        new Coordinate(65, 15, 10),
                        new Coordinate(55, 15, 10)
                });

        profileBuilder.setzBuildings(true);
        profileBuilder.finishFeeding();

        //Propagation data building
        CnossosPropagationData rayData = new PropagationDataBuilder(profileBuilder)
                .addSource(50, 10, 1)
                .addReceiver(70, 10, 4)
                .hEdgeDiff(true)
                .vEdgeDiff(true)
                .setGs(0.5)
                .build();

        //Propagation process path data building
        PropagationProcessPathData attData = new PropagationProcessPathData();
        attData.setHumidity(HUMIDITY);
        attData.setTemperature(TEMPERATURE);

        //Out and computation settings
        ComputeRaysOutAttenuation propDataOut = new ComputeRaysOutAttenuation(true, true, attData);
        ComputeCnossosRays computeRays = new ComputeCnossosRays(rayData);
        computeRays.setThreadCount(1);

        //Run computation
        computeRays.run(propDataOut);

        //Expected values
        //Path0 : vertical plane
        double[] expectedDeltaDiffSRH = new double[]{18.23, 21.88, 26.33, 30.63, 34.21, 37.39, 40.45, 43.47};
        double[] expectedAGroundSOH = new double[]{-1.50, -1.50, -1.50, -1.50, -1.50, -1.50, -1.50, -1.50};
        double[] expectedAGroundORH = new double[]{-1.50, -1.50, -1.50, -1.50, -1.50, -1.50, -1.50, -1.50};
        double[] expectedDeltaDiffSPrimeRH = new double[]{18.91, 22.58, 27.03, 31.33, 34.92, 38.10, 41.16, 44.18};
        double[] expectedDeltaDiffSRPrimeH = new double[]{20.80, 24.51, 28.97, 33.28, 36.87, 40.05, 43.11, 46.13};
        double[] expectedDeltaGroundSOH = new double[]{-1.40, -1.39, -1.39, -1.39, -1.39, -1.39, -1.39, -1.39};
        double[] expectedDeltaGroundORH = new double[]{-1.14, -1.13, -1.13, -1.13, -1.13, -1.13, -1.13, -1.13};
        double[] expectedADiffH = new double[]{15.69, 19.36, 22.48, 22.48, 22.48, 22.48, 22.48, 22.48};

        double[] expectedDeltaDiffSRF = new double[]{18.23, 21.88, 26.33, 30.63, 34.21, 37.39, 40.45, 43.47};
        double[] expectedAGroundSOF = new double[]{-1.50, -1.50, -1.50, -1.50, -1.50, -1.50, -1.50, -1.50};
        double[] expectedAGroundORF = new double[]{-1.50, -1.50, -1.50, -1.50, -1.50, -1.50, -1.50, -1.50};
        double[] expectedDeltaDiffSPrimeRF = new double[]{18.91, 22.58, 27.03, 31.33, 34.92, 38.10, 41.16, 44.18};
        double[] expectedDeltaDiffSRPrimeF = new double[]{20.80, 24.51, 28.97, 33.28, 36.87, 40.05, 43.11, 46.13};
        double[] expectedDeltaGroundSOF = new double[]{-1.40, -1.39, -1.39, -1.39, -1.39, -1.39, -1.39, -1.39};
        double[] expectedDeltaGroundORF = new double[]{-1.14, -1.13, -1.13, -1.13, -1.13, -1.13, -1.13, -1.13};
        double[] expectedADiffF = new double[]{15.69, 19.36, 22.48, 22.48, 22.48, 22.48, 22.48, 22.48};

        double[] expectedAlphaAtm = new double[]{0.12, 0.41, 1.04, 1.93, 3.66, 9.66, 32.77, 116.88};
        double[] expectedAAtm = new double[]{0.00, 0.01, 0.02, 0.04, 0.07, 0.20, 0.66, 2.36};
        double[] expectedADiv = new double[]{37.12, 37.12, 37.12, 37.12, 37.12, 37.12, 37.12, 37.12};
        double[] expectedABoundaryH = new double[]{15.69, 19.36, 22.48, 22.48, 22.48, 22.48, 22.48, 22.48};
        double[] expectedABoundaryF = new double[]{15.69, 19.36, 22.48, 22.48, 22.48, 22.48, 22.48, 22.48};
        double[] expectedLH = new double[]{40.19, 36.52, 33.38, 33.36, 33.33, 33.21, 32.74, 31.04};
        double[] expectedLF = new double[]{40.19, 36.52, 33.38, 33.36, 33.33, 33.21, 32.74, 31.04};
        double[] expectedL = new double[]{40.19, 36.52, 33.38, 33.36, 33.33, 33.21, 32.74, 31.04};

        //Actual values
        PropagationPath proPath = propDataOut.propagationPaths.get(0);
        double[] actualDeltaDiffSRH = proPath.aBoundaryH.deltaDiffSR;
        double[] actualAGroundSOH = proPath.aBoundaryH.aGroundSO;
        double[] actualAGroundORH = proPath.aBoundaryH.aGroundOR;
        double[] actualDeltaDiffSPrimeRH = proPath.aBoundaryH.deltaDiffSPrimeR;
        double[] actualDeltaDiffSRPrimeH = proPath.aBoundaryH.deltaDiffSRPrime;
        double[] actualDeltaGroundSOH = proPath.aBoundaryH.deltaGroundSO;
        double[] actualDeltaGroundORH = proPath.aBoundaryH.deltaGroundOR;
        double[] actualADiffH = proPath.aBoundaryH.aDiff;

        double[] actualDeltaDiffSRF = proPath.aBoundaryF.deltaDiffSR;
        double[] actualAGroundSOF = proPath.aBoundaryF.aGroundSO;
        double[] actualAGroundORF = proPath.aBoundaryF.aGroundOR;
        double[] actualDeltaDiffSPrimeRF = proPath.aBoundaryF.deltaDiffSPrimeR;
        double[] actualDeltaDiffSRPrimeF = proPath.aBoundaryF.deltaDiffSRPrime;
        double[] actualDeltaGroundSOF = proPath.aBoundaryF.deltaGroundSO;
        double[] actualDeltaGroundORF = proPath.aBoundaryF.deltaGroundOR;
        double[] actualADiffF = proPath.aBoundaryF.aDiff;

        double[] actualAlphaAtm = propDataOut.genericMeteoData.getAlpha_atmo();
        double[] actualAAtm = proPath.absorptionData.aAtm;
        double[] actualADiv = proPath.absorptionData.aDiv;
        double[] actualABoundaryH = proPath.absorptionData.aBoundaryH;
        double[] actualABoundaryF = proPath.absorptionData.aBoundaryF;
        double[] actualLH = addArray(proPath.absorptionData.aGlobalH, SOUND_POWER_LEVELS);
        double[] actualLF = addArray(proPath.absorptionData.aGlobalF, SOUND_POWER_LEVELS);
        double[] actualL = addArray(proPath.absorptionData.aGlobal, SOUND_POWER_LEVELS);

        //Assertions
        assertEquals(0.00, proPath.getSRSegment().sPrime.x, ERROR_EPSILON_MEDIUM);
        assertEquals(-1.00, proPath.getSRSegment().sPrime.y, ERROR_EPSILON_HIGHEST);
        assertEquals(20.00, proPath.getSRSegment().rPrime.x, ERROR_EPSILON_LOW);
        assertEquals(-4.00, proPath.getSRSegment().rPrime.y, ERROR_EPSILON_HIGHEST);

        assertDoubleArrayEquals("DeltaDiffSRH - vertical plane", expectedDeltaDiffSRH, actualDeltaDiffSRH, ERROR_EPSILON_LOWEST);
        assertDoubleArrayEquals("AGroundSOH - vertical plane", expectedAGroundSOH, actualAGroundSOH, ERROR_EPSILON_VERY_LOW);
        assertDoubleArrayEquals("AGroundORH - vertical plane", expectedAGroundORH, actualAGroundORH, ERROR_EPSILON_LOWEST);
        assertDoubleArrayEquals("DeltaDiffSPrimeRH - vertical plane", expectedDeltaDiffSPrimeRH, actualDeltaDiffSPrimeRH, ERROR_EPSILON_LOWEST);
        assertDoubleArrayEquals("DeltaDiffSRPrimeH - vertical plane", expectedDeltaDiffSRPrimeH, actualDeltaDiffSRPrimeH, ERROR_EPSILON_LOWEST);
        assertDoubleArrayEquals("DeltaGroundSOH - vertical plane", expectedDeltaGroundSOH, actualDeltaGroundSOH, ERROR_EPSILON_VERY_LOW);
        assertDoubleArrayEquals("DeltaGroundORH - vertical plane", expectedDeltaGroundORH, actualDeltaGroundORH, ERROR_EPSILON_LOWEST);
        assertDoubleArrayEquals("actualADiffH - vertical plane", expectedADiffH, actualADiffH, ERROR_EPSILON_VERY_LOW);

        assertDoubleArrayEquals("DeltaDiffSRF - vertical plane", expectedDeltaDiffSRF, actualDeltaDiffSRF, ERROR_EPSILON_LOWEST);
        assertDoubleArrayEquals("AGroundSOF - vertical plane", expectedAGroundSOF, actualAGroundSOF, ERROR_EPSILON_LOWEST);
        assertDoubleArrayEquals("AGroundORF - vertical plane", expectedAGroundORF, actualAGroundORF, ERROR_EPSILON_LOWEST);
        assertDoubleArrayEquals("DeltaDiffSPrimeRF - vertical plane", expectedDeltaDiffSPrimeRF, actualDeltaDiffSPrimeRF, ERROR_EPSILON_LOWEST);
        assertDoubleArrayEquals("DeltaDiffSRPrimeF - vertical plane", expectedDeltaDiffSRPrimeF, actualDeltaDiffSRPrimeF, ERROR_EPSILON_LOWEST);
        assertDoubleArrayEquals("DeltaGroundSOF - vertical plane", expectedDeltaGroundSOF, actualDeltaGroundSOF, ERROR_EPSILON_LOWEST);
        assertDoubleArrayEquals("DeltaGroundORF - vertical plane", expectedDeltaGroundORF, actualDeltaGroundORF, ERROR_EPSILON_LOWEST);
        assertDoubleArrayEquals("actualADiffF - vertical plane", expectedADiffF, actualADiffF, ERROR_EPSILON_LOWEST);

        assertDoubleArrayEquals("AlphaAtm - vertical plane", expectedAlphaAtm, actualAlphaAtm, ERROR_EPSILON_LOWEST);
        assertDoubleArrayEquals("AAtm - vertical plane", expectedAAtm, actualAAtm, ERROR_EPSILON_LOWEST);
        assertDoubleArrayEquals("ADiv - vertical plane", expectedADiv, actualADiv, ERROR_EPSILON_LOWEST);
        assertDoubleArrayEquals("ABoundaryH - vertical plane", expectedABoundaryH, actualABoundaryH, ERROR_EPSILON_VERY_LOW);
        assertDoubleArrayEquals("ABoundaryF - vertical plane", expectedABoundaryF, actualABoundaryF, ERROR_EPSILON_LOWEST);
        assertDoubleArrayEquals("LH - vertical plane", expectedLH, actualLH, ERROR_EPSILON_VERY_LOW);
        assertDoubleArrayEquals("LF - vertical plane", expectedLF, actualLF, ERROR_EPSILON_LOWEST);
        assertDoubleArrayEquals("L - vertical plane", expectedL, actualL, ERROR_EPSILON_LOWEST);


        //Path1 : right lateral
        double[] expectedWH = new double[]{0.00, 0.00, 0.00, 0.01, 0.08, 0.41, 2.10, 10.13};
        double[] expectedCfH = new double[]{24.24, 24.59, 26.01, 28.28, 20.54, 5.05, 0.52, 0.10};
        double[] expectedAGroundH = new double[]{-1.50, -1.50, -1.50, -1.50, -1.50, -1.50, -1.50, -1.50};
        double[] expectedWF = new double[]{0.00, 0.00, 0.00, 0.01, 0.08, 0.41, 2.10, 10.13};
        double[] expectedCfF = new double[]{24.24, 24.59, 26.01, 28.28, 20.54, 5.05, 0.52, 0.10};
        double[] expectedAGroundF = new double[]{-1.50, -1.50, -1.50, -1.50, -1.50, -1.50, -1.50, -1.50};

        expectedAlphaAtm = new double[]{0.12, 0.41, 1.04, 1.93, 3.66, 9.66, 32.77, 116.88};
        expectedAAtm = new double[]{0.00, 0.01, 0.03, 0.05, 0.09, 0.24, 0.80, 2.84};
        expectedADiv = new double[]{37.12, 37.12, 37.12, 37.12, 37.12, 37.12, 37.12, 37.12};
        expectedDeltaDiffSRH = new double[]{15.59, 19.16, 23.56, 27.83, 31.40, 34.58, 37.63, 40.65};
        expectedLH = new double[]{41.79, 38.22, 33.80, 29.51, 25.90, 22.57, 18.96, 13.89};
        expectedLF = new double[]{41.79, 38.22, 33.80, 29.51, 25.90, 22.57, 18.96, 13.89};

        //Actual values
        proPath = propDataOut.propagationPaths.get(1);

        double[] actualWH = proPath.groundAttenuation.wH;
        double[] actualCfH = proPath.groundAttenuation.cfH;
        double[] actualAGroundH = proPath.groundAttenuation.aGroundH;
        double[] actualWF = proPath.groundAttenuation.wF;
        double[] actualCfF = proPath.groundAttenuation.cfF;
        double[] actualAGroundF = proPath.groundAttenuation.aGroundF;

        actualAlphaAtm = propDataOut.genericMeteoData.getAlpha_atmo();
        actualAAtm = proPath.absorptionData.aAtm;
        actualADiv = proPath.absorptionData.aDiv;
        actualDeltaDiffSRH = proPath.aBoundaryH.deltaDiffSR;
        actualLH = addArray(proPath.absorptionData.aGlobalH, SOUND_POWER_LEVELS);
        actualLF = addArray(proPath.absorptionData.aGlobalF, SOUND_POWER_LEVELS);

        //Assertions
        assertDoubleArrayEquals("WH", expectedWH, actualWH, ERROR_EPSILON_LOWEST);
        assertDoubleArrayEquals("CfH", expectedCfH, actualCfH, ERROR_EPSILON_VERY_LOW);
        assertDoubleArrayEquals("AGroundH", expectedAGroundH, actualAGroundH, ERROR_EPSILON_LOW);
        assertDoubleArrayEquals("WF", expectedWF, actualWF, ERROR_EPSILON_LOWEST);
        assertDoubleArrayEquals("CfF", expectedCfF, actualCfF, ERROR_EPSILON_VERY_LOW);
        assertDoubleArrayEquals("AGroundF", expectedAGroundF, actualAGroundF, ERROR_EPSILON_VERY_LOW);

        assertDoubleArrayEquals("AlphaAtm - right lateral", expectedAlphaAtm, actualAlphaAtm, ERROR_EPSILON_LOWEST);
        assertDoubleArrayEquals("AAtm - right lateral", expectedAAtm, actualAAtm, ERROR_EPSILON_LOWEST);
        assertDoubleArrayEquals("ADiv - right lateral", expectedADiv, actualADiv, ERROR_EPSILON_LOW);
        assertDoubleArrayEquals("AGroundH - right lateral", expectedAGroundH, actualAGroundH, ERROR_EPSILON_VERY_LOW);
        assertDoubleArrayEquals("AGroundF - right lateral", expectedAGroundF, actualAGroundF, ERROR_EPSILON_VERY_LOW);
        assertDoubleArrayEquals("DeltaDiffSRH - right lateral", expectedDeltaDiffSRH, actualDeltaDiffSRH, ERROR_EPSILON_VERY_LOW);
        assertDoubleArrayEquals("LH - right lateral", expectedLH, actualLH, ERROR_EPSILON_VERY_LOW);
        assertDoubleArrayEquals("LF - right lateral", expectedLF, actualLF, ERROR_EPSILON_VERY_LOW);


        //Path2 : left lateral
        expectedWH = new double[]{0.00, 0.00, 0.00, 0.01, 0.08, 0.41, 2.10, 10.13};
        expectedCfH = new double[]{24.24, 24.59, 26.01, 28.28, 20.54, 5.05, 0.52, 0.10};
        expectedAGroundH = new double[]{-1.50, -1.50, -1.50, -1.50, -1.50, -1.50, -1.50, -1.50};
        expectedWF = new double[]{0.00, 0.00, 0.00, 0.01, 0.08, 0.41, 2.10, 10.13};
        expectedCfF = new double[]{24.24, 24.59, 26.01, 28.28, 20.54, 5.05, 0.52, 0.10};
        expectedAGroundF = new double[]{-1.50, -1.50, -1.50, -1.50, -1.50, -1.50, -1.50, -1.50};

        expectedLH = new double[]{41.79, 38.22, 33.80, 29.51, 25.90, 22.57, 18.96, 13.89};
        expectedLF = new double[]{41.79, 38.22, 33.80, 29.51, 25.90, 22.57, 18.96, 13.89};

        //Actual values
        proPath = propDataOut.propagationPaths.get(2);

        actualWH = proPath.groundAttenuation.wH;
        actualCfH = proPath.groundAttenuation.cfH;
        actualAGroundH = proPath.groundAttenuation.aGroundH;
        actualWF = proPath.groundAttenuation.wF;
        actualCfF = proPath.groundAttenuation.cfF;
        actualAGroundF = proPath.groundAttenuation.aGroundF;

        //Values are different because CNOSSOS doesn't seem to use the rubber band methods.
        actualLH = addArray(proPath.absorptionData.aGlobalH, SOUND_POWER_LEVELS);
        actualLF = addArray(proPath.absorptionData.aGlobalF, SOUND_POWER_LEVELS);

        //Assertions
        assertDoubleArrayEquals("WH", expectedWH, actualWH, ERROR_EPSILON_LOWEST);
        assertDoubleArrayEquals("CfH", expectedCfH, actualCfH, ERROR_EPSILON_LOWEST);
        assertDoubleArrayEquals("AGroundH", expectedAGroundH, actualAGroundH, ERROR_EPSILON_LOW);
        assertDoubleArrayEquals("WF", expectedWF, actualWF, ERROR_EPSILON_LOWEST);
        assertDoubleArrayEquals("CfF", expectedCfF, actualCfF, ERROR_EPSILON_LOWEST);
        assertDoubleArrayEquals("AGroundF", expectedAGroundF, actualAGroundF, ERROR_EPSILON_VERY_LOW);

        assertDoubleArrayEquals("LH - right lateral", expectedLH, actualLH, ERROR_EPSILON_VERY_LOW);
        assertDoubleArrayEquals("LF - right lateral", expectedLF, actualLF, ERROR_EPSILON_VERY_LOW);

        double[] L = addArray(propDataOut.getVerticesSoundLevel().get(0).value, new double[]{93,93,93,93,93,93,93,93});
        assertArrayEquals(  new double[]{46.09,42.49,38.44,35.97,34.67,33.90,33.09,31.20},L, ERROR_EPSILON_VERY_LOW);
    }

    /**
     * Test TC11 -- Flat ground with homogeneous acoustic properties and cubic building – receiver at large height
     */
    @Test
    public void TC11() {
        //Profile building
        ProfileBuilder profileBuilder = new ProfileBuilder()
                .addBuilding(new Coordinate[]{
                        new Coordinate(55, 5, 10),
                        new Coordinate(65, 5, 10),
                        new Coordinate(65, 15, 10),
                        new Coordinate(55, 15, 10)
                });
        profileBuilder.setzBuildings(true);
        profileBuilder.finishFeeding();

        //Propagation data building
        CnossosPropagationData rayData = new PropagationDataBuilder(profileBuilder)
                .addSource(50, 10, 1)
                .addReceiver(70, 10, 15)
                .hEdgeDiff(true)
                .vEdgeDiff(true)
                .setGs(0.5)
                .build();

        //Propagation process path data building
        PropagationProcessPathData attData = new PropagationProcessPathData();
        attData.setHumidity(HUMIDITY);
        attData.setTemperature(TEMPERATURE);

        //Out and computation settings
        ComputeRaysOutAttenuation propDataOut = new ComputeRaysOutAttenuation(true, true, attData);
        ComputeCnossosRays computeRays = new ComputeCnossosRays(rayData);
        computeRays.setThreadCount(1);

        //Run computation
        computeRays.run(propDataOut);

        //Expected values
        //Path0 : vertical plane
        double[] expectedDeltaDiffSRH = new double[]{11.92, 14.46, 17.23, 20.11, 23.06, 26.04, 29.03, 32.03};
        double[] expectedAGroundSOH = new double[]{-1.50, -1.50, -1.50, -1.50, -1.50, -1.50, -1.50, -1.50};
        double[] expectedAGroundORH = new double[]{-2.50, -2.50, -2.50, -2.50, -2.50, -2.50, -2.50, -2.50};
        double[] expectedDeltaDiffSPrimeRH = new double[]{12.99, 15.63, 18.46, 21.37, 24.34, 27.32, 30.32, 33.33};
        double[] expectedDeltaDiffSRPrimeH = new double[]{20.92, 23.84, 26.82, 29.82, 32.82, 35.83, 38.84, 41.85};
        double[] expectedDeltaGroundSOH = new double[]{-1.34, -1.32, -1.32, -1.31, -1.31, -1.31, -1.31, -1.31};
        double[] expectedDeltaGroundORH = new double[]{-0.97, -0.93, -0.91, -0.90, -0.89, -0.89, -0.89, -0.89};
        double[] expectedADiffH = new double[]{9.61, 12.20, 15.00, 17.90, 20.86, 22.80, 22.80, 22.80};

        double[] expectedDeltaDiffSRF = new double[]{11.92, 14.46, 17.23, 20.11, 23.06, 26.04, 29.03, 32.03};
        double[] expectedAGroundSOF = new double[]{-1.50, -1.50, -1.50, -1.50, -1.50, -1.50, -1.50, -1.50};
        double[] expectedAGroundORF = new double[]{-2.50, -2.50, -2.50, -2.50, -2.50, -2.50, -2.50, -2.50};
        double[] expectedDeltaDiffSPrimeRF = new double[]{12.99, 15.63, 18.46, 21.37, 24.34, 27.32, 30.32, 33.33};
        double[] expectedDeltaDiffSRPrimeF = new double[]{20.92, 23.84, 26.82, 29.82, 32.82, 35.83, 38.84, 41.85};
        double[] expectedDeltaGroundSOF = new double[]{-1.34, -1.32, -1.32, -1.31, -1.31, -1.31, -1.31, -1.31};
        double[] expectedDeltaGroundORF = new double[]{-0.97, -0.93, -0.91, -0.90, -0.89, -0.89, -0.89, -0.89};
        double[] expectedADiffF = new double[]{9.61, 12.20, 15.00, 17.90, 20.86, 22.80, 22.80, 22.80};

        double[] expectedAlphaAtm = new double[]{0.12, 0.41, 1.04, 1.93, 3.66, 9.66, 32.77, 116.88};
        double[] expectedAAtm = new double[]{0.00, 0.01, 0.03, 0.05, 0.09, 0.24, 0.80, 2.85};
        double[] expectedADiv = new double[]{38.75, 38.75, 38.75, 38.75, 38.75, 38.75, 38.75, 38.75};
        double[] expectedABoundaryH = new double[]{9.61, 12.20, 15.00, 17.90, 20.86, 22.80, 22.80, 22.80};
        double[] expectedABoundaryF = new double[]{9.61, 12.20, 15.00, 17.90, 20.86, 22.80, 22.80, 22.80};
        double[] expectedLH = new double[]{44.64, 42.04, 39.22, 36.30, 33.30, 31.21, 30.64, 28.59};
        double[] expectedLF = new double[]{44.64, 42.04, 39.22, 36.30, 33.30, 31.21, 30.64, 28.59};
        double[] expectedL = new double[]{44.64, 42.04, 39.22, 36.30, 33.30, 31.21, 30.64, 28.59};

        //Actual values
        PropagationPath proPath = propDataOut.propagationPaths.get(0);
        double[] actualDeltaDiffSRH = proPath.aBoundaryH.deltaDiffSR;
        double[] actualAGroundSOH = proPath.aBoundaryH.aGroundSO;
        double[] actualAGroundORH = proPath.aBoundaryH.aGroundOR;
        double[] actualDeltaDiffSPrimeRH = proPath.aBoundaryH.deltaDiffSPrimeR;
        double[] actualDeltaDiffSRPrimeH = proPath.aBoundaryH.deltaDiffSRPrime;
        double[] actualDeltaGroundSOH = proPath.aBoundaryH.deltaGroundSO;
        double[] actualDeltaGroundORH = proPath.aBoundaryH.deltaGroundOR;
        double[] actualADiffH = proPath.aBoundaryH.aDiff;

        double[] actualDeltaDiffSRF = proPath.aBoundaryF.deltaDiffSR;
        double[] actualAGroundSOF = proPath.aBoundaryF.aGroundSO;
        double[] actualAGroundORF = proPath.aBoundaryF.aGroundOR;
        double[] actualDeltaDiffSPrimeRF = proPath.aBoundaryF.deltaDiffSPrimeR;
        double[] actualDeltaDiffSRPrimeF = proPath.aBoundaryF.deltaDiffSRPrime;
        double[] actualDeltaGroundSOF = proPath.aBoundaryF.deltaGroundSO;
        double[] actualDeltaGroundORF = proPath.aBoundaryF.deltaGroundOR;
        double[] actualADiffF = proPath.aBoundaryF.aDiff;

        double[] actualAlphaAtm = propDataOut.genericMeteoData.getAlpha_atmo();
        double[] actualAAtm = proPath.absorptionData.aAtm;
        double[] actualADiv = proPath.absorptionData.aDiv;
        double[] actualABoundaryH = proPath.absorptionData.aBoundaryH;
        double[] actualABoundaryF = proPath.absorptionData.aBoundaryF;
        double[] actualLH = addArray(proPath.absorptionData.aGlobalH, SOUND_POWER_LEVELS);
        double[] actualLF = addArray(proPath.absorptionData.aGlobalF, SOUND_POWER_LEVELS);
        double[] actualL = addArray(proPath.absorptionData.aGlobal, SOUND_POWER_LEVELS);

        //Assertions
        assertEquals(0.00, proPath.getSRSegment().sPrime.x, ERROR_EPSILON_HIGH);
        assertEquals(-1.00, proPath.getSRSegment().sPrime.y, ERROR_EPSILON_HIGHEST);
        assertEquals(5.10, proPath.getSRSegment().rPrime.x, ERROR_EPSILON_HIGHEST);
        assertEquals(-1.76, proPath.getSRSegment().rPrime.y, ERROR_EPSILON_HIGHEST);

        assertDoubleArrayEquals("DeltaDiffSRH - vertical plane", expectedDeltaDiffSRH, actualDeltaDiffSRH, ERROR_EPSILON_LOWEST);
        assertDoubleArrayEquals("AGroundSOH - vertical plane", expectedAGroundSOH, actualAGroundSOH, ERROR_EPSILON_VERY_LOW);
        assertDoubleArrayEquals("AGroundORH - vertical plane", expectedAGroundORH, actualAGroundORH, ERROR_EPSILON_LOWEST);
        assertDoubleArrayEquals("DeltaDiffSPrimeRH - vertical plane", expectedDeltaDiffSPrimeRH, actualDeltaDiffSPrimeRH, ERROR_EPSILON_LOWEST);
        assertDoubleArrayEquals("DeltaDiffSRPrimeH - vertical plane", expectedDeltaDiffSRPrimeH, actualDeltaDiffSRPrimeH, ERROR_EPSILON_LOWEST);
        assertDoubleArrayEquals("DeltaGroundSOH - vertical plane", expectedDeltaGroundSOH, actualDeltaGroundSOH, ERROR_EPSILON_VERY_LOW);
        assertDoubleArrayEquals("DeltaGroundORH - vertical plane", expectedDeltaGroundORH, actualDeltaGroundORH, ERROR_EPSILON_LOWEST);
        assertDoubleArrayEquals("actualADiffH - vertical plane", expectedADiffH, actualADiffH, ERROR_EPSILON_VERY_LOW);

        assertDoubleArrayEquals("DeltaDiffSRF - vertical plane", expectedDeltaDiffSRF, actualDeltaDiffSRF, ERROR_EPSILON_LOWEST);
        assertDoubleArrayEquals("AGroundSOF - vertical plane", expectedAGroundSOF, actualAGroundSOF, ERROR_EPSILON_LOWEST);
        assertDoubleArrayEquals("AGroundORF - vertical plane", expectedAGroundORF, actualAGroundORF, ERROR_EPSILON_LOWEST);
        assertDoubleArrayEquals("DeltaDiffSPrimeRF - vertical plane", expectedDeltaDiffSPrimeRF, actualDeltaDiffSPrimeRF, ERROR_EPSILON_LOWEST);
        assertDoubleArrayEquals("DeltaDiffSRPrimeF - vertical plane", expectedDeltaDiffSRPrimeF, actualDeltaDiffSRPrimeF, ERROR_EPSILON_LOWEST);
        assertDoubleArrayEquals("DeltaGroundSOF - vertical plane", expectedDeltaGroundSOF, actualDeltaGroundSOF, ERROR_EPSILON_LOWEST);
        assertDoubleArrayEquals("DeltaGroundORF - vertical plane", expectedDeltaGroundORF, actualDeltaGroundORF, ERROR_EPSILON_LOWEST);
        assertDoubleArrayEquals("actualADiffF - vertical plane", expectedADiffF, actualADiffF, ERROR_EPSILON_LOWEST);

        assertDoubleArrayEquals("AlphaAtm - vertical plane", expectedAlphaAtm, actualAlphaAtm, ERROR_EPSILON_LOWEST);
        assertDoubleArrayEquals("AAtm - vertical plane", expectedAAtm, actualAAtm, ERROR_EPSILON_LOWEST);
        assertDoubleArrayEquals("ADiv - vertical plane", expectedADiv, actualADiv, ERROR_EPSILON_LOWEST);
        assertDoubleArrayEquals("ABoundaryH - vertical plane", expectedABoundaryH, actualABoundaryH, ERROR_EPSILON_VERY_LOW);
        assertDoubleArrayEquals("ABoundaryF - vertical plane", expectedABoundaryF, actualABoundaryF, ERROR_EPSILON_LOWEST);
        assertDoubleArrayEquals("LH - vertical plane", expectedLH, actualLH, ERROR_EPSILON_VERY_LOW);
        assertDoubleArrayEquals("LF - vertical plane", expectedLF, actualLF, ERROR_EPSILON_LOWEST);
        assertDoubleArrayEquals("L - vertical plane", expectedL, actualL, ERROR_EPSILON_LOWEST);


        //Path1 : right lateral
        double[] expectedWH = new double[]{0.00, 0.00, 0.00, 0.01, 0.08, 0.40, 2.07, 9.99};
        double[] expectedCfH = new double[]{25.07, 25.45, 26.93, 29.26, 21.08, 5.11, 0.53, 0.10};
        double[] expectedAGroundH = new double[]{-1.51, -1.51, -1.51, -1.51, -1.51, -1.51, -1.51, -1.51};
        double[] expectedWF = new double[]{0.00, 0.00, 0.00, 0.01, 0.05, 0.31, 1.60, 7.90};
        double[] expectedCfF = new double[]{25.05, 25.34, 26.56, 29.11, 23.63, 7.01, 0.74, 0.13};
        double[] expectedAGroundF = new double[]{-1.51, -1.51, -1.51, -1.51, -1.51, -1.51, -1.51, -1.51};

        expectedAlphaAtm = new double[]{0.12, 0.41, 1.04, 1.93, 3.66, 9.66, 32.77, 116.88};
        expectedAAtm = new double[]{0.00, 0.01, 0.03, 0.05, 0.10, 0.27, 0.90, 3.22};
        expectedADiv = new double[]{38.75, 38.75, 38.75, 38.75, 38.75, 38.75, 38.75, 38.75};
        expectedDeltaDiffSRH = new double[]{14.47, 17.92, 22.26, 26.57, 30.18, 33.37, 36.43, 39.45};
        expectedLH = new double[]{41.28, 37.82, 33.47, 29.14, 25.48, 22.12, 18.43, 13.09};

        //Actual values
        proPath = propDataOut.propagationPaths.get(1);

        double[] actualWH = proPath.groundAttenuation.wH;
        double[] actualCfH = proPath.groundAttenuation.cfH;
        double[] actualAGroundH = proPath.groundAttenuation.aGroundH;
        double[] actualWF = proPath.groundAttenuation.wF;
        double[] actualCfF = proPath.groundAttenuation.cfF;
        double[] actualAGroundF = proPath.groundAttenuation.aGroundF;

        actualAlphaAtm = propDataOut.genericMeteoData.getAlpha_atmo();
        actualAAtm = proPath.absorptionData.aAtm;
        actualADiv = proPath.absorptionData.aDiv;
        actualDeltaDiffSRH = proPath.aBoundaryH.deltaDiffSR;
        actualLH = addArray(proPath.absorptionData.aGlobalH, SOUND_POWER_LEVELS);

        //Assertions
        assertDoubleArrayEquals("WH", expectedWH, actualWH, ERROR_EPSILON_LOWEST);
        assertDoubleArrayEquals("CfH", expectedCfH, actualCfH, ERROR_EPSILON_VERY_LOW);
        assertDoubleArrayEquals("AGroundH", expectedAGroundH, actualAGroundH, ERROR_EPSILON_LOW);
        assertDoubleArrayEquals("WF", expectedWF, actualWF, ERROR_EPSILON_LOW);
        assertDoubleArrayEquals("CfF", expectedCfF, actualCfF, ERROR_EPSILON_VERY_LOW);
        assertDoubleArrayEquals("AGroundF", expectedAGroundF, actualAGroundF, ERROR_EPSILON_VERY_LOW);

        assertDoubleArrayEquals("AlphaAtm - right lateral", expectedAlphaAtm, actualAlphaAtm, ERROR_EPSILON_LOWEST);
        assertDoubleArrayEquals("AAtm - right lateral", expectedAAtm, actualAAtm, ERROR_EPSILON_LOWEST);
        assertDoubleArrayEquals("ADiv - right lateral", expectedADiv, actualADiv, ERROR_EPSILON_LOW);
        assertDoubleArrayEquals("AGroundH - right lateral", expectedAGroundH, actualAGroundH, ERROR_EPSILON_VERY_LOW);
        assertDoubleArrayEquals("AGroundF - right lateral", expectedAGroundF, actualAGroundF, ERROR_EPSILON_VERY_LOW);
        assertDoubleArrayEquals("DeltaDiffSRH - right lateral", expectedDeltaDiffSRH, actualDeltaDiffSRH, ERROR_EPSILON_LOW);
        assertDoubleArrayEquals("LH - right lateral", expectedLH, actualLH, ERROR_EPSILON_LOW);


        //Path2 : left lateral
        expectedWH = new double[]{0.00, 0.00, 0.00, 0.01, 0.08, 0.40, 2.07, 9.99};
        expectedCfH = new double[]{25.07, 25.45, 26.93, 29.26, 21.08, 5.11, 0.53, 0.10};
        expectedAGroundH = new double[]{-1.51, -1.51, -1.51, -1.51, -1.51, -1.51, -1.51, -1.51};
        expectedWF = new double[]{0.00, 0.00, 0.00, 0.01, 0.05, 0.31, 1.60, 7.90};
        expectedCfF = new double[]{25.05, 25.34, 26.56, 29.11, 23.63, 7.01, 0.74, 0.13};
        expectedAGroundF = new double[]{-1.51, -1.51, -1.51, -1.51, -1.51, -1.51, -1.51, -1.51};

        //Actual values
        proPath = propDataOut.propagationPaths.get(2);

        actualWH = proPath.groundAttenuation.wH;
        actualCfH = proPath.groundAttenuation.cfH;
        actualAGroundH = proPath.groundAttenuation.aGroundH;
        actualWF = proPath.groundAttenuation.wF;
        actualCfF = proPath.groundAttenuation.cfF;
        actualAGroundF = proPath.groundAttenuation.aGroundF;

        //Assertions
        assertDoubleArrayEquals("WH", expectedWH, actualWH, ERROR_EPSILON_LOW);
        assertDoubleArrayEquals("CfH", expectedCfH, actualCfH, ERROR_EPSILON_LOW);
        assertDoubleArrayEquals("AGroundH", expectedAGroundH, actualAGroundH, ERROR_EPSILON_LOW);
        assertDoubleArrayEquals("WF", expectedWF, actualWF, ERROR_EPSILON_LOW);
        assertDoubleArrayEquals("CfF", expectedCfF, actualCfF, ERROR_EPSILON_LOW);
        assertDoubleArrayEquals("AGroundF", expectedAGroundF, actualAGroundF, ERROR_EPSILON_VERY_LOW);

        double[] L = addArray(propDataOut.getVerticesSoundLevel().get(0).value, sumArray(SOUND_POWER_LEVELS, A_WEIGHTING));
        assertArrayEquals(  new double[]{21.28,28.39,32.47,34.51,34.54,33.37,32.14,27.73},L, ERROR_EPSILON_VERY_LOW);
    }

    /**
     * Test TC12 -- Flat ground with homogeneous acoustic properties and polygonal object – receiver at low height
     */
    @Test
    public void TC12() {
        //Profile building
        ProfileBuilder profileBuilder = new ProfileBuilder()
                .addBuilding(new Coordinate[]{
                        new Coordinate(11.0, 15.5, 10),
                        new Coordinate(12.0, 13.0, 10),
                        new Coordinate(14.5, 12.0, 10),
                        new Coordinate(17.0, 13.0, 10),
                        new Coordinate(18.0, 15.5, 10),
                        new Coordinate(17.0, 18.0, 10),
                        new Coordinate(14.5, 19.0, 10),
                        new Coordinate(12.0, 18.0, 10),
                });
        profileBuilder.setzBuildings(true);
        profileBuilder.finishFeeding();

        //Propagation data building
        CnossosPropagationData rayData = new PropagationDataBuilder(profileBuilder)
                .addSource(0, 10, 1)
                .addReceiver(30, 20, 6)
                .hEdgeDiff(true)
                .vEdgeDiff(true)
                .setGs(0.5)
                .build();

        //Propagation process path data building
        PropagationProcessPathData attData = new PropagationProcessPathData();
        attData.setHumidity(HUMIDITY);
        attData.setTemperature(TEMPERATURE);

        //Out and computation settings
        ComputeRaysOutAttenuation propDataOut = new ComputeRaysOutAttenuation(true, true, attData);
        ComputeCnossosRays computeRays = new ComputeCnossosRays(rayData);
        computeRays.setThreadCount(1);

        //Run computation
        computeRays.run(propDataOut);

        //Expected values
        //Path0 : vertical plane
        double[] expectedDeltaDiffSRH = new double[]{14.37, 17.50, 21.47, 25.97, 29.98, 33.36, 36.47, 39.50};
        double[] expectedAGroundSOH = new double[]{-1.50, -1.50, -1.50, -1.50, -1.50, -1.50, -1.50, -1.50};
        double[] expectedAGroundORH = new double[]{-1.50, -1.50, -1.50, -1.50, -1.50, -1.50, -1.50, -1.50};
        double[] expectedDeltaDiffSPrimeRH = new double[]{15.34, 18.53, 22.52, 27.04, 31.05, 34.43, 37.54, 40.58};
        double[] expectedDeltaDiffSRPrimeH = new double[]{18.98, 22.28, 26.34, 30.89, 34.91, 38.29, 41.41, 44.44};
        double[] expectedDeltaGroundSOH = new double[]{-1.35, -1.35, -1.34, -1.34, -1.34, -1.34, -1.34, -1.34};
        double[] expectedDeltaGroundORH = new double[]{-0.91, -0.90, -0.89, -0.88, -0.88, -0.88, -0.88, -0.88};
        double[] expectedADiffH = new double[]{12.10, 15.26, 19.24, 22.78, 22.78, 22.78, 22.78, 22.78};

        double[] expectedDeltaDiffSRF = new double[]{14.37, 17.50, 21.47, 25.97, 29.98, 33.36, 36.47, 39.50};
        double[] expectedAGroundSOF = new double[]{-1.50, -1.50, -1.50, -1.50, -1.50, -1.50, -1.50, -1.50};
        double[] expectedAGroundORF = new double[]{-1.50, -1.50, -1.50, -1.50, -1.50, -1.50, -1.50, -1.50};
        double[] expectedDeltaDiffSPrimeRF = new double[]{15.34, 18.53, 22.52, 27.04, 31.05, 34.43, 37.54, 40.58};
        double[] expectedDeltaDiffSRPrimeF = new double[]{18.98, 22.28, 26.34, 30.89, 34.91, 38.29, 41.41, 44.44};
        double[] expectedDeltaGroundSOF = new double[]{-1.35, -1.35, -1.34, -1.34, -1.34, -1.34, -1.34, -1.34};
        double[] expectedDeltaGroundORF = new double[]{-0.91, -0.90, -0.89, -0.88, -0.88, -0.88, -0.88, -0.88};
        double[] expectedADiffF = new double[]{12.10, 15.26, 19.24, 22.78, 22.78, 22.78, 22.78, 22.78};

        double[] expectedAlphaAtm = new double[]{0.12, 0.41, 1.04, 1.93, 3.66, 9.66, 32.77, 116.88};
        double[] expectedAAtm = new double[]{0.00, 0.01, 0.03, 0.06, 0.12, 0.31, 1.05, 3.74};
        double[] expectedADiv = new double[]{41.11, 41.11, 41.11, 41.11, 41.11, 41.11, 41.11, 41.11};
        double[] expectedABoundaryH = new double[]{12.10, 15.26, 19.24, 22.78, 22.78, 22.78, 22.78, 22.78};
        double[] expectedABoundaryF = new double[]{12.10, 15.26, 19.24, 22.78, 22.78, 22.78, 22.78, 22.78};
        double[] expectedLH = new double[]{39.78, 36.62, 32.62, 29.05, 29.00, 28.80, 28.06, 25.37};
        double[] expectedLF = new double[]{39.78, 36.62, 32.62, 29.05, 29.00, 28.80, 28.06, 25.37};
        double[] expectedL = new double[]{39.78, 36.62, 32.62, 29.05, 29.00, 28.80, 28.06, 25.37};

        //Actual values
        PropagationPath proPath = propDataOut.propagationPaths.get(0);
        double[] actualDeltaDiffSRH = proPath.aBoundaryH.deltaDiffSR;
        double[] actualAGroundSOH = proPath.aBoundaryH.aGroundSO;
        double[] actualAGroundORH = proPath.aBoundaryH.aGroundOR;
        double[] actualDeltaDiffSPrimeRH = proPath.aBoundaryH.deltaDiffSPrimeR;
        double[] actualDeltaDiffSRPrimeH = proPath.aBoundaryH.deltaDiffSRPrime;
        double[] actualDeltaGroundSOH = proPath.aBoundaryH.deltaGroundSO;
        double[] actualDeltaGroundORH = proPath.aBoundaryH.deltaGroundOR;
        double[] actualADiffH = proPath.aBoundaryH.aDiff;

        double[] actualDeltaDiffSRF = proPath.aBoundaryF.deltaDiffSR;
        double[] actualAGroundSOF = proPath.aBoundaryF.aGroundSO;
        double[] actualAGroundORF = proPath.aBoundaryF.aGroundOR;
        double[] actualDeltaDiffSPrimeRF = proPath.aBoundaryF.deltaDiffSPrimeR;
        double[] actualDeltaDiffSRPrimeF = proPath.aBoundaryF.deltaDiffSRPrime;
        double[] actualDeltaGroundSOF = proPath.aBoundaryF.deltaGroundSO;
        double[] actualDeltaGroundORF = proPath.aBoundaryF.deltaGroundOR;
        double[] actualADiffF = proPath.aBoundaryF.aDiff;

        double[] actualAlphaAtm = propDataOut.genericMeteoData.getAlpha_atmo();
        double[] actualAAtm = proPath.absorptionData.aAtm;
        double[] actualADiv = proPath.absorptionData.aDiv;
        double[] actualABoundaryH = proPath.absorptionData.aBoundaryH;
        double[] actualABoundaryF = proPath.absorptionData.aBoundaryF;
        double[] actualLH = addArray(proPath.absorptionData.aGlobalH, SOUND_POWER_LEVELS);
        double[] actualLF = addArray(proPath.absorptionData.aGlobalF, SOUND_POWER_LEVELS);
        double[] actualL = addArray(proPath.absorptionData.aGlobal, SOUND_POWER_LEVELS);

        //Assertions
        assertEquals(0.00, proPath.getSRSegment().sPrime.x, ERROR_EPSILON_LOW);
        assertEquals(-1.00, proPath.getSRSegment().sPrime.y, ERROR_EPSILON_HIGH);
        assertEquals(5.10, proPath.getSRSegment().rPrime.x, ERROR_EPSILON_HIGHEST);
        assertEquals(-1.76, proPath.getSRSegment().rPrime.y, ERROR_EPSILON_HIGHEST);

        assertDoubleArrayEquals("DeltaDiffSRH - vertical plane", expectedDeltaDiffSRH, actualDeltaDiffSRH, ERROR_EPSILON_LOW);
        assertDoubleArrayEquals("AGroundSOH - vertical plane", expectedAGroundSOH, actualAGroundSOH, ERROR_EPSILON_VERY_LOW);
        assertDoubleArrayEquals("AGroundORH - vertical plane", expectedAGroundORH, actualAGroundORH, ERROR_EPSILON_LOWEST);
        assertDoubleArrayEquals("DeltaDiffSPrimeRH - vertical plane", expectedDeltaDiffSPrimeRH, actualDeltaDiffSPrimeRH, ERROR_EPSILON_LOW);
        assertDoubleArrayEquals("DeltaDiffSRPrimeH - vertical plane", expectedDeltaDiffSRPrimeH, actualDeltaDiffSRPrimeH, ERROR_EPSILON_LOW);
        assertDoubleArrayEquals("DeltaGroundSOH - vertical plane", expectedDeltaGroundSOH, actualDeltaGroundSOH, ERROR_EPSILON_VERY_LOW);
        assertDoubleArrayEquals("DeltaGroundORH - vertical plane", expectedDeltaGroundORH, actualDeltaGroundORH, ERROR_EPSILON_LOWEST);
        assertDoubleArrayEquals("actualADiffH - vertical plane", expectedADiffH, actualADiffH, ERROR_EPSILON_VERY_LOW);

        assertDoubleArrayEquals("DeltaDiffSRF - vertical plane", expectedDeltaDiffSRF, actualDeltaDiffSRF, ERROR_EPSILON_LOW);
        assertDoubleArrayEquals("AGroundSOF - vertical plane", expectedAGroundSOF, actualAGroundSOF, ERROR_EPSILON_LOWEST);
        assertDoubleArrayEquals("AGroundORF - vertical plane", expectedAGroundORF, actualAGroundORF, ERROR_EPSILON_LOWEST);
        assertDoubleArrayEquals("DeltaDiffSPrimeRF - vertical plane", expectedDeltaDiffSPrimeRF, actualDeltaDiffSPrimeRF, ERROR_EPSILON_LOW);
        assertDoubleArrayEquals("DeltaDiffSRPrimeF - vertical plane", expectedDeltaDiffSRPrimeF, actualDeltaDiffSRPrimeF, ERROR_EPSILON_LOW);
        assertDoubleArrayEquals("DeltaGroundSOF - vertical plane", expectedDeltaGroundSOF, actualDeltaGroundSOF, ERROR_EPSILON_LOWEST);
        assertDoubleArrayEquals("DeltaGroundORF - vertical plane", expectedDeltaGroundORF, actualDeltaGroundORF, ERROR_EPSILON_LOWEST);
        assertDoubleArrayEquals("actualADiffF - vertical plane", expectedADiffF, actualADiffF, ERROR_EPSILON_LOW);

        assertDoubleArrayEquals("AlphaAtm - vertical plane", expectedAlphaAtm, actualAlphaAtm, ERROR_EPSILON_LOWEST);
        assertDoubleArrayEquals("AAtm - vertical plane", expectedAAtm, actualAAtm, ERROR_EPSILON_LOWEST);
        assertDoubleArrayEquals("ADiv - vertical plane", expectedADiv, actualADiv, ERROR_EPSILON_LOWEST);
        assertDoubleArrayEquals("ABoundaryH - vertical plane", expectedABoundaryH, actualABoundaryH, ERROR_EPSILON_VERY_LOW);
        assertDoubleArrayEquals("ABoundaryF - vertical plane", expectedABoundaryF, actualABoundaryF, ERROR_EPSILON_LOW);
        assertDoubleArrayEquals("LH - vertical plane", expectedLH, actualLH, ERROR_EPSILON_VERY_LOW);
        assertDoubleArrayEquals("LF - vertical plane", expectedLF, actualLF, ERROR_EPSILON_LOW);
        assertDoubleArrayEquals("L - vertical plane", expectedL, actualL, ERROR_EPSILON_LOW);


        //Path1 : right lateral
        double[] expectedWH = new double[]{0.00, 0.00, 0.00, 0.01, 0.08, 0.41, 2.10, 10.13};
        double[] expectedCfH = new double[]{32.26, 32.87, 35.13, 37.43, 23.55, 4.65, 0.49, 0.10};
        double[] expectedAGroundH = new double[]{-1.50, -1.50, -1.50, -1.50, -1.50, -1.50, -1.50, -1.50};
        double[] expectedWF = new double[]{0.00, 0.00, 0.00, 0.01, 0.08, 0.41, 2.10, 10.13};
        double[] expectedCfF = new double[]{32.26, 32.87, 35.13, 37.43, 23.55, 4.65, 0.49, 0.10};
        double[] expectedAGroundF = new double[]{-1.50, -1.50, -1.50, -1.50, -1.50, -1.50, -1.50, -1.50};

        expectedAlphaAtm = new double[]{0.12, 0.41, 1.04, 1.93, 3.66, 9.66, 32.77, 116.88};
        expectedAAtm = new double[]{0.00, 0.01, 0.03, 0.06, 0.12, 0.31, 1.06, 3.80};
        expectedADiv = new double[]{41.11, 41.11, 41.11, 41.11, 41.11, 41.11, 41.11, 41.11};
        expectedDeltaDiffSRH = new double[]{8.17, 10.09, 12.67, 16.13, 20.46, 24.62, 28.11, 31.25};
        expectedLH = new double[]{45.22, 43.29, 40.69, 37.20, 32.81, 28.46, 24.22, 18.34};

        //Actual values
        proPath = propDataOut.propagationPaths.get(1);

        double[] actualWH = proPath.groundAttenuation.wH;
        double[] actualCfH = proPath.groundAttenuation.cfH;
        double[] actualAGroundH = proPath.groundAttenuation.aGroundH;
        double[] actualWF = proPath.groundAttenuation.wF;
        double[] actualCfF = proPath.groundAttenuation.cfF;
        double[] actualAGroundF = proPath.groundAttenuation.aGroundF;

        actualAlphaAtm = propDataOut.genericMeteoData.getAlpha_atmo();
        actualAAtm = proPath.absorptionData.aAtm;
        actualADiv = proPath.absorptionData.aDiv;
        actualDeltaDiffSRH = proPath.aBoundaryH.deltaDiffSR;
        actualLH = addArray(proPath.absorptionData.aGlobalH, SOUND_POWER_LEVELS);

        //Assertions
        assertDoubleArrayEquals("WH", expectedWH, actualWH, ERROR_EPSILON_LOWEST);
        assertDoubleArrayEquals("CfH", expectedCfH, actualCfH, ERROR_EPSILON_LOW);
        assertDoubleArrayEquals("AGroundH", expectedAGroundH, actualAGroundH, ERROR_EPSILON_LOW);
        assertDoubleArrayEquals("WF", expectedWF, actualWF, ERROR_EPSILON_LOWEST);
        assertDoubleArrayEquals("CfF", expectedCfF, actualCfF, ERROR_EPSILON_LOW);
        assertDoubleArrayEquals("AGroundF", expectedAGroundF, actualAGroundF, ERROR_EPSILON_VERY_LOW);

        assertDoubleArrayEquals("AlphaAtm - right lateral", expectedAlphaAtm, actualAlphaAtm, ERROR_EPSILON_LOWEST);
        assertDoubleArrayEquals("AAtm - right lateral", expectedAAtm, actualAAtm, ERROR_EPSILON_LOW);
        assertDoubleArrayEquals("ADiv - right lateral", expectedADiv, actualADiv, ERROR_EPSILON_LOW);
        assertDoubleArrayEquals("AGroundH - right lateral", expectedAGroundH, actualAGroundH, ERROR_EPSILON_VERY_LOW);
        assertDoubleArrayEquals("AGroundF - right lateral", expectedAGroundF, actualAGroundF, ERROR_EPSILON_VERY_LOW);
        assertDoubleArrayEquals("DeltaDiffSRH - right lateral", expectedDeltaDiffSRH, actualDeltaDiffSRH, ERROR_EPSILON_MEDIUM);
        assertDoubleArrayEquals("LH - right lateral", expectedLH, actualLH, ERROR_EPSILON_MEDIUM);


        //Path2 : left lateral
        expectedWH = new double[]{0.00, 0.00, 0.00, 0.01, 0.08, 0.41, 2.10, 10.13};
        expectedCfH = new double[]{32.26, 32.87, 35.13, 37.43, 23.55, 4.65, 0.49, 0.10};
        expectedAGroundH = new double[]{-1.50, -1.50, -1.50, -1.50, -1.50, -1.50, -1.50, -1.50};
        expectedWF = new double[]{0.00, 0.00, 0.00, 0.01, 0.08, 0.41, 2.10, 10.13};
        expectedCfF = new double[]{32.26, 32.87, 35.13, 37.43, 23.55, 4.65, 0.49, 0.10};
        expectedAGroundF = new double[]{-1.50, -1.50, -1.50, -1.50, -1.50, -1.50, -1.50, -1.50};

        //Actual values
        proPath = propDataOut.propagationPaths.get(2);

        actualWH = proPath.groundAttenuation.wH;
        actualCfH = proPath.groundAttenuation.cfH;
        actualAGroundH = proPath.groundAttenuation.aGroundH;
        actualWF = proPath.groundAttenuation.wF;
        actualCfF = proPath.groundAttenuation.cfF;
        actualAGroundF = proPath.groundAttenuation.aGroundF;

        //Assertions
        /*assertDoubleArrayEquals("WH", expectedWH, actualWH, ERROR_EPSILON_LOWEST);
        assertDoubleArrayEquals("CfH", expectedCfH, actualCfH, ERROR_EPSILON_LOW);
        assertDoubleArrayEquals("AGroundH", expectedAGroundH, actualAGroundH, ERROR_EPSILON_LOW);
        assertDoubleArrayEquals("WF", expectedWF, actualWF, ERROR_EPSILON_LOWEST);
        assertDoubleArrayEquals("CfF", expectedCfF, actualCfF, ERROR_EPSILON_LOWEST);
        assertDoubleArrayEquals("AGroundF", expectedAGroundF, actualAGroundF, ERROR_EPSILON_VERY_LOW);*/

        double[] L = addArray(propDataOut.getVerticesSoundLevel().get(0).value, new double[]{93-26.2,93-16.1,93-8.6,93-3.2,93,93+1.2,93+1.0,93-1.1});
        assertArrayEquals(  new double[]{21.81,29.66,34.31,36.14,35.57,33.72,31.12,25.37},L, ERROR_EPSILON_VERY_LOW);
    }

    /**
     * Test TC13 -- Ground with spatially varying heights and acoustic properties and polygonal
     * building
     */
    @Test
    public void TC13() {
        //Profile building
        ProfileBuilder profileBuilder = new ProfileBuilder()
                .addBuilding(new Coordinate[]{
                        new Coordinate(169.4, 41.0, 30),
                        new Coordinate(172.5, 33.5, 30),
                        new Coordinate(180.0, 30.4, 30),
                        new Coordinate(187.5, 33.5, 30),
                        new Coordinate(190.6, 41.0, 30),
                        new Coordinate(187.5, 48.5, 30),
                        new Coordinate(180.0, 51.6, 30),
                        new Coordinate(172.5, 48.5, 30),
                })
                .addGroundEffect(0, 50, -20, 80, 0.5)
                .addGroundEffect(50, 150, -20, 80, 0.9)
                .addGroundEffect(150, 225, -20, 80, 0.2)
                .addTopographicLine(0, 80, 0, 225, 80, 0)
                .addTopographicLine(225, 80, 0, 225, -20, 0)
                .addTopographicLine(225, -20, 0, 0, -20, 0)
                .addTopographicLine(0, -20, 0, 0, 80, 0)
                .addTopographicLine(120, -20, 0, 120, 80, 0)
                .addTopographicLine(185, -5, 10, 205, -5, 10)
                .addTopographicLine(205, -5, 10, 205, 75, 10)
                .addTopographicLine(205, 75, 10, 185, 75, 10)
                .addTopographicLine(185, 75, 10, 185, -5, 10);
        profileBuilder.setzBuildings(true);
        profileBuilder.finishFeeding();

        //Propagation data building
        CnossosPropagationData rayData = new PropagationDataBuilder(profileBuilder)
                .addSource(10, 10, 1)
                .addReceiver(200, 50, 28.5)
                .hEdgeDiff(true)
                .vEdgeDiff(true)
                .setGs(0.5)
                .build();

        //Propagation process path data building
        PropagationProcessPathData attData = new PropagationProcessPathData();
        attData.setHumidity(HUMIDITY);
        attData.setTemperature(TEMPERATURE);

        //Out and computation settings
        ComputeRaysOutAttenuation propDataOut = new ComputeRaysOutAttenuation(true, true, attData);
        ComputeCnossosRays computeRays = new ComputeCnossosRays(rayData);
        computeRays.setThreadCount(1);

        //Run computation
        computeRays.run(propDataOut);

        //Expected values
        //Path0 : vertical plane
        double[] expectedDeltaDiffSRH = new double[]{9.76, 13.15, 17.15, 20.71, 23.88, 26.92, 29.93, 32.94};
        double[] expectedAGroundSOH = new double[]{-1.38, -1.38, -1.38, -1.38, -1.38, -1.38, -1.38, -1.38};
        double[] expectedAGroundORH = new double[]{-2.40, -2.40, -2.40, -2.40, -2.40, -2.40, -2.40, -2.40};
        double[] expectedDeltaDiffSPrimeRH = new double[]{10.52, 14.08, 18.17, 21.75, 24.94, 27.98, 31.00, 34.01};
        double[] expectedDeltaDiffSRPrimeH = new double[]{24.55, 28.89, 33.30, 37.00, 40.23, 43.30, 46.32, 49.34};
        double[] expectedDeltaGroundSOH = new double[]{-1.27, -1.25, -1.24, -1.23, -1.23, -1.23, -1.23, -1.23};
        double[] expectedDeltaGroundORH = new double[]{-0.49, -0.44, -0.42, -0.41, -0.41, -0.41, -0.41, -0.41};
        double[] expectedADiffH = new double[]{8.00, 11.46, 15.50, 19.06, 22.24, 23.36, 23.36, 23.36};

        double[] expectedDeltaDiffSRF = new double[]{9.54, 12.88, 16.85, 20.42, 23.57, 26.60, 29.62, 32.62};
        double[] expectedAGroundSOF = new double[]{-1.38, -1.38, -1.38, -1.38, -1.38, -1.38, -1.38, -1.38};
        double[] expectedAGroundORF = new double[]{-2.40, -2.40, -2.40, -2.40, -2.40, -2.40, -2.40, -2.40};
        double[] expectedDeltaDiffSPrimeRF = new double[]{10.34, 13.86, 17.93, 21.51, 24.69, 27.74, 30.75, 33.76};
        double[] expectedDeltaDiffSRPrimeF = new double[]{24.55, 28.88, 33.30, 37.00, 40.22, 43.29, 46.32, 49.33};
        double[] expectedDeltaGroundSOF = new double[]{-1.27, -1.24, -1.23, -1.22, -1.22, -1.22, -1.22, -1.22};
        double[] expectedDeltaGroundORF = new double[]{-0.48, -0.43, -0.41, -0.40, -0.40, -0.40, -0.40, -0.39};
        double[] expectedADiffF = new double[]{7.80, 11.21, 15.22, 18.78, 21.95, 23.38, 23.38, 23.38};

        double[] expectedAlphaAtm = new double[]{0.12, 0.41, 1.04, 1.93, 3.66, 9.66, 32.77, 116.88};
        double[] expectedAAtm = new double[]{0.02, 0.08, 0.20, 0.38, 0.72, 1.90, 6.43, 22.92};
        double[] expectedADiv = new double[]{56.85, 56.85, 56.85, 56.85, 56.85, 56.85, 56.85, 56.85};
        double[] expectedABoundaryH = new double[]{8.00, 11.46, 15.50, 19.06, 22.24, 23.36, 23.36, 23.36};
        double[] expectedABoundaryF = new double[]{7.80, 11.21, 15.22, 18.78, 21.95, 23.38, 23.38, 23.38};
        double[] expectedLH = new double[]{28.13, 24.61, 20.45, 16.71, 13.19, 10.90, 6.36, -10.13};
        double[] expectedLF = new double[]{28.33, 24.86, 20.73, 17.00, 13.49, 10.87, 6.34, -10.16};
        double[] expectedL = new double[]{28.23, 24.73, 20.59, 16.85, 13.34, 10.88, 6.35, -10.14};

        //Actual values
        PropagationPath proPath = propDataOut.propagationPaths.get(0);
        double[] actualDeltaDiffSRH = proPath.aBoundaryH.deltaDiffSR;
        double[] actualAGroundSOH = proPath.aBoundaryH.aGroundSO;
        double[] actualAGroundORH = proPath.aBoundaryH.aGroundOR;
        double[] actualDeltaDiffSPrimeRH = proPath.aBoundaryH.deltaDiffSPrimeR;
        double[] actualDeltaDiffSRPrimeH = proPath.aBoundaryH.deltaDiffSRPrime;
        double[] actualDeltaGroundSOH = proPath.aBoundaryH.deltaGroundSO;
        double[] actualDeltaGroundORH = proPath.aBoundaryH.deltaGroundOR;
        double[] actualADiffH = proPath.aBoundaryH.aDiff;

        double[] actualDeltaDiffSRF = proPath.aBoundaryF.deltaDiffSR;
        double[] actualAGroundSOF = proPath.aBoundaryF.aGroundSO;
        double[] actualAGroundORF = proPath.aBoundaryF.aGroundOR;
        double[] actualDeltaDiffSPrimeRF = proPath.aBoundaryF.deltaDiffSPrimeR;
        double[] actualDeltaDiffSRPrimeF = proPath.aBoundaryF.deltaDiffSRPrime;
        double[] actualDeltaGroundSOF = proPath.aBoundaryF.deltaGroundSO;
        double[] actualDeltaGroundORF = proPath.aBoundaryF.deltaGroundOR;
        double[] actualADiffF = proPath.aBoundaryF.aDiff;

        double[] actualAlphaAtm = propDataOut.genericMeteoData.getAlpha_atmo();
        double[] actualAAtm = proPath.absorptionData.aAtm;
        double[] actualADiv = proPath.absorptionData.aDiv;
        double[] actualABoundaryH = proPath.absorptionData.aBoundaryH;
        double[] actualABoundaryF = proPath.absorptionData.aBoundaryF;
        double[] actualLH = addArray(proPath.absorptionData.aGlobalH, SOUND_POWER_LEVELS);
        double[] actualLF = addArray(proPath.absorptionData.aGlobalF, SOUND_POWER_LEVELS);
        double[] actualL = addArray(proPath.absorptionData.aGlobal, SOUND_POWER_LEVELS);

        //Assertions
        assertEquals(0.19, proPath.getSegmentList().get(0).sPrime.x, ERROR_EPSILON_LOWEST);
        assertEquals(-4.35, proPath.getSegmentList().get(0).sPrime.y, ERROR_EPSILON_LOWEST);
        assertEquals(194.16, proPath.getSegmentList().get(2).rPrime.x, ERROR_EPSILON_LOWEST);
        assertEquals(-8.50, proPath.getSegmentList().get(2).rPrime.y, ERROR_EPSILON_LOWEST);

        assertDoubleArrayEquals("DeltaDiffSRH - vertical plane", expectedDeltaDiffSRH, actualDeltaDiffSRH, ERROR_EPSILON_LOWEST);
        assertDoubleArrayEquals("AGroundSOH - vertical plane", expectedAGroundSOH, actualAGroundSOH, ERROR_EPSILON_LOWEST);
        assertDoubleArrayEquals("AGroundORH - vertical plane", expectedAGroundORH, actualAGroundORH, ERROR_EPSILON_LOWEST);
        assertDoubleArrayEquals("DeltaDiffSPrimeRH - vertical plane", expectedDeltaDiffSPrimeRH, actualDeltaDiffSPrimeRH, ERROR_EPSILON_LOWEST);
        assertDoubleArrayEquals("DeltaDiffSRPrimeH - vertical plane", expectedDeltaDiffSRPrimeH, actualDeltaDiffSRPrimeH, ERROR_EPSILON_LOWEST);
        assertDoubleArrayEquals("DeltaGroundSOH - vertical plane", expectedDeltaGroundSOH, actualDeltaGroundSOH, ERROR_EPSILON_LOWEST);
        assertDoubleArrayEquals("DeltaGroundORH - vertical plane", expectedDeltaGroundORH, actualDeltaGroundORH, ERROR_EPSILON_LOWEST);
        assertDoubleArrayEquals("actualADiffH - vertical plane", expectedADiffH, actualADiffH, ERROR_EPSILON_LOWEST);

        assertDoubleArrayEquals("DeltaDiffSRF - vertical plane", expectedDeltaDiffSRF, actualDeltaDiffSRF, ERROR_EPSILON_LOW);
        assertDoubleArrayEquals("AGroundSOF - vertical plane", expectedAGroundSOF, actualAGroundSOF, ERROR_EPSILON_LOWEST);
        assertDoubleArrayEquals("AGroundORF - vertical plane", expectedAGroundORF, actualAGroundORF, ERROR_EPSILON_LOWEST);
        assertDoubleArrayEquals("DeltaDiffSPrimeRF - vertical plane", expectedDeltaDiffSPrimeRF, actualDeltaDiffSPrimeRF, ERROR_EPSILON_LOWEST);
        assertDoubleArrayEquals("DeltaDiffSRPrimeF - vertical plane", expectedDeltaDiffSRPrimeF, actualDeltaDiffSRPrimeF, ERROR_EPSILON_LOWEST);
        assertDoubleArrayEquals("DeltaGroundSOF - vertical plane", expectedDeltaGroundSOF, actualDeltaGroundSOF, ERROR_EPSILON_LOWEST);
        assertDoubleArrayEquals("DeltaGroundORF - vertical plane", expectedDeltaGroundORF, actualDeltaGroundORF, ERROR_EPSILON_LOWEST);
        assertDoubleArrayEquals("actualADiffF - vertical plane", expectedADiffF, actualADiffF, ERROR_EPSILON_LOWEST);

        assertDoubleArrayEquals("AlphaAtm - vertical plane", expectedAlphaAtm, actualAlphaAtm, ERROR_EPSILON_LOWEST);
        assertDoubleArrayEquals("AAtm - vertical plane", expectedAAtm, actualAAtm, ERROR_EPSILON_LOWEST);
        assertDoubleArrayEquals("ADiv - vertical plane", expectedADiv, actualADiv, ERROR_EPSILON_LOWEST);
        assertDoubleArrayEquals("ABoundaryH - vertical plane", expectedABoundaryH, actualABoundaryH, ERROR_EPSILON_LOWEST);
        assertDoubleArrayEquals("ABoundaryF - vertical plane", expectedABoundaryF, actualABoundaryF, ERROR_EPSILON_LOWEST);
        assertDoubleArrayEquals("LH - vertical plane", expectedLH, actualLH, ERROR_EPSILON_LOWEST);
        assertDoubleArrayEquals("LF - vertical plane", expectedLF, actualLF, ERROR_EPSILON_LOWEST);
        assertDoubleArrayEquals("L - vertical plane", expectedL, actualL, ERROR_EPSILON_LOWEST);


        //Path1 : right lateral
        double[] expectedWH = new double[]{0.00, 0.00, 0.00, 0.02, 0.09, 0.48, 2.42, 11.40};
        double[] expectedCfH = new double[]{207.46, 223.88, 230.36, 122.25, 18.84, 2.12, 0.41, 0.09};
        double[] expectedAGroundH = new double[]{-1.40, -1.40, -1.40, -1.40, -1.40, -1.40, -1.40, -1.40};
        double[] expectedWF = new double[]{0.00, 0.00, 0.00, 0.02, 0.13, 0.67, 3.32, 15.27};
        double[] expectedCfF = new double[]{209.72, 228.83, 218.90, 92.01, 11.30, 1.50, 0.30, 0.07};
        double[] expectedAGroundF = new double[]{-1.40, -1.40, -1.40, -1.40, -1.40, -1.40, -1.40, -1.40};

        expectedAlphaAtm = new double[]{0.12, 0.41, 1.04, 1.93, 3.66, 9.66, 32.77, 116.88};
        expectedAAtm = new double[]{0.02, 0.08, 0.21, 0.39, 0.74, 1.95, 6.62, 23.60};
        expectedADiv = new double[]{56.85, 56.85, 56.85, 56.85, 56.85, 56.85, 56.85, 56.85};
        expectedDeltaDiffSRH = new double[]{16.88, 20.30, 24.57, 29.02, 32.80, 36.06, 39.13, 42.16};
        expectedLH = new double[]{20.65, 17.17, 12.77, 8.14, 4.02, -0.45, -8.20, -28.21};

        //Actual values
        proPath = propDataOut.propagationPaths.get(1);

        double[] actualWH = proPath.groundAttenuation.wH;
        double[] actualCfH = proPath.groundAttenuation.cfH;
        double[] actualAGroundH = proPath.groundAttenuation.aGroundH;
        double[] actualWF = proPath.groundAttenuation.wF;
        double[] actualCfF = proPath.groundAttenuation.cfF;
        double[] actualAGroundF = proPath.groundAttenuation.aGroundF;

        actualAlphaAtm = propDataOut.genericMeteoData.getAlpha_atmo();
        actualAAtm = proPath.absorptionData.aAtm;
        actualADiv = proPath.absorptionData.aDiv;
        actualDeltaDiffSRH = proPath.aBoundaryH.deltaDiffSR;
        actualLH = addArray(proPath.absorptionData.aGlobalH, SOUND_POWER_LEVELS);

        //Assertions
        assertDoubleArrayEquals("WH", expectedWH, actualWH, ERROR_EPSILON_LOW);
        assertDoubleArrayEquals("CfH", expectedCfH, actualCfH, ERROR_EPSILON_LOW);
        assertDoubleArrayEquals("AGroundH", expectedAGroundH, actualAGroundH, ERROR_EPSILON_LOWEST);
        assertDoubleArrayEquals("WF", expectedWF, actualWF, ERROR_EPSILON_LOWEST);
        assertDoubleArrayEquals("CfF", expectedCfF, actualCfF, ERROR_EPSILON_LOW);
        assertDoubleArrayEquals("AGroundF", expectedAGroundF, actualAGroundF, ERROR_EPSILON_LOWEST);

        assertDoubleArrayEquals("AlphaAtm - right lateral", expectedAlphaAtm, actualAlphaAtm, ERROR_EPSILON_LOWEST);
        assertDoubleArrayEquals("AAtm - right lateral", expectedAAtm, actualAAtm, ERROR_EPSILON_LOWEST);
        assertDoubleArrayEquals("ADiv - right lateral", expectedADiv, actualADiv, ERROR_EPSILON_LOWEST);
        assertDoubleArrayEquals("AGroundH - right lateral", expectedAGroundH, actualAGroundH, ERROR_EPSILON_LOWEST);
        assertDoubleArrayEquals("AGroundF - right lateral", expectedAGroundF, actualAGroundF, ERROR_EPSILON_LOWEST);
        assertDoubleArrayEquals("DeltaDiffSRH - right lateral", expectedDeltaDiffSRH, actualDeltaDiffSRH, ERROR_EPSILON_LOW);
        assertDoubleArrayEquals("LH - right lateral", expectedLH, actualLH, ERROR_EPSILON_LOW);


        //Path2 : left lateral
        expectedWH = new double[]{0.00, 0.00, 0.00, 0.02, 0.09, 0.48, 2.46, 11.67};
        expectedCfH = new double[]{202.25, 218.20, 224.79, 119.88, 18.59, 2.08, 0.41, 0.09};
        expectedAGroundH = new double[]{-1.39, -1.39, -1.39, -1.39, -1.39, -1.39, -1.39, -1.39};
        expectedWF = new double[]{0.00, 0.00, 0.00, 0.03, 0.14, 0.72, 3.56, 16.24};
        expectedCfF = new double[]{204.90, 223.86, 211.09, 85.42, 10.19, 1.39, 0.28, 0.06};
        expectedAGroundF = new double[]{-1.39, -1.39, -1.39, -1.39, -1.39, -1.39, -1.39, -1.39};

        expectedAlphaAtm = new double[]{0.12, 0.41, 1.04, 1.93, 3.66, 9.66, 32.77, 116.88};
        expectedAAtm = new double[]{0.02, 0.08, 0.21, 0.38, 0.72, 1.90, 6.46, 23.03};
        expectedADiv = new double[]{56.85, 56.85, 56.85, 56.85, 56.85, 56.85, 56.85, 56.85};
        expectedDeltaDiffSRH = new double[]{9.89, 12.15, 14.74, 17.53, 20.42, 23.37, 26.35, 29.35};
        expectedLH = new double[]{27.63, 25.32, 22.60, 19.64, 16.40, 12.27, 4.74, -14.83};

        //Actual values
        proPath = propDataOut.propagationPaths.get(2);

        actualWH = proPath.groundAttenuation.wH;
        actualCfH = proPath.groundAttenuation.cfH;
        actualAGroundH = proPath.groundAttenuation.aGroundH;
        actualWF = proPath.groundAttenuation.wF;
        actualCfF = proPath.groundAttenuation.cfF;
        actualAGroundF = proPath.groundAttenuation.aGroundF;

        actualAlphaAtm = propDataOut.genericMeteoData.getAlpha_atmo();
        actualAAtm = proPath.absorptionData.aAtm;
        actualADiv = proPath.absorptionData.aDiv;
        actualDeltaDiffSRH = proPath.aBoundaryH.deltaDiffSR;
        actualLH = addArray(proPath.absorptionData.aGlobalH, SOUND_POWER_LEVELS);

        //Assertions
        assertDoubleArrayEquals("WH", expectedWH, actualWH, ERROR_EPSILON_LOW);
        assertDoubleArrayEquals("CfH", expectedCfH, actualCfH, ERROR_EPSILON_MEDIUM);
        assertDoubleArrayEquals("AGroundH", expectedAGroundH, actualAGroundH, ERROR_EPSILON_LOWEST);
        assertDoubleArrayEquals("WF", expectedWF, actualWF, ERROR_EPSILON_LOWEST);
        assertDoubleArrayEquals("CfF", expectedCfF, actualCfF, ERROR_EPSILON_LOW);
        assertDoubleArrayEquals("AGroundF", expectedAGroundF, actualAGroundF, ERROR_EPSILON_LOWEST);

        assertDoubleArrayEquals("AlphaAtm - right lateral", expectedAlphaAtm, actualAlphaAtm, ERROR_EPSILON_LOWEST);
        assertDoubleArrayEquals("AAtm - right lateral", expectedAAtm, actualAAtm, ERROR_EPSILON_LOWEST);
        assertDoubleArrayEquals("ADiv - right lateral", expectedADiv, actualADiv, ERROR_EPSILON_LOWEST);
        assertDoubleArrayEquals("AGroundH - right lateral", expectedAGroundH, actualAGroundH, ERROR_EPSILON_LOWEST);
        assertDoubleArrayEquals("AGroundF - right lateral", expectedAGroundF, actualAGroundF, ERROR_EPSILON_LOWEST);
        assertDoubleArrayEquals("DeltaDiffSRH - right lateral", expectedDeltaDiffSRH, actualDeltaDiffSRH, ERROR_EPSILON_LOW);
        assertDoubleArrayEquals("LH - right lateral", expectedLH, actualLH, ERROR_EPSILON_LOW);

        double[] L = addArray(propDataOut.getVerticesSoundLevel().get(0).value, new double[]{93-26.2,93-16.1,93-8.6,93-3.2,93,93+1.2,93+1.0,93-1.1});
        assertArrayEquals(  new double[]{5.14,12.29,16.39,18.47,18.31,15.97,9.72,-9.92},L, ERROR_EPSILON_VERY_LOW);
    }

    /**
     * Test TC14 -- Flat ground with homogeneous acoustic properties and polygonal building –
     * receiver at large height
     */
    @Test
    public void TC14() {
        //Profile building
        ProfileBuilder profileBuilder = new ProfileBuilder()
                .addBuilding(new Coordinate[]{
                        new Coordinate(11.0, 15.5, 10),
                        new Coordinate(12.0, 13.0, 10),
                        new Coordinate(14.5, 12.0, 10),
                        new Coordinate(17.0, 13.0, 10),
                        new Coordinate(18.0, 15.5, 10),
                        new Coordinate(17.0, 18.0, 10),
                        new Coordinate(14.5, 19.0, 10),
                        new Coordinate(12.0, 18.0, 10),
                });
        profileBuilder.setzBuildings(true);
        profileBuilder.finishFeeding();

        //Propagation data building
        CnossosPropagationData rayData = new PropagationDataBuilder(profileBuilder)
                .addSource(8, 10, 1)
                .addReceiver(25, 20, 23)
                .hEdgeDiff(true)
                .vEdgeDiff(true)
                .setGs(0.2)
                .build();

        //Propagation process path data building
        PropagationProcessPathData attData = new PropagationProcessPathData();
        attData.setHumidity(HUMIDITY);
        attData.setTemperature(TEMPERATURE);

        //Out and computation settings
        ComputeRaysOutAttenuation propDataOut = new ComputeRaysOutAttenuation(true, true, attData);
        ComputeCnossosRays computeRays = new ComputeCnossosRays(rayData);
        computeRays.setThreadCount(1);

        //Run computation
        computeRays.run(propDataOut);

        //Expected values
        //Path0 : vertical plane
        double[] expectedDeltaDiffSRH = new double[]{7.15, 8.65, 10.67, 13.08, 15.76, 18.59, 21.51, 24.48};
        double[] expectedAGroundSOH = new double[]{-2.40, -2.40, -2.40, -2.40, -2.40, -2.40, -2.40, -2.40};
        double[] expectedAGroundORH = new double[]{-2.66, -2.66, -2.66, -2.66, -2.66, -2.66, -2.66, -2.66};
        double[] expectedDeltaDiffSPrimeRH = new double[]{8.43, 10.37, 12.73, 15.38, 18.20, 21.11, 24.07, 27.05};
        double[] expectedDeltaDiffSRPrimeH = new double[]{21.88, 24.81, 27.80, 30.80, 33.80, 36.81, 39.82, 42.83};
        double[] expectedDeltaGroundSOH = new double[]{-2.11, -2.02, -1.94, -1.90, -1.87, -1.87, -1.85, -1.84};
        double[] expectedDeltaGroundORH = new double[]{-0.55, -0.47, -0.42, -0.39, -0.38, -0.37, -0.37, -0.37};
        double[] expectedADiffH = new double[]{4.49, 6.17, 8.30, 10.79, 13.51, 16.37, 19.30, 22.27};

        double[] expectedDeltaDiffSRF = new double[]{7.14, 8.65, 10.66, 13.07, 15.75, 18.58, 21.50, 24.47};
        double[] expectedAGroundSOF = new double[]{-2.40, -2.40, -2.40, -2.40, -2.40, -2.40, -2.40, -2.40};
        double[] expectedAGroundORF = new double[]{-2.66, -2.66, -2.66, -2.66, -2.66, -2.66, -2.66, -2.66};
        double[] expectedDeltaDiffSPrimeRF = new double[]{8.43, 10.36, 12.73, 15.38, 18.19, 21.10, 24.06, 27.05};
        double[] expectedDeltaDiffSRPrimeF = new double[]{21.88, 24.81, 27.80, 30.80, 33.80, 36.81, 39.82, 42.83};
        double[] expectedDeltaGroundSOF = new double[]{-2.11, -2.02, -1.94, -1.90, -1.87, -1.86, -1.85, -1.84};
        double[] expectedDeltaGroundORF = new double[]{-0.55, -0.47, -0.42, -0.39, -0.38, -0.37, -0.37, -0.37};
        double[] expectedADiffF = new double[]{4.48, 6.16, 8.30, 10.78, 13.50, 16.36, 19.29, 22.26};

        double[] expectedAlphaAtm = new double[]{0.12, 0.41, 1.04, 1.93, 3.66, 9.66, 32.77, 116.88};
        double[] expectedAAtm = new double[]{0.00, 0.01, 0.03, 0.06, 0.11, 0.29, 0.97, 3.45};
        double[] expectedADiv = new double[]{40.41, 40.41, 40.41, 40.41, 40.41, 40.41, 40.41, 40.41};
        double[] expectedABoundaryH = new double[]{4.49, 6.17, 8.30, 10.79, 13.51, 16.37, 19.30, 22.27};
        double[] expectedABoundaryF = new double[]{4.48, 6.16, 8.30, 10.78, 13.50, 16.36, 19.29, 22.26};
        double[] expectedLH = new double[]{48.10, 46.41, 44.26, 41.74, 38.97, 35.94, 32.33, 26.87};
        double[] expectedLF = new double[]{48.10, 46.42, 44.26, 41.75, 38.98, 35.95, 32.33, 26.88};
        double[] expectedL = new double[]{28.23, 24.73, 20.59, 16.85, 13.34, 10.88, 6.35, -10.14};

        //Actual values
        PropagationPath proPath = propDataOut.propagationPaths.get(0);
        double[] actualDeltaDiffSRH = proPath.aBoundaryH.deltaDiffSR;
        double[] actualAGroundSOH = proPath.aBoundaryH.aGroundSO;
        double[] actualAGroundORH = proPath.aBoundaryH.aGroundOR;
        double[] actualDeltaDiffSPrimeRH = proPath.aBoundaryH.deltaDiffSPrimeR;
        double[] actualDeltaDiffSRPrimeH = proPath.aBoundaryH.deltaDiffSRPrime;
        double[] actualDeltaGroundSOH = proPath.aBoundaryH.deltaGroundSO;
        double[] actualDeltaGroundORH = proPath.aBoundaryH.deltaGroundOR;
        double[] actualADiffH = proPath.aBoundaryH.aDiff;

        double[] actualDeltaDiffSRF = proPath.aBoundaryF.deltaDiffSR;
        double[] actualAGroundSOF = proPath.aBoundaryF.aGroundSO;
        double[] actualAGroundORF = proPath.aBoundaryF.aGroundOR;
        double[] actualDeltaDiffSPrimeRF = proPath.aBoundaryF.deltaDiffSPrimeR;
        double[] actualDeltaDiffSRPrimeF = proPath.aBoundaryF.deltaDiffSRPrime;
        double[] actualDeltaGroundSOF = proPath.aBoundaryF.deltaGroundSO;
        double[] actualDeltaGroundORF = proPath.aBoundaryF.deltaGroundOR;
        double[] actualADiffF = proPath.aBoundaryF.aDiff;

        double[] actualAlphaAtm = propDataOut.genericMeteoData.getAlpha_atmo();
        double[] actualAAtm = proPath.absorptionData.aAtm;
        double[] actualADiv = proPath.absorptionData.aDiv;
        double[] actualABoundaryH = proPath.absorptionData.aBoundaryH;
        double[] actualABoundaryF = proPath.absorptionData.aBoundaryF;
        double[] actualLH = addArray(proPath.absorptionData.aGlobalH, SOUND_POWER_LEVELS);
        double[] actualLF = addArray(proPath.absorptionData.aGlobalF, SOUND_POWER_LEVELS);
        double[] actualL = addArray(proPath.absorptionData.aGlobal, SOUND_POWER_LEVELS);

        //Assertions
        assertEquals(0.00, proPath.getSegmentList().get(0).sPrime.x, ERROR_EPSILON_LOWEST);
        assertEquals(-1.00, proPath.getSegmentList().get(0).sPrime.y, ERROR_EPSILON_LOWEST);
        assertEquals(-6.35, proPath.getSegmentList().get(1).rPrime.x, ERROR_EPSILON_LOWEST);
        assertEquals(-2.48, proPath.getSegmentList().get(1).rPrime.y, ERROR_EPSILON_LOW);

        assertDoubleArrayEquals("DeltaDiffSRH - vertical plane", expectedDeltaDiffSRH, actualDeltaDiffSRH, ERROR_EPSILON_LOW);
        assertDoubleArrayEquals("AGroundSOH - vertical plane", expectedAGroundSOH, actualAGroundSOH, ERROR_EPSILON_LOWEST);
        assertDoubleArrayEquals("AGroundORH - vertical plane", expectedAGroundORH, actualAGroundORH, ERROR_EPSILON_LOWEST);
        assertDoubleArrayEquals("DeltaDiffSPrimeRH - vertical plane", expectedDeltaDiffSPrimeRH, actualDeltaDiffSPrimeRH, ERROR_EPSILON_LOW);
        assertDoubleArrayEquals("DeltaDiffSRPrimeH - vertical plane", expectedDeltaDiffSRPrimeH, actualDeltaDiffSRPrimeH, ERROR_EPSILON_LOWEST);
        assertDoubleArrayEquals("DeltaGroundSOH - vertical plane", expectedDeltaGroundSOH, actualDeltaGroundSOH, ERROR_EPSILON_LOWEST);
        assertDoubleArrayEquals("DeltaGroundORH - vertical plane", expectedDeltaGroundORH, actualDeltaGroundORH, ERROR_EPSILON_LOWEST);
        assertDoubleArrayEquals("actualADiffH - vertical plane", expectedADiffH, actualADiffH, ERROR_EPSILON_LOW);

        assertDoubleArrayEquals("DeltaDiffSRF - vertical plane", expectedDeltaDiffSRF, actualDeltaDiffSRF, ERROR_EPSILON_LOW);
        assertDoubleArrayEquals("AGroundSOF - vertical plane", expectedAGroundSOF, actualAGroundSOF, ERROR_EPSILON_LOWEST);
        assertDoubleArrayEquals("AGroundORF - vertical plane", expectedAGroundORF, actualAGroundORF, ERROR_EPSILON_LOWEST);
        assertDoubleArrayEquals("DeltaDiffSPrimeRF - vertical plane", expectedDeltaDiffSPrimeRF, actualDeltaDiffSPrimeRF, ERROR_EPSILON_LOW);
        assertDoubleArrayEquals("DeltaDiffSRPrimeF - vertical plane", expectedDeltaDiffSRPrimeF, actualDeltaDiffSRPrimeF, ERROR_EPSILON_LOWEST);
        assertDoubleArrayEquals("DeltaGroundSOF - vertical plane", expectedDeltaGroundSOF, actualDeltaGroundSOF, ERROR_EPSILON_LOWEST);
        assertDoubleArrayEquals("DeltaGroundORF - vertical plane", expectedDeltaGroundORF, actualDeltaGroundORF, ERROR_EPSILON_LOWEST);
        assertDoubleArrayEquals("actualADiffF - vertical plane", expectedADiffF, actualADiffF, ERROR_EPSILON_LOW);

        assertDoubleArrayEquals("AlphaAtm - vertical plane", expectedAlphaAtm, actualAlphaAtm, ERROR_EPSILON_LOWEST);
        assertDoubleArrayEquals("AAtm - vertical plane", expectedAAtm, actualAAtm, ERROR_EPSILON_LOWEST);
        assertDoubleArrayEquals("ADiv - vertical plane", expectedADiv, actualADiv, ERROR_EPSILON_LOWEST);
        assertDoubleArrayEquals("ABoundaryH - vertical plane", expectedABoundaryH, actualABoundaryH, ERROR_EPSILON_LOW);
        assertDoubleArrayEquals("ABoundaryF - vertical plane", expectedABoundaryF, actualABoundaryF, ERROR_EPSILON_LOW);
        assertDoubleArrayEquals("LH - vertical plane", expectedLH, actualLH, ERROR_EPSILON_LOW);
        assertDoubleArrayEquals("LF - vertical plane", expectedLF, actualLF, ERROR_EPSILON_LOW);
        assertDoubleArrayEquals("L - vertical plane", expectedL, actualL, ERROR_EPSILON_HIGHEST);


        //Path1 : right lateral
        double[] expectedWH = new double[]{0.00, 0.00, 0.00, 0.00, 0.01, 0.04, 0.23, 1.23};
        double[] expectedCfH = new double[]{19.57, 19.60, 19.73, 20.34, 22.18, 21.49, 9.40, 1.20};
        double[] expectedAGroundH = new double[]{-2.40, -2.40, -2.40, -2.40, -2.40, -2.40, -2.40, -2.40};
        double[] expectedWF = new double[]{0.00, 0.00, 0.00, 0.00, 0.01, 0.03, 0.18, 0.98};
        double[] expectedCfF = new double[]{19.57, 19.59, 19.70, 20.20, 21.86, 22.22, 11.29, 1.67};
        double[] expectedAGroundF = new double[]{-2.40, -2.40, -2.40, -2.40, -2.40, -2.40, -2.40, -2.40};

        expectedAlphaAtm = new double[]{0.12, 0.41, 1.04, 1.93, 3.66, 9.66, 32.77, 116.88};
        expectedAAtm = new double[]{0.00, 0.01, 0.03, 0.06, 0.11, 0.29, 0.98, 3.48};
        expectedADiv = new double[]{40.41, 40.41, 40.41, 40.41, 40.41, 40.41, 40.41, 40.41};
        expectedDeltaDiffSRH = new double[]{6.76, 8.13, 10.15, 13.04, 17.02, 21.28, 24.93, 28.14};
        expectedLH = new double[]{48.23, 46.85, 44.81, 41.89, 37.86, 33.42, 29.09, 23.37};

        //Actual values
        proPath = propDataOut.propagationPaths.get(1);

        double[] actualWH = proPath.groundAttenuation.wH;
        double[] actualCfH = proPath.groundAttenuation.cfH;
        double[] actualAGroundH = proPath.groundAttenuation.aGroundH;
        double[] actualWF = proPath.groundAttenuation.wF;
        double[] actualCfF = proPath.groundAttenuation.cfF;
        double[] actualAGroundF = proPath.groundAttenuation.aGroundF;

        actualAlphaAtm = propDataOut.genericMeteoData.getAlpha_atmo();
        actualAAtm = proPath.absorptionData.aAtm;
        actualADiv = proPath.absorptionData.aDiv;
        actualDeltaDiffSRH = proPath.aBoundaryH.deltaDiffSR;
        actualLH = addArray(proPath.absorptionData.aGlobalH, SOUND_POWER_LEVELS);

        //Assertions
        assertDoubleArrayEquals("WH", expectedWH, actualWH, ERROR_EPSILON_LOW);
        assertDoubleArrayEquals("CfH", expectedCfH, actualCfH, ERROR_EPSILON_LOW);
        assertDoubleArrayEquals("AGroundH", expectedAGroundH, actualAGroundH, ERROR_EPSILON_LOWEST);
        assertDoubleArrayEquals("WF", expectedWF, actualWF, ERROR_EPSILON_LOW);
        assertDoubleArrayEquals("CfF", expectedCfF, actualCfF, ERROR_EPSILON_LOW);
        assertDoubleArrayEquals("AGroundF", expectedAGroundF, actualAGroundF, ERROR_EPSILON_LOWEST);

        assertDoubleArrayEquals("AlphaAtm - right lateral", expectedAlphaAtm, actualAlphaAtm, ERROR_EPSILON_LOWEST);
        assertDoubleArrayEquals("AAtm - right lateral", expectedAAtm, actualAAtm, ERROR_EPSILON_LOWEST);
        assertDoubleArrayEquals("ADiv - right lateral", expectedADiv, actualADiv, ERROR_EPSILON_LOW);
        assertDoubleArrayEquals("AGroundH - right lateral", expectedAGroundH, actualAGroundH, ERROR_EPSILON_LOWEST);
        assertDoubleArrayEquals("AGroundF - right lateral", expectedAGroundF, actualAGroundF, ERROR_EPSILON_LOWEST);
        assertDoubleArrayEquals("DeltaDiffSRH - right lateral", expectedDeltaDiffSRH, actualDeltaDiffSRH, ERROR_EPSILON_LOW);
        assertDoubleArrayEquals("LH - right lateral", expectedLH, actualLH, ERROR_EPSILON_LOW);


        //Path2 : left lateral
        expectedWH = new double[]{0.00, 0.00, 0.00, 0.00, 0.01, 0.04, 0.23, 1.22};
        expectedCfH = new double[]{22.09, 22.12, 22.28, 23.04, 25.19, 23.72, 9.58, 1.15};
        expectedAGroundH = new double[]{-2.40, -2.40, -2.40, -2.40, -2.40, -2.40, -2.40, -2.40};
        expectedWF = new double[]{0.00, 0.00, 0.00, 0.00, 0.01, 0.03, 0.16, 0.87};
        expectedCfF = new double[]{22.09, 22.11, 22.23, 22.79, 24.66, 25.08, 12.76, 1.88};
        expectedAGroundF = new double[]{-2.40, -2.40, -2.40, -2.40, -2.40, -2.40, -2.40, -2.40};

        expectedAlphaAtm = new double[]{0.12, 0.41, 1.04, 1.93, 3.66, 9.66, 32.77, 116.88};
        expectedAAtm = new double[]{0.00, 0.01, 0.03, 0.06, 0.11, 0.30, 1.02, 3.65};
        expectedADiv = new double[]{40.41, 40.41, 40.41, 40.41, 40.41, 40.41, 40.41, 40.41};
        expectedDeltaDiffSRH = new double[]{11.85, 14.39, 17.19, 20.19, 23.58, 27.70, 32.24, 36.23};
        expectedLH = new double[]{43.14, 40.59, 37.77, 34.74, 31.30, 26.99, 21.73, 15.12};

        //Actual values
        proPath = propDataOut.propagationPaths.get(2);

        actualWH = proPath.groundAttenuation.wH;
        actualCfH = proPath.groundAttenuation.cfH;
        actualAGroundH = proPath.groundAttenuation.aGroundH;
        actualWF = proPath.groundAttenuation.wF;
        actualCfF = proPath.groundAttenuation.cfF;
        actualAGroundF = proPath.groundAttenuation.aGroundF;

        actualAlphaAtm = propDataOut.genericMeteoData.getAlpha_atmo();
        actualAAtm = proPath.absorptionData.aAtm;
        actualADiv = proPath.absorptionData.aDiv;
        actualDeltaDiffSRH = proPath.aBoundaryH.deltaDiffSR;
        actualLH = addArray(proPath.absorptionData.aGlobalH, SOUND_POWER_LEVELS);

        //Assertions
        assertDoubleArrayEquals("WH", expectedWH, actualWH, ERROR_EPSILON_LOWEST);
        assertDoubleArrayEquals("CfH", expectedCfH, actualCfH, ERROR_EPSILON_LOW);
        assertDoubleArrayEquals("AGroundH", expectedAGroundH, actualAGroundH, ERROR_EPSILON_LOWEST);
        assertDoubleArrayEquals("WF", expectedWF, actualWF, ERROR_EPSILON_LOWEST);
        assertDoubleArrayEquals("CfF", expectedCfF, actualCfF, ERROR_EPSILON_LOW);
        assertDoubleArrayEquals("AGroundF", expectedAGroundF, actualAGroundF, ERROR_EPSILON_LOWEST);

        assertDoubleArrayEquals("AlphaAtm - right lateral", expectedAlphaAtm, actualAlphaAtm, ERROR_EPSILON_LOWEST);
        assertDoubleArrayEquals("AAtm - right lateral", expectedAAtm, actualAAtm, ERROR_EPSILON_LOWEST);
        assertDoubleArrayEquals("ADiv - right lateral", expectedADiv, actualADiv, ERROR_EPSILON_LOWEST);
        assertDoubleArrayEquals("AGroundH - right lateral", expectedAGroundH, actualAGroundH, ERROR_EPSILON_LOWEST);
        assertDoubleArrayEquals("AGroundF - right lateral", expectedAGroundF, actualAGroundF, ERROR_EPSILON_LOWEST);
        assertDoubleArrayEquals("DeltaDiffSRH - right lateral", expectedDeltaDiffSRH, actualDeltaDiffSRH, ERROR_EPSILON_LOW);
        assertDoubleArrayEquals("LH - right lateral", expectedLH, actualLH, ERROR_EPSILON_LOW);

        double[] L = addArray(propDataOut.getVerticesSoundLevel().get(0).value, new double[]{93-26.2,93-16.1,93-8.6,93-3.2,93,93+1.2,93+1.0,93-1.1});
        assertArrayEquals(  new double[]{25.61,34.06,39.39,42.04,41.86,39.42,35.26,27.57},L, ERROR_EPSILON_VERY_LOW);
    }

    /**
     * Test TC15 -- Flat ground with homogeneous acoustic properties and four buildings
     */
    @Test
    public void TC15() {
        //Profile building
        ProfileBuilder profileBuilder = new ProfileBuilder()
                .addBuilding(new Coordinate[]{
                        new Coordinate(55.0, 5.0, 8),
                        new Coordinate(65.0, 5.0, 8),
                        new Coordinate(65.0, 15.0, 8),
                        new Coordinate(55.0, 15.0, 8),
                })
                .addBuilding(new Coordinate[]{
                        new Coordinate(70.0, 14.5, 12),
                        new Coordinate(80.0, 10.2, 12),
                        new Coordinate(80.0, 20.2, 12),
                })
                .addBuilding(new Coordinate[]{
                        new Coordinate(90.1, 19.5, 10),
                        new Coordinate(93.3, 17.8, 10),
                        new Coordinate(87.3, 6.6, 10),
                        new Coordinate(84.1, 8.3, 10),
                });
                /*.addBuilding(new Coordinate[]{
                        new Coordinate(94.9, 14.1, 10),
                        new Coordinate(98.02, 12.3, 10),
                        new Coordinate(92.03, 1.2, 10),
                        new Coordinate(88.86, 2.9, 10),
                })*/
        profileBuilder.setzBuildings(true);
        profileBuilder.finishFeeding();

        //Propagation data building
        CnossosPropagationData rayData = new PropagationDataBuilder(profileBuilder)
                .addSource(50, 10, 1)
                .addReceiver(100, 15, 5)
                .hEdgeDiff(true)
                .vEdgeDiff(true)
                .setGs(0.5)
                .build();

        //Propagation process path data building
        PropagationProcessPathData attData = new PropagationProcessPathData();
        attData.setHumidity(HUMIDITY);
        attData.setTemperature(TEMPERATURE);

        //Out and computation settings
        ComputeRaysOutAttenuation propDataOut = new ComputeRaysOutAttenuation(true, true, attData);
        ComputeCnossosRays computeRays = new ComputeCnossosRays(rayData);
        computeRays.setThreadCount(1);

        //Run computation
        computeRays.run(propDataOut);

        //Expected values
        //Path0 : vertical plane
        double[] expectedDeltaDiffSRH = new double[]{18.64, 22.86, 26.49, 29.68, 32.74, 35.76, 38.77, 41.78};
        double[] expectedAGroundSOH = new double[]{-1.50, -1.50, -1.50, -1.50, -1.50, -1.50, -1.50, -1.50};
        double[] expectedAGroundORH = new double[]{-1.50, -1.50, -1.50, -1.50, -1.50, -1.50, -1.50, -1.50};
        double[] expectedDeltaDiffSPrimeRH = new double[]{19.67, 23.92, 27.55, 30.75, 33.81, 36.83, 39.84, 42.85};
        double[] expectedDeltaDiffSRPrimeH = new double[]{22.21, 26.50, 30.14, 33.35, 36.41, 39.43, 42.44, 45.45};
        double[] expectedDeltaGroundSOH = new double[]{-1.34, -1.34, -1.34, -1.34, -1.34, -1.34, -1.34, -1.34};
        double[] expectedDeltaGroundORH = new double[]{-1.02, -1.02, -1.01, -1.01, -1.01, -1.01, -1.01, -1.01};
        double[] expectedADiffH = new double[]{16.27, 20.51, 22.65, 22.65, 22.65, 22.65, 22.65, 22.65};

        double[] expectedAlphaAtm = new double[]{0.12, 0.41, 1.04, 1.93, 3.66, 9.66, 32.77, 116.88};
        double[] expectedAAtm = new double[]{0.01, 0.02, 0.05, 0.10, 0.18, 0.49, 1.65, 5.89};
        double[] expectedADiv = new double[]{45.05, 45.05, 45.05, 45.05, 45.05, 45.05, 45.05, 45.05};
        double[] expectedABoundaryH = new double[]{16.27, 20.51, 22.65, 22.65, 22.65, 22.65, 22.65, 22.65};
        double[] expectedABoundaryF = new double[]{16.27, 20.51, 22.65, 22.65, 22.65, 22.65, 22.65, 22.65};
        double[] expectedLH = new double[]{31.67, 27.42, 25.25, 25.20, 25.12, 24.81, 23.65, 19.41};
        double[] expectedLF = new double[]{31.67, 27.42, 25.25, 25.20, 25.12, 24.81, 23.65, 19.41};
        double[] expectedL = new double[]{31.67, 27.42, 25.25, 25.20, 25.12, 24.81, 23.65, 19.41};

        //Actual values
        PropagationPath proPath = propDataOut.propagationPaths.get(0);
        double[] actualDeltaDiffSRH = proPath.aBoundaryH.deltaDiffSR;
        double[] actualAGroundSOH = proPath.aBoundaryH.aGroundSO;
        double[] actualAGroundORH = proPath.aBoundaryH.aGroundOR;
        double[] actualDeltaDiffSPrimeRH = proPath.aBoundaryH.deltaDiffSPrimeR;
        double[] actualDeltaDiffSRPrimeH = proPath.aBoundaryH.deltaDiffSRPrime;
        double[] actualDeltaGroundSOH = proPath.aBoundaryH.deltaGroundSO;
        double[] actualDeltaGroundORH = proPath.aBoundaryH.deltaGroundOR;
        double[] actualADiffH = proPath.aBoundaryH.aDiff;

        double[] actualAlphaAtm = propDataOut.genericMeteoData.getAlpha_atmo();
        double[] actualAAtm = proPath.absorptionData.aAtm;
        double[] actualADiv = proPath.absorptionData.aDiv;
        double[] actualABoundaryH = proPath.absorptionData.aBoundaryH;
        double[] actualABoundaryF = proPath.absorptionData.aBoundaryF;
        double[] actualLH = addArray(proPath.absorptionData.aGlobalH, SOUND_POWER_LEVELS);
        double[] actualLF = addArray(proPath.absorptionData.aGlobalF, SOUND_POWER_LEVELS);
        double[] actualL = addArray(proPath.absorptionData.aGlobal, SOUND_POWER_LEVELS);

        //Assertions
        assertEquals(0.00, proPath.getSegmentList().get(0).sPrime.x, ERROR_EPSILON_LOWEST);
        assertEquals(-1.00, proPath.getSegmentList().get(0).sPrime.y, ERROR_EPSILON_LOWEST);
        assertEquals(50.25, proPath.getSegmentList().get(proPath.getSegmentList().size()-1).rPrime.x, ERROR_EPSILON_LOWEST);
        assertEquals(-5.00, proPath.getSegmentList().get(proPath.getSegmentList().size()-1).rPrime.y, ERROR_EPSILON_LOWEST);

        assertDoubleArrayEquals("DeltaDiffSRH - vertical plane", expectedDeltaDiffSRH, actualDeltaDiffSRH, ERROR_EPSILON_LOW);
        assertDoubleArrayEquals("AGroundSOH - vertical plane", expectedAGroundSOH, actualAGroundSOH, ERROR_EPSILON_LOWEST);
        assertDoubleArrayEquals("AGroundORH - vertical plane", expectedAGroundORH, actualAGroundORH, ERROR_EPSILON_LOWEST);
        assertDoubleArrayEquals("DeltaDiffSPrimeRH - vertical plane", expectedDeltaDiffSPrimeRH, actualDeltaDiffSPrimeRH, ERROR_EPSILON_LOW);
        assertDoubleArrayEquals("DeltaDiffSRPrimeH - vertical plane", expectedDeltaDiffSRPrimeH, actualDeltaDiffSRPrimeH, ERROR_EPSILON_LOWEST);
        assertDoubleArrayEquals("DeltaGroundSOH - vertical plane", expectedDeltaGroundSOH, actualDeltaGroundSOH, ERROR_EPSILON_LOWEST);
        assertDoubleArrayEquals("DeltaGroundORH - vertical plane", expectedDeltaGroundORH, actualDeltaGroundORH, ERROR_EPSILON_LOWEST);
        assertDoubleArrayEquals("actualADiffH - vertical plane", expectedADiffH, actualADiffH, ERROR_EPSILON_LOW);

        assertDoubleArrayEquals("AlphaAtm - vertical plane", expectedAlphaAtm, actualAlphaAtm, ERROR_EPSILON_LOWEST);
        assertDoubleArrayEquals("AAtm - vertical plane", expectedAAtm, actualAAtm, ERROR_EPSILON_LOWEST);
        assertDoubleArrayEquals("ADiv - vertical plane", expectedADiv, actualADiv, ERROR_EPSILON_LOWEST);
        assertDoubleArrayEquals("ABoundaryH - vertical plane", expectedABoundaryH, actualABoundaryH, ERROR_EPSILON_LOW);
        assertDoubleArrayEquals("ABoundaryF - vertical plane", expectedABoundaryF, actualABoundaryF, ERROR_EPSILON_LOW);
        assertDoubleArrayEquals("LH - vertical plane", expectedLH, actualLH, ERROR_EPSILON_LOW);
        assertDoubleArrayEquals("LF - vertical plane", expectedLF, actualLF, ERROR_EPSILON_LOW);
        assertDoubleArrayEquals("L - vertical plane", expectedL, actualL, ERROR_EPSILON_LOWEST);


        //Path1 : right lateral
        double[] expectedWH = new double[]{0.00, 0.00, 0.00, 0.01, 0.07, 0.37, 1.92, 9.32};
        double[] expectedCfH = new double[]{55.20, 56.69, 61.53, 61.63, 29.93, 4.28, 0.52, 0.11};
        double[] expectedAGroundH = new double[]{-1.56, -1.56, -1.32, -1.32, -1.56, -1.56, -1.56, -1.56};
        double[] expectedWF = new double[]{0.00, 0.00, 0.00, 0.01, 0.06, 0.33, 1.69, 8.30};
        double[] expectedCfF = new double[]{55.15, 56.48, 61.02, 62.61, 33.11, 5.18, 0.59, 0.12};
        double[] expectedAGroundF = new double[]{-1.56, -1.30, -1.08, -1.56, -1.56, -1.56, -1.56, -1.56};

        expectedAlphaAtm = new double[]{0.12, 0.41, 1.04, 1.93, 3.66, 9.66, 32.77, 116.88};
        expectedAAtm = new double[]{0.01, 0.02, 0.06, 0.11, 0.20, 0.53, 1.80, 6.41};
        expectedADiv = new double[]{45.05, 45.05, 45.05, 45.05, 45.05, 45.05, 45.05, 45.05};
        expectedDeltaDiffSRH = new double[]{17.54, 20.82, 25.57, 28.82, 31.9, 34.91, 37.92, 40.93};
        expectedLH = new double[]{31.97, 27.66, 23.64, 20.26, 17.42, 14.07, 9.79, 2.17};

        //Actual values
        proPath = propDataOut.propagationPaths.get(1);

        double[] actualWH = proPath.groundAttenuation.wH;
        double[] actualCfH = proPath.groundAttenuation.cfH;
        double[] actualAGroundH = proPath.groundAttenuation.aGroundH;
        double[] actualWF = proPath.groundAttenuation.wF;
        double[] actualCfF = proPath.groundAttenuation.cfF;
        double[] actualAGroundF = proPath.groundAttenuation.aGroundF;

        actualAlphaAtm = propDataOut.genericMeteoData.getAlpha_atmo();
        actualAAtm = proPath.absorptionData.aAtm;
        actualADiv = proPath.absorptionData.aDiv;
        actualDeltaDiffSRH = proPath.aBoundaryH.deltaDiffSR;
        actualLH = addArray(proPath.absorptionData.aGlobalH, SOUND_POWER_LEVELS);

        //Assertions
        assertDoubleArrayEquals("WH - right lateral", expectedWH, actualWH, ERROR_EPSILON_MEDIUM);
        assertDoubleArrayEquals("CfH - right lateral", expectedCfH, actualCfH, ERROR_EPSILON_HIGH);
        assertDoubleArrayEquals("AGroundH - right lateral", expectedAGroundH, actualAGroundH, ERROR_EPSILON_MEDIUM);
        assertDoubleArrayEquals("WF - right lateral", expectedWF, actualWF, ERROR_EPSILON_HIGH);
        assertDoubleArrayEquals("CfF - right lateral", expectedCfF, actualCfF, ERROR_EPSILON_HIGHEST);
        assertDoubleArrayEquals("AGroundF - right lateral", expectedAGroundF, actualAGroundF, ERROR_EPSILON_LOW);

        assertDoubleArrayEquals("AlphaAtm - right lateral", expectedAlphaAtm, actualAlphaAtm, ERROR_EPSILON_LOWEST);
        assertDoubleArrayEquals("AAtm - right lateral", expectedAAtm, actualAAtm, ERROR_EPSILON_LOWEST);
        assertDoubleArrayEquals("ADiv - right lateral", expectedADiv, actualADiv, ERROR_EPSILON_LOW);
        assertDoubleArrayEquals("AGroundH - right lateral", expectedAGroundH, actualAGroundH, ERROR_EPSILON_VERY_LOW);
        assertDoubleArrayEquals("AGroundF - right lateral", expectedAGroundF, actualAGroundF, ERROR_EPSILON_MEDIUM);
        assertDoubleArrayEquals("DeltaDiffSRH - right lateral", expectedDeltaDiffSRH, actualDeltaDiffSRH, ERROR_EPSILON_HIGH);
        assertDoubleArrayEquals("LH - right lateral", expectedLH, actualLH, ERROR_EPSILON_MEDIUM);


        //Path2 : left lateral
        expectedWH = new double[]{0.00, 0.00, 0.00, 0.01, 0.08, 0.41, 2.10, 10.13};
        expectedCfH = new double[]{54.02, 55.58, 60.47, 59.60, 27.53, 3.75, 0.47, 0.10};
        expectedAGroundH = new double[]{-1.50, -1.50, -1.50, -1.50, -1.50, -1.50, -1.50, -1.50};
        expectedWF = new double[]{0.00, 0.00, 0.00, 0.01, 0.08, 0.41, 2.10, 10.13};
        expectedCfF = new double[]{54.02, 55.58, 60.47, 59.60, 27.53, 3.75, 0.47, 0.10};
        expectedAGroundF = new double[]{-1.50, -1.50, -1.50, -1.50, -1.50, -1.50, -1.50, -1.50};

        expectedAlphaAtm = new double[]{0.12, 0.41, 1.04, 1.93, 3.66, 9.66, 32.77, 116.88};
        expectedAAtm = new double[]{0.01, 0.02, 0.06, 0.10, 0.20, 0.52, 1.76, 6.28};
        expectedADiv = new double[]{45.05, 45.05, 45.05, 45.05, 45.05, 45.05, 45.05, 45.05};
        expectedDeltaDiffSRH = new double[]{16.63, 20.81, 24.44, 27.65, 30.70, 33.72, 36.73, 39.74};
        expectedLH = new double[]{32.81, 28.62, 24.95, 21.70, 18.55, 15.21, 10.96, 3.43};

        //Actual values
        proPath = propDataOut.propagationPaths.get(1);

        actualWH = proPath.groundAttenuation.wH;
        actualCfH = proPath.groundAttenuation.cfH;
        actualAGroundH = proPath.groundAttenuation.aGroundH;
        actualWF = proPath.groundAttenuation.wF;
        actualCfF = proPath.groundAttenuation.cfF;
        actualAGroundF = proPath.groundAttenuation.aGroundF;

        actualAlphaAtm = propDataOut.genericMeteoData.getAlpha_atmo();
        actualAAtm = proPath.absorptionData.aAtm;
        actualADiv = proPath.absorptionData.aDiv;
        actualDeltaDiffSRH = proPath.aBoundaryH.deltaDiffSR;
        actualLH = addArray(proPath.absorptionData.aGlobalH, SOUND_POWER_LEVELS);

        //Assertions
        assertDoubleArrayEquals("WH - left lateral", expectedWH, actualWH, ERROR_EPSILON_LOWEST);
        assertDoubleArrayEquals("CfH - left lateral", expectedCfH, actualCfH, ERROR_EPSILON_HIGH);
        assertDoubleArrayEquals("AGroundH - left lateral", expectedAGroundH, actualAGroundH, ERROR_EPSILON_LOWEST);
        assertDoubleArrayEquals("WF - left lateral", expectedWF, actualWF, ERROR_EPSILON_LOWEST);
        assertDoubleArrayEquals("CfF - left lateral", expectedCfF, actualCfF, ERROR_EPSILON_HIGH);
        assertDoubleArrayEquals("AGroundF - left lateral", expectedAGroundF, actualAGroundF, ERROR_EPSILON_LOWEST);

        assertDoubleArrayEquals("AlphaAtm - left lateral", expectedAlphaAtm, actualAlphaAtm, ERROR_EPSILON_LOWEST);
        assertDoubleArrayEquals("AAtm - left lateral", expectedAAtm, actualAAtm, ERROR_EPSILON_HIGH);
        assertDoubleArrayEquals("ADiv - left lateral", expectedADiv, actualADiv, ERROR_EPSILON_LOWEST);
        assertDoubleArrayEquals("AGroundH - left lateral", expectedAGroundH, actualAGroundH, ERROR_EPSILON_LOWEST);
        assertDoubleArrayEquals("AGroundF - left lateral", expectedAGroundF, actualAGroundF, ERROR_EPSILON_LOWEST);
        assertDoubleArrayEquals("DeltaDiffSRH - left lateral", expectedDeltaDiffSRH, actualDeltaDiffSRH, ERROR_EPSILON_HIGH);
        assertDoubleArrayEquals("LH - left lateral", expectedLH, actualLH, ERROR_EPSILON_HIGH);

        double[] L = addArray(propDataOut.getVerticesSoundLevel().get(0).value, new double[]{93-26.2,93-16.1,93-8.6,93-3.2,93,93+1.2,93+1.0,93-1.1});
        assertArrayEquals(new double[]{10.75,16.57,20.81,24.51,26.55,26.78,25.04,18.50},L, ERROR_EPSILON_VERY_LOW);
    }

    /**
     * Reflecting barrier on ground with spatially varying heights and acoustic properties
     */
    @Test
    public void TC16(){
        //Profile building
        ProfileBuilder profileBuilder = new ProfileBuilder()
                //Ground effects
                .addGroundEffect(0.0, 50.0, -20.0, 80.0, 0.9)
                .addGroundEffect(50.0, 150.0, -20.0, 80.0, 0.5)
                .addGroundEffect(150.0, 225.0, -20.0, 80.0, 0.2)
                //Topography
                .addTopographicLine(0, 80, 0, 225, 80, 0)
                .addTopographicLine(225, 80, 0, 225, -20, 0)
                .addTopographicLine(225, -20, 0, 0, -20, 0)
                .addTopographicLine(0, -20, 0, 0, 80, 0)
                .addTopographicLine(120, -20, 0, 120, 80, 0)
                .addTopographicLine(185, -5, 10, 205, -5, 10)
                .addTopographicLine(205, -5, 10, 205, 75, 10)
                .addTopographicLine(205, 75, 10, 185, 75, 10)
                .addTopographicLine(185, 75, 10, 185, -5, 10)

                .addWall(new Coordinate[]{
                        new Coordinate(114, 52, 15),
                        new Coordinate(170, 60, 15)
                }, 15, Arrays.asList(0.1, 0.2, 0.3, 0.4, 0.5, 0.6, 0.7, 0.5), -1)
                .finishFeeding();

        //Propagation data building
        CnossosPropagationData rayData = new PropagationDataBuilder(profileBuilder)
                .addSource(10, 10, 1)
                .addReceiver(200, 50, 14)
                .hEdgeDiff(true)
                .vEdgeDiff(true)
                .setGs(0.9)
                .build();
        rayData.reflexionOrder=1;

        //Propagation process path data building
        PropagationProcessPathData attData = new PropagationProcessPathData();
        attData.setHumidity(HUMIDITY);
        attData.setTemperature(TEMPERATURE);

        //Out and computation settings
        ComputeRaysOutAttenuation propDataOut = new ComputeRaysOutAttenuation(true, true, attData);
        ComputeCnossosRays computeRays = new ComputeCnossosRays(rayData);
        computeRays.setThreadCount(1);

        //Run computation
        computeRays.run(propDataOut);

        //Expected values
        //Path0 : vertical plane
        double[] expectedWH = new double[]{0.00, 0.00, 0.00, 0.03, 0.14, 0.75, 3.70, 16.77};
        double[] expectedCfH = new double[]{203.37, 222.35, 207.73, 82.09, 9.63, 1.33, 0.27, 0.06};
        double[] expectedAGroundH = new double[]{-1.07, -1.07, -1.07, -1.07, -1.07, -1.07, -1.07, -1.07};
        double[] expectedWF = new double[]{0.00, 0.00, 0.00, 0.01, 0.08, 0.42, 2.16, 10.35};
        double[] expectedCfF = new double[]{199.73, 214.27, 225.54, 131.93, 22.89, 2.42, 0.46, 0.10};
        double[] expectedAGroundF = new double[]{-1.07, -1.07, -1.07, -1.07, -1.07, -1.07, -1.07, -1.07};

        double[] expectedAlphaAtm = new double[]{0.12, 0.41, 1.04, 1.93, 3.66, 9.66, 32.77, 116.88};
        double[] expectedAAtm = new double[]{0.02, 0.08, 0.20, 0.38, 0.71, 1.88, 6.38, 22.75};
        double[] expectedADiv = new double[]{56.78, 56.78, 56.78, 56.78, 56.78, 56.78, 56.78, 56.78};
        double[] expectedABoundaryH = new double[]{-1.07, -1.07, -1.07, -1.07, -1.07, -1.07, -1.07, -1.07};
        double[] expectedABoundaryF = new double[]{-1.07, -1.07, -1.07, -1.07, -1.07, -1.07, -1.07, -1.07};
        double[] expectedLH = new double[]{37.26, 37.21, 37.08, 36.91, 36.57, 35.41, 30.91, 14.54};
        double[] expectedLF = new double[]{37.26, 37.21, 37.08, 36.91, 36.57, 35.41, 30.91, 14.54};
        double[] expectedL = new double[]{37.26, 37.21, 37.08, 36.91, 36.57, 35.41, 30.91, 14.54};
        double[] expectedLA = new double[]{11.06, 21.11, 28.48, 33.71, 36.57, 36.61, 31.91, 13.44};

        //Actual values
        PropagationPath proPath = propDataOut.propagationPaths.get(0);

        double[] actualWH = proPath.groundAttenuation.wH;
        double[] actualCfH = proPath.groundAttenuation.cfH;
        double[] actualAGroundH = proPath.groundAttenuation.aGroundH;
        double[] actualWF = proPath.groundAttenuation.wF;
        double[] actualCfF = proPath.groundAttenuation.cfF;
        double[] actualAGroundF = proPath.groundAttenuation.aGroundF;

        double[] actualAlphaAtm = propDataOut.genericMeteoData.getAlpha_atmo();
        double[] actualAAtm = proPath.absorptionData.aAtm;
        double[] actualADiv = proPath.absorptionData.aDiv;
        double[] actualABoundaryH = proPath.absorptionData.aBoundaryH;
        double[] actualABoundaryF = proPath.absorptionData.aBoundaryF;
        double[] actualLH = addArray(proPath.absorptionData.aGlobalH, SOUND_POWER_LEVELS);
        double[] actualLF = addArray(proPath.absorptionData.aGlobalF, SOUND_POWER_LEVELS);
        double[] actualL = addArray(proPath.absorptionData.aGlobal, SOUND_POWER_LEVELS);
        double[] actualLA = addArray(actualL, A_WEIGHTING);

        //Assertions
        assertEquals(0.40, proPath.getSegmentList().get(0).sPrime.x, ERROR_EPSILON_VERY_LOW);
        assertEquals(-6.58, proPath.getSegmentList().get(0).sPrime.y, ERROR_EPSILON_VERY_LOW);
        assertEquals(198.71, proPath.getSegmentList().get(proPath.getSegmentList().size()-1).rPrime.x, ERROR_EPSILON_VERY_HIGH);
        assertEquals(1.27, proPath.getSegmentList().get(proPath.getSegmentList().size()-1).rPrime.y, ERROR_EPSILON_LOW);

        assertDoubleArrayEquals("WH - vertical plane", expectedWH, actualWH, ERROR_EPSILON_LOWEST);
        assertDoubleArrayEquals("CfH - vertical plane", expectedCfH, actualCfH, ERROR_EPSILON_LOWEST);
        assertDoubleArrayEquals("AGroundH - vertical plane", expectedAGroundH, actualAGroundH, ERROR_EPSILON_LOWEST);
        assertDoubleArrayEquals("WF - vertical plane", expectedWF, actualWF, ERROR_EPSILON_LOWEST);
        assertDoubleArrayEquals("CfF - vertical plane", expectedCfF, actualCfF, ERROR_EPSILON_LOWEST);
        assertDoubleArrayEquals("AGroundF - vertical plane", expectedAGroundF, actualAGroundF, ERROR_EPSILON_LOWEST);

        assertDoubleArrayEquals("AlphaAtm - vertical plane", expectedAlphaAtm, actualAlphaAtm, ERROR_EPSILON_LOWEST);
        assertDoubleArrayEquals("AAtm - vertical plane", expectedAAtm, actualAAtm, ERROR_EPSILON_LOWEST);
        assertDoubleArrayEquals("ADiv - vertical plane", expectedADiv, actualADiv, ERROR_EPSILON_LOWEST);
        assertDoubleArrayEquals("ABoundaryH - vertical plane", expectedABoundaryH, actualABoundaryH, ERROR_EPSILON_LOWEST);
        assertDoubleArrayEquals("ABoundaryF - vertical plane", expectedABoundaryF, actualABoundaryF, ERROR_EPSILON_LOWEST);
        assertDoubleArrayEquals("LH - vertical plane", expectedLH, actualLH, ERROR_EPSILON_LOWEST);
        assertDoubleArrayEquals("LF - vertical plane", expectedLF, actualLF, ERROR_EPSILON_LOWEST);
        assertDoubleArrayEquals("L - vertical plane", expectedL, actualL, ERROR_EPSILON_LOWEST);
        assertDoubleArrayEquals("LA - vertical plane", expectedLA, actualLA, ERROR_EPSILON_LOWEST);

        //Path1 : reflexion
        expectedWH = new double[]{0.00, 0.00, 0.00, 0.03, 0.14, 0.76, 3.73, 16.91};
        expectedCfH = new double[]{207.64, 227.15, 210.40, 81.36, 9.40, 1.32, 0.27, 0.06};
        expectedAGroundH = new double[]{-1.06, -1.06, -1.06, -1.06, -1.06, -1.06, -1.06, -1.06};
        expectedWF = new double[]{0.00, 0.00, 0.00, 0.01, 0.08, 0.43, 2.20, 10.56};
        expectedCfF = new double[]{203.91, 219.10, 229.36, 130.79, 21.96, 2.36, 0.45, 0.09};
        expectedAGroundF = new double[]{-1.06, -1.06, -1.06, -1.06, -1.06, -1.06, -1.06, -1.06};

        expectedAlphaAtm = new double[]{0.12, 0.41, 1.04, 1.93, 3.66, 9.66, 32.77, 116.88};
        expectedAAtm = new double[]{0.02, 0.08, 0.21, 0.38, 0.73, 1.92, 6.50, 23.20};
        expectedADiv = new double[]{56.95, 56.95, 56.95, 56.95, 56.95, 56.95, 56.95, 56.95};
        expectedABoundaryH = new double[]{-1.06, -1.06, -1.06, -1.06, -1.06, -1.06, -1.06, -1.06};
        expectedABoundaryF = new double[]{-1.06, -1.06, -1.06, -1.06, -1.06, -1.06, -1.06, -1.06};
        expectedLH = new double[]{36.63, 36.06, 35.35, 34.51, 33.37, 31.21, 25.37, 10.90};
        expectedLF = new double[]{36.63, 36.06, 35.35, 34.51, 33.37, 31.21, 25.37, 10.90};
        expectedL = new double[]{36.63, 36.06, 35.35, 34.51, 33.37, 31.21, 25.37, 10.90};
        expectedLA = new double[]{10.10, 19.96, 26.75, 31.31, 33.37, 32.41, 26.37, 9.80};
        
        proPath = propDataOut.propagationPaths.get(1);

        actualWH = proPath.groundAttenuation.wH;
        actualCfH = proPath.groundAttenuation.cfH;
        actualAGroundH = proPath.groundAttenuation.aGroundH;
        actualWF = proPath.groundAttenuation.wF;
        actualCfF = proPath.groundAttenuation.cfF;
        actualAGroundF = proPath.groundAttenuation.aGroundF;

        actualAlphaAtm = propDataOut.genericMeteoData.getAlpha_atmo();
        actualAAtm = proPath.absorptionData.aAtm;
        actualADiv = proPath.absorptionData.aDiv;
        actualABoundaryH = proPath.absorptionData.aBoundaryH;
        actualABoundaryF = proPath.absorptionData.aBoundaryF;
        actualLH = addArray(proPath.absorptionData.aGlobalH, SOUND_POWER_LEVELS);
        actualLF = addArray(proPath.absorptionData.aGlobalF, SOUND_POWER_LEVELS);
        actualL = addArray(proPath.absorptionData.aGlobal, SOUND_POWER_LEVELS);
        actualLA = addArray(actualL, A_WEIGHTING);

        assertDoubleArrayEquals("WH - reflexion", expectedWH, actualWH, ERROR_EPSILON_LOWEST);
        assertDoubleArrayEquals("CfH - reflexion", expectedCfH, actualCfH, ERROR_EPSILON_LOWEST);
        assertDoubleArrayEquals("AGroundH - reflexion", expectedAGroundH, actualAGroundH, ERROR_EPSILON_LOWEST);
        assertDoubleArrayEquals("WF - reflexion", expectedWF, actualWF, ERROR_EPSILON_LOWEST);
        assertDoubleArrayEquals("CfF - reflexion", expectedCfF, actualCfF, ERROR_EPSILON_LOWEST);
        assertDoubleArrayEquals("AGroundF - reflexion", expectedAGroundF, actualAGroundF, ERROR_EPSILON_LOWEST);

        assertDoubleArrayEquals("AlphaAtm - reflexion", expectedAlphaAtm, actualAlphaAtm, ERROR_EPSILON_LOWEST);
        assertDoubleArrayEquals("AAtm - reflexion", expectedAAtm, actualAAtm, ERROR_EPSILON_LOW);
        assertDoubleArrayEquals("ADiv - reflexion", expectedADiv, actualADiv, ERROR_EPSILON_LOWEST);
        assertDoubleArrayEquals("ABoundaryH - reflexion", expectedABoundaryH, actualABoundaryH, ERROR_EPSILON_LOWEST);
        assertDoubleArrayEquals("ABoundaryF - reflexion", expectedABoundaryF, actualABoundaryF, ERROR_EPSILON_LOWEST);
        assertDoubleArrayEquals("LH - reflexion", expectedLH, actualLH, ERROR_EPSILON_LOW);
        assertDoubleArrayEquals("LF - reflexion", expectedLF, actualLF, ERROR_EPSILON_LOW);
        assertDoubleArrayEquals("L - reflexion", expectedL, actualL, ERROR_EPSILON_LOW);
        assertDoubleArrayEquals("LA - reflexion", expectedLA, actualLA, ERROR_EPSILON_LOW);

        double[] L = addArray(propDataOut.getVerticesSoundLevel().get(0).value, addArray(A_WEIGHTING, SOUND_POWER_LEVELS));
        assertArrayEquals(  new double[]{13.62,23.58,30.71,35.68,38.27,38.01,32.98,15.00},L, ERROR_EPSILON_LOW);
    }

    /**
     * TC17 - Reflecting barrier on ground with spatially varying heights and acoustic properties
     * reduced receiver height
     */
    @Test
    public void TC17() {
        //Profile building
        ProfileBuilder profileBuilder = new ProfileBuilder()
                //Ground effects
                .addGroundEffect(0.0, 50.0, -20.0, 80.0, 0.9)
                .addGroundEffect(50.0, 150.0, -20.0, 80.0, 0.5)
                .addGroundEffect(150.0, 225.0, -20.0, 80.0, 0.2)
                //Topography
                .addTopographicLine(0, 80, 0, 225, 80, 0)
                .addTopographicLine(225, 80, 0, 225, -20, 0)
                .addTopographicLine(225, -20, 0, 0, -20, 0)
                .addTopographicLine(0, -20, 0, 0, 80, 0)
                .addTopographicLine(120, -20, 0, 120, 80, 0)
                .addTopographicLine(185, -5, 10, 205, -5, 10)
                .addTopographicLine(205, -5, 10, 205, 75, 10)
                .addTopographicLine(205, 75, 10, 185, 75, 10)
                .addTopographicLine(185, 75, 10, 185, -5, 10)

                .addWall(new Coordinate[]{
                        new Coordinate(114, 52, 15),
                        new Coordinate(170, 60, 15)
                }, 15, Arrays.asList(0.1, 0.2, 0.3, 0.4, 0.5, 0.6, 0.7, 0.5), -1)
                .finishFeeding();

        //Propagation data building
        CnossosPropagationData rayData = new PropagationDataBuilder(profileBuilder)
                .addSource(10, 10, 1)
                .addReceiver(200, 50, 11.5)
                .hEdgeDiff(true)
                .vEdgeDiff(true)
                .setGs(0.9)
                .build();
        rayData.reflexionOrder=1;

        //Propagation process path data building
        PropagationProcessPathData attData = new PropagationProcessPathData();
        attData.setHumidity(HUMIDITY);
        attData.setTemperature(TEMPERATURE);

        //Out and computation settings
        ComputeRaysOutAttenuation propDataOut = new ComputeRaysOutAttenuation(true, true, attData);
        ComputeCnossosRays computeRays = new ComputeCnossosRays(rayData);
        computeRays.setThreadCount(1);

        //Run computation
        computeRays.run(propDataOut);

        //Expected values
        //Path0 : vertical plane
        double[] expectedWH = new double[]{0.00, 0.00, 0.00, NaN, NaN, 0.53, 2.70, 12.70};
        double[] expectedCfH = new double[]{200.89, 217.45, 220.41, NaN, NaN, 1.88, 0.37, 0.08};
        double[] expectedAGroundH = new double[]{-1.32, -1.32, -1.32, NaN, NaN, -1.32, -1.32, -1.32};
        double[] expectedWF = new double[]{0.00, 0.00, 0.00, 0.01, 0.08, 0.42, 2.16, 10.35};
        double[] expectedCfF = new double[]{199.73, 214.27, 225.54, 131.93, 22.89, 2.42, 0.46, 0.10};
        double[] expectedAGroundF = new double[]{-1.32, -1.32, -1.32, -1.32, -1.32, -1.32, -1.32, -1.32};

        double[] expectedDeltaDiffSR = new double[]{0., 0., 0., 3.16, 0.56, 0., 0., 0.};
        double[] expectedAGroundSO = new double[]{0., 0., 0., 2.74, -1.21, 0., 0., 0.};
        double[] expectedAGroundOR = new double[]{0., 0., 0., -2.40, -2.40, 0., 0., 0.};
        double[] expectedDeltaDiffSPrimeR = new double[]{0., 0., 0., 4.71, 4.65, 0., 0., 0.};
        double[] expectedDeltaDiffSRPrime = new double[]{0., 0., 0., 10.83, 13.26, 0., 0., 0.};
        double[] expectedDeltaGroundSO = new double[]{0., 0., 0., 2.23, -0.77, 0., 0., 0.};
        double[] expectedDeltaGroundOR = new double[]{0., 0., 0., -1.07, -0.62, 0., 0., 0.};
        double[] expectedADiff = new double[]{0., 0., 0., 4.31, -0.83, 0., 0., 0.};

        double[] expectedAlphaAtm = new double[]{0.12, 0.41, 1.04, 1.93, 3.66, 9.66, 32.77, 116.88};
        double[] expectedAAtm = new double[]{0.02, 0.08, 0.20, 0.38, 0.71, 1.88, 6.37, 22.73};
        double[] expectedADiv = new double[]{56.78, 56.78, 56.78, 56.78, 56.78, 56.78, 56.78, 56.78};
        double[] expectedABoundaryH = new double[]{-1.32, -1.32, -1.32, 4.31, -0.83, -1.32, -1.32, -1.32};
        double[] expectedABoundaryF = new double[]{-1.32, -1.32, -1.32, -1.05, -1.32, -1.32, -1.32, -1.32};
        double[] expectedLH = new double[]{37.53, 37.47, 37.35, 31.54, 36.34, 35.67, 31.18, 14.82};
        double[] expectedLF = new double[]{37.53, 37.47, 37.31, 36.89, 36.84, 35.67, 31.18, 14.82};
        double[] expectedL = new double[]{37.53, 37.47, 37.33, 34.99, 36.60, 35.67, 31.18, 14.82};
        double[] expectedLA = new double[]{11.33, 21.37, 28.73, 31.79, 36.60, 36.87, 32.18, 13.72};

        //Actual values
        PropagationPath proPath = propDataOut.propagationPaths.get(0);

        double[] actualWH = proPath.groundAttenuation.wH;
        double[] actualCfH = proPath.groundAttenuation.cfH;
        double[] actualAGroundH = proPath.groundAttenuation.aGroundH;
        double[] actualWF = proPath.groundAttenuation.wF;
        double[] actualCfF = proPath.groundAttenuation.cfF;
        double[] actualAGroundF = proPath.groundAttenuation.aGroundF;

        double[] actualDeltaDiffSR = proPath.aBoundaryH.deltaDiffSR;
        double[] actualAGroundSO = proPath.aBoundaryH.aGroundSO;
        double[] actualAGroundOR = proPath.aBoundaryH.aGroundOR;
        double[] actualDeltaDiffSPrimeR = proPath.aBoundaryH.deltaDiffSPrimeR;
        double[] actualDeltaDiffSRPrime = proPath.aBoundaryH.deltaDiffSRPrime;
        double[] actualDeltaGroundSO = proPath.aBoundaryH.deltaGroundSO;
        double[] actualDeltaGroundOR = proPath.aBoundaryH.deltaGroundOR;
        double[] actualADiff = proPath.aBoundaryH.aDiff;

        double[] actualAlphaAtm = propDataOut.genericMeteoData.getAlpha_atmo();
        double[] actualAAtm = proPath.absorptionData.aAtm;
        double[] actualADiv = proPath.absorptionData.aDiv;
        double[] actualABoundaryH = proPath.absorptionData.aBoundaryH;
        double[] actualABoundaryF = proPath.absorptionData.aBoundaryF;
        double[] actualLH = addArray(proPath.absorptionData.aGlobalH, SOUND_POWER_LEVELS);
        double[] actualLF = addArray(proPath.absorptionData.aGlobalF, SOUND_POWER_LEVELS);
        double[] actualL = addArray(proPath.absorptionData.aGlobal, SOUND_POWER_LEVELS);
        double[] actualLA = addArray(actualL, A_WEIGHTING);

        //Assertions

        assertDoubleArrayEquals("WH - vertical plane", expectedWH, actualWH, ERROR_EPSILON_LOWEST);
        assertDoubleArrayEquals("CfH - vertical plane", expectedCfH, actualCfH, ERROR_EPSILON_LOWEST);
        assertDoubleArrayEquals("AGroundH - vertical plane", expectedAGroundH, actualAGroundH, ERROR_EPSILON_LOWEST);
        assertDoubleArrayEquals("WF - vertical plane", expectedWF, actualWF, ERROR_EPSILON_LOWEST);
        assertDoubleArrayEquals("CfF - vertical plane", expectedCfF, actualCfF, ERROR_EPSILON_LOW);
        assertDoubleArrayEquals("AGroundF - vertical plane", expectedAGroundF, actualAGroundF, ERROR_EPSILON_LOW);

        assertDoubleArrayEquals("DeltaDiffSR - vertical plane", expectedDeltaDiffSR, actualDeltaDiffSR, ERROR_EPSILON_LOWEST);
        assertDoubleArrayEquals("AGroundSO - vertical plane", expectedAGroundSO, actualAGroundSO, ERROR_EPSILON_VERY_LOW);
        assertDoubleArrayEquals("AGroundOR - vertical plane", expectedAGroundOR, actualAGroundOR, ERROR_EPSILON_LOWEST);
        assertDoubleArrayEquals("DeltaDiffSPrimeR - vertical plane", expectedDeltaDiffSPrimeR, actualDeltaDiffSPrimeR, ERROR_EPSILON_LOWEST);
        assertDoubleArrayEquals("DeltaDiffSRPrime - vertical plane", expectedDeltaDiffSRPrime, actualDeltaDiffSRPrime, ERROR_EPSILON_LOWEST);
        assertDoubleArrayEquals("DeltaGroundSO - vertical plane", expectedDeltaGroundSO, actualDeltaGroundSO, ERROR_EPSILON_VERY_LOW);
        assertDoubleArrayEquals("DeltaGroundOR - vertical plane", expectedDeltaGroundOR, actualDeltaGroundOR, ERROR_EPSILON_LOWEST);
        assertDoubleArrayEquals("actualADiff - vertical plane", expectedADiff, actualADiff, ERROR_EPSILON_VERY_LOW);

        assertDoubleArrayEquals("AlphaAtm - vertical plane", expectedAlphaAtm, actualAlphaAtm, ERROR_EPSILON_LOWEST);
        assertDoubleArrayEquals("AAtm - vertical plane", expectedAAtm, actualAAtm, ERROR_EPSILON_LOWEST);
        assertDoubleArrayEquals("ADiv - vertical plane", expectedADiv, actualADiv, ERROR_EPSILON_LOWEST);
        assertDoubleArrayEquals("ABoundaryH - vertical plane", expectedABoundaryH, actualABoundaryH, ERROR_EPSILON_VERY_LOW);
        assertDoubleArrayEquals("ABoundaryF - vertical plane", expectedABoundaryF, actualABoundaryF, ERROR_EPSILON_VERY_LOW);
        assertDoubleArrayEquals("LH - vertical plane", expectedLH, actualLH, ERROR_EPSILON_VERY_LOW);
        assertDoubleArrayEquals("LF - vertical plane", expectedLF, actualLF, ERROR_EPSILON_VERY_LOW);
        assertDoubleArrayEquals("L - vertical plane", expectedL, actualL, ERROR_EPSILON_VERY_LOW);
        assertDoubleArrayEquals("LA - vertical plane", expectedLA, actualLA, ERROR_EPSILON_VERY_LOW);

        //Path1 : reflexion
        expectedWH = new double[]{0.00, 0.00, 0.00, NaN, 0.10, 0.55, 2.77, 12.97};
        expectedCfH = new double[]{205.15, 222.41, 223.52, NaN, 15.34, 1.83, 0.36, 0.08};
        expectedAGroundH = new double[]{-1.31, -1.31, -1.31, NaN, -1.31, -1.31, -1.31, -1.31};
        expectedWF = new double[]{0.00, 0.00, 0.00, 0.01, 0.08, 0.43, 2.20, 10.56};
        expectedCfF = new double[]{203.77, 218.95, 229.22, 130.76, 21.97, 2.36, 0.45, 0.09};
        expectedAGroundF = new double[]{-1.31, -1.31, -1.26, -1.28, -1.31, -1.31, -1.31, -1.31};

        expectedDeltaDiffSR = new double[]{0., 0., 0., 2.92, 0., 0., 0., 0.};
        expectedAGroundSO = new double[]{0., 0., 0., 2.66, 0., 0., 0., 0.};
        expectedAGroundOR = new double[]{0., 0., 0., -2.40, 0., 0., 0., 0.};
        expectedDeltaDiffSPrimeR = new double[]{0., 0., 0., 4.65, 0., 0., 0., 0.};
        expectedDeltaDiffSRPrime = new double[]{0., 0., 0., 10.81, 0., 0., 0., 0.};
        expectedDeltaGroundSO = new double[]{0., 0., 0., 2.12, 0., 0., 0., 0.};
        expectedDeltaGroundOR = new double[]{0., 0., 0., -1.05, 0., 0., 0., 0.};
        expectedADiff = new double[]{0., 0., 0., 3.99, 0., 0., 0., 0.};

        expectedDeltaDiffSR = new double[]{0., 0., 0., 0., 0., 0., 0., 0.};
        expectedAGroundSO = new double[]{0., 0., 0., 0., 0., 0., 0., 0.};
        expectedAGroundOR = new double[]{0., 0., 0., -0., 0., 0., 0., 0.};
        expectedDeltaDiffSPrimeR = new double[]{0., 0., 0., 0., 0., 0., 0., 0.};
        expectedDeltaDiffSRPrime = new double[]{0., 0., 0., 0., 0., 0., 0., 0.};
        expectedDeltaGroundSO = new double[]{0., 0., 0., 0., 0., 0., 0., 0.};
        expectedDeltaGroundOR = new double[]{0., 0., 0., -0., 0., 0., 0., 0.};
        expectedADiff = new double[]{0., 0., 0., 0., 0., 0., 0., 0.};

        expectedAlphaAtm = new double[]{0.12, 0.41, 1.04, 1.93, 3.66, 9.66, 32.77, 116.88};
        expectedAAtm = new double[]{0.02, 0.08, 0.21, 0.38, 0.73, 1.92, 6.50, 23.18};
        expectedADiv = new double[]{56.95, 56.95, 56.95, 56.95, 56.95, 56.95, 56.95, 56.95};
        expectedABoundaryH = new double[]{-1.31, -1.31, -1.31, 3.99, -1.31, -1.31, -1.31, -1.31};
        expectedABoundaryF = new double[]{-1.31, -1.31, -1.26, -1.28, -1.31, -1.31, -1.31, -1.31};
        expectedLH = new double[]{36.88, 36.31, 35.60, 29.46, 33.62, 31.46, 25.63, 11.17};
        expectedLF = new double[]{36.88, 36.31, 35.60, 29.46, 33.62, 31.46, 25.63, 11.17};
        expectedLA = new double[]{10.68, 20.21, 26.98, 29.65, 33.62, 32.66, 26.63, 10.07};

        proPath = propDataOut.propagationPaths.get(1);

        actualWH = proPath.groundAttenuation.wH;
        actualCfH = proPath.groundAttenuation.cfH;
        actualAGroundH = proPath.groundAttenuation.aGroundH;
        actualWF = proPath.groundAttenuation.wF;
        actualCfF = proPath.groundAttenuation.cfF;
        actualAGroundF = proPath.groundAttenuation.aGroundF;

        actualDeltaDiffSR = proPath.aBoundaryH.deltaDiffSR;
        actualAGroundSO = proPath.aBoundaryH.aGroundSO;
        actualAGroundOR = proPath.aBoundaryH.aGroundOR;
        actualDeltaDiffSPrimeR = proPath.aBoundaryH.deltaDiffSPrimeR;
        actualDeltaDiffSRPrime = proPath.aBoundaryH.deltaDiffSRPrime;
        actualDeltaGroundSO = proPath.aBoundaryH.deltaGroundSO;
        actualDeltaGroundOR = proPath.aBoundaryH.deltaGroundOR;
        actualADiff = proPath.aBoundaryH.aDiff;

        actualAlphaAtm = propDataOut.genericMeteoData.getAlpha_atmo();
        actualAAtm = proPath.absorptionData.aAtm;
        actualADiv = proPath.absorptionData.aDiv;
        actualABoundaryH = proPath.absorptionData.aBoundaryH;
        actualABoundaryF = proPath.absorptionData.aBoundaryF;
        actualLH = addArray(proPath.absorptionData.aGlobalH, SOUND_POWER_LEVELS);
        actualLF = addArray(proPath.absorptionData.aGlobalF, SOUND_POWER_LEVELS);
        actualL = addArray(proPath.absorptionData.aGlobal, SOUND_POWER_LEVELS);
        actualLA = addArray(actualL, A_WEIGHTING);

        assertDoubleArrayEquals("WH - reflexion", expectedWH, actualWH, ERROR_EPSILON_LOWEST);
        assertDoubleArrayEquals("CfH - reflexion", expectedCfH, actualCfH, ERROR_EPSILON_LOWEST);
        assertDoubleArrayEquals("AGroundH - reflexion", expectedAGroundH, actualAGroundH, ERROR_EPSILON_LOWEST);
        assertDoubleArrayEquals("WF - reflexion", expectedWF, actualWF, ERROR_EPSILON_LOWEST);
        assertDoubleArrayEquals("CfF - reflexion", expectedCfF, actualCfF, ERROR_EPSILON_VERY_LOW);
        assertDoubleArrayEquals("AGroundF - reflexion", expectedAGroundF, actualAGroundF, ERROR_EPSILON_VERY_LOW);

        assertDoubleArrayEquals("DeltaDiffSR - reflexion", expectedDeltaDiffSR, actualDeltaDiffSR, ERROR_EPSILON_LOWEST);
        assertDoubleArrayEquals("AGroundSO - reflexion", expectedAGroundSO, actualAGroundSO, ERROR_EPSILON_VERY_LOW);
        assertDoubleArrayEquals("AGroundOR - reflexion", expectedAGroundOR, actualAGroundOR, ERROR_EPSILON_LOWEST);
        assertDoubleArrayEquals("DeltaDiffSPrimeR - reflexion", expectedDeltaDiffSPrimeR, actualDeltaDiffSPrimeR, ERROR_EPSILON_LOWEST);
        assertDoubleArrayEquals("DeltaDiffSRPrime - reflexion", expectedDeltaDiffSRPrime, actualDeltaDiffSRPrime, ERROR_EPSILON_LOWEST);
        assertDoubleArrayEquals("DeltaGroundSO - reflexion", expectedDeltaGroundSO, actualDeltaGroundSO, ERROR_EPSILON_VERY_LOW);
        assertDoubleArrayEquals("DeltaGroundOR - reflexion", expectedDeltaGroundOR, actualDeltaGroundOR, ERROR_EPSILON_LOWEST);
        assertDoubleArrayEquals("actualADiff - reflexion", expectedADiff, actualADiff, ERROR_EPSILON_VERY_LOW);

        assertDoubleArrayEquals("AlphaAtm - reflexion", expectedAlphaAtm, actualAlphaAtm, ERROR_EPSILON_LOWEST);
        assertDoubleArrayEquals("AAtm - reflexion", expectedAAtm, actualAAtm, ERROR_EPSILON_LOW);
        assertDoubleArrayEquals("ADiv - reflexion", expectedADiv, actualADiv, ERROR_EPSILON_LOWEST);
        assertDoubleArrayEquals("ABoundaryH - reflexion", expectedABoundaryH, actualABoundaryH, ERROR_EPSILON_HIGH);
        assertDoubleArrayEquals("ABoundaryF - reflexion", expectedABoundaryF, actualABoundaryF, ERROR_EPSILON_VERY_LOW);
        assertDoubleArrayEquals("LH - reflexion", expectedLH, actualLH, ERROR_EPSILON_VERY_HIGH);
        assertDoubleArrayEquals("LF - reflexion", expectedLF, actualLF, ERROR_EPSILON_VERY_HIGH);
        assertDoubleArrayEquals("LA - reflexion", expectedLA, actualLA, ERROR_EPSILON_MEDIUM);

        double[] L = addArray(propDataOut.getVerticesSoundLevel().get(0).value, addArray(A_WEIGHTING, SOUND_POWER_LEVELS));
        assertArrayEquals(  new double[]{14.02, 23.84, 30.95, 33.86, 38.37, 38.27, 33.25, 15.28},L, ERROR_EPSILON_VERY_LOW);
    }

    /**
     * TC18 - Screening and reflecting barrier on ground with spatially varying heights and
     * acoustic properties
     */
    //TODO : not tested
    @Test
    public void TC18() {
        GeometryFactory factory = new GeometryFactory();

        //Create obstruction test object
        ProfileBuilder builder = new ProfileBuilder();

        // Add building
        builder.addBuilding(new Coordinate[]{
                new Coordinate(114, 52),
                new Coordinate(170, 60),
                new Coordinate(170, 61),
                new Coordinate(114, 53),
                new Coordinate(114, 52)}, 15, -1);

        builder.addBuilding(new Coordinate[]{
                new Coordinate(87, 50),
                new Coordinate(92, 32),
                new Coordinate(92, 33),
                new Coordinate(87, 51),
                new Coordinate(87, 50)}, 12, -1);

        //x1
        builder.addTopographicPoint(new Coordinate(0, 80, 0));
        builder.addTopographicPoint(new Coordinate(225, 80, 0));
        builder.addTopographicPoint(new Coordinate(225, -20, 0));
        builder.addTopographicPoint(new Coordinate(0, -20, 0));
        builder.addTopographicPoint(new Coordinate(120, -20, 0));
        builder.addTopographicPoint(new Coordinate(185, -5, 10));
        builder.addTopographicPoint(new Coordinate(205, -5, 10));
        builder.addTopographicPoint(new Coordinate(205, 75, 10));
        builder.addTopographicPoint(new Coordinate(185, 75, 10));
        //x2
        builder.addTopographicPoint(new Coordinate(225, 80, 0));
        builder.addTopographicPoint(new Coordinate(225, -20, 0));
        builder.addTopographicPoint(new Coordinate(0, -20, 0));
        builder.addTopographicPoint(new Coordinate(0, 80, 0));
        builder.addTopographicPoint(new Coordinate(120, 80, 0));
        builder.addTopographicPoint(new Coordinate(205, -5, 10));
        builder.addTopographicPoint(new Coordinate(205, 75, 10));
        builder.addTopographicPoint(new Coordinate(185, 75, 10));
        builder.addTopographicPoint(new Coordinate(185, -5, 10));

        builder.addGroundEffect(factory.toGeometry(new Envelope(0, 50, -100, 100)), 0.9);
        builder.addGroundEffect(factory.toGeometry(new Envelope(50, 150, -100, 100)), 0.5);
        builder.addGroundEffect(factory.toGeometry(new Envelope(150, 225, -100, 100)), 0.2);

        builder.finishFeeding();

        CnossosPropagationData rayData = new CnossosPropagationData(builder);
        rayData.addReceiver(new Coordinate(200, 50, 12));
        rayData.addSource(factory.createPoint(new Coordinate(10, 10, 1)));
        rayData.setComputeHorizontalDiffraction(true);

        rayData.setComputeVerticalDiffraction(true);

        rayData.setGs(0.9);

        PropagationProcessPathData attData = new PropagationProcessPathData();
        attData.setHumidity(70);
        attData.setTemperature(10);
        attData.setPrime2520(false);
        ComputeRaysOutAttenuation propDataOut = new ComputeRaysOutAttenuation(true, attData);
        ComputeCnossosRays computeRays = new ComputeCnossosRays(rayData);
        computeRays.setThreadCount(1);
        computeRays.run(propDataOut);

        double[] L = addArray(propDataOut.getVerticesSoundLevel().get(0).value, new double[]{93-26.2,93-16.1,93-8.6,93-3.2,93,93+1.2,93+1.0,93-1.1});
        assertArrayEquals(  new double[]{11.69,21.77,28.93,32.71,36.83,36.83,32.12,13.66},L, ERROR_EPSILON_HIGH);


    }

    /**
     * TC19 - Complex object and 2 barriers on ground with spatially varying heights and
     * acoustic properties
     */
    //TODO : the error is due to the left VDiff path which z-path seems to be false in the document
    @Test
    public void TC19() {
        //Profile building
        ProfileBuilder profileBuilder = new ProfileBuilder()
                .addBuilding(new Coordinate[]{
                        new Coordinate(100, 24, 12),
                        new Coordinate(118, 24, 12),
                        new Coordinate(118, 30, 12),
                        new Coordinate(100, 30, 12),
                })
                .addBuilding(new Coordinate[]{
                        new Coordinate(110, 15, 7),
                        new Coordinate(118, 15, 7),
                        new Coordinate(118, 24, 7),
                        new Coordinate(110, 24, 7),
                })
                .addBuilding(new Coordinate[]{
                        new Coordinate(100, 9, 12),
                        new Coordinate(118, 9, 12),
                        new Coordinate(118, 15, 12),
                        new Coordinate(100, 15, 12),
                })
                .addWall(new Coordinate[]{
                        new Coordinate(156.00, 28.00, 14),
                        new Coordinate(145.00, 7.00, 14),
                }, -1)
                .addWall(new Coordinate[]{
                        new Coordinate(175.00, 35.00, 14.5),
                        new Coordinate(188.00, 19.00, 14.5),
                }, -1)
                //Ground effects
                .addGroundEffect(0.0, 50.0, -20.0, 80.0, 0.9)
                .addGroundEffect(50.0, 150.0, -20.0, 80.0, 0.5)
                .addGroundEffect(150.0, 225.0, -20.0, 80.0, 0.2)
                //Topography
                .addTopographicLine(0, 80, 0, 225, 80, 0)
                .addTopographicLine(225, 80, 0, 225, -20, 0)
                .addTopographicLine(225, -20, 0, 0, -20, 0)
                .addTopographicLine(0, -20, 0, 0, 80, 0)
                .addTopographicLine(120, -20, 0, 120, 80, 0)
                .addTopographicLine(185, -5, 10, 205, -5, 10)
                .addTopographicLine(205, -5, 10, 205, 75, 10)
                .addTopographicLine(205, 75, 10, 185, 75, 10)
                .addTopographicLine(185, 75, 10, 185, -5, 10)
                .finishFeeding();

        //Propagation data building
        CnossosPropagationData rayData = new PropagationDataBuilder(profileBuilder)
                .addSource(10, 10, 1)
                .addReceiver(200, 30, 14)
                .hEdgeDiff(true)
                .vEdgeDiff(true)
                .setGs(0.9)
                .build();
        rayData.reflexionOrder=1;

        //Propagation process path data building
        PropagationProcessPathData attData = new PropagationProcessPathData();
        attData.setHumidity(HUMIDITY);
        attData.setTemperature(TEMPERATURE);

        //Out and computation settings
        ComputeRaysOutAttenuation propDataOut = new ComputeRaysOutAttenuation(true, true, attData);
        ComputeCnossosRays computeRays = new ComputeCnossosRays(rayData);
        computeRays.setThreadCount(1);

        //Run computation
        computeRays.run(propDataOut);


        //Expected values
        //Path0 : vertical plane
        double[] expectedDeltaDiffSRH = new double[]{6.67, 8.83, 11.68, 14.56, 17.43, 20.35, 23.31, 26.29};
        double[] expectedAGroundSOH = new double[]{-0.67, -0.67, -0.67, -0.67, -0.67, -0.67, -0.67, -0.67};
        double[] expectedAGroundORH = new double[]{-2.02, -2.40, -2.40, -2.40, -2.40, -2.40, -2.40, -2.40};
        double[] expectedDeltaDiffSPrimeRH = new double[]{7.61, 10.35, 13.58, 16.64, 19.61, 22.57, 25.55, 28.55};
        double[] expectedDeltaDiffSRPrimeH = new double[]{14.32, 18.51, 22.43, 25.77, 28.86, 31.89, 34.91, 37.92};
        double[] expectedDeltaGroundSOH = new double[]{-0.60, -0.56, -0.54, -0.53, -0.52, -0.52, -0.52, -0.52};
        double[] expectedDeltaGroundORH = new double[]{-0.90, -0.86, -0.77, -0.73, -0.71, -0.70, -0.70, -0.70};
        double[] expectedADiffH = new double[]{5.17, 7.41, 10.38, 13.30, 16.20, 19.13, 22.09, 23.78};

        double[] expectedDeltaDiffSRF = new double[]{5.89, 7.40, 9.69, 12.24, 14.94, 17.79, 20.66, 23.62};
        double[] expectedAGroundSOF = new double[]{-0.67, -0.67, -0.67, -0.67, -0.67, -0.67, -0.67, -0.67};
        double[] expectedAGroundORF = new double[]{-2.08, -2.40, -2.40, -2.40, -2.40, -2.40, -2.40, -2.40};
        double[] expectedDeltaDiffSPrimeRF = new double[]{7.00, 9.39, 12.40, 15.35, 18.27, 21.21, 24.17, 27.26};
        double[] expectedDeltaDiffSRPrimeF = new double[]{14.20, 18.38, 22.29, 25.63, 28.73, 31.75, 34.77, 37.78};
        double[] expectedDeltaGroundSOF = new double[]{-0.59, -0.53, -0.49, -0.47, -0.46, -0.45, -0.45, -0.45};
        double[] expectedDeltaGroundORF = new double[]{-0.86, -0.75, -0.62, -0.57, -0.55, -0.53, -0.53, -0.53};
        double[] expectedADiffF = new double[]{4.44, 6.12, 8.57, 11.19, 13.93, 16.77, 19.68, 22.64};

        double[] expectedAlphaAtm = new double[]{0.12, 0.41, 1.04, 1.93, 3.66, 9.66, 32.77, 116.88};
        double[] expectedAAtm = new double[]{0.02, 0.08, 0.20, 0.37, 0.70, 1.85, 6.28, 22.38};
        double[] expectedADiv = new double[]{56.64, 56.64, 56.64, 56.64, 56.64, 56.64, 56.64, 56.64};
        double[] expectedABoundaryH = new double[]{5.17, 7.41, 10.38, 13.30, 16.20, 19.13, 22.09, 23.78};
        double[] expectedABoundaryF = new double[]{4.44, 6.12, 8.57, 11.19, 13.93, 16.77, 19.68, 22.64};
        double[] expectedLH = new double[]{31.16, 28.87, 25.78, 22.69, 19.46, 15.38, 7.99, -9.81};
        double[] expectedLF = new double[]{31.89, 30.16, 27.59, 24.79, 21.73, 17.74, 10.40, -8.67};
        double[] expectedL = new double[]{31.54, 29.56, 26.78, 23.87, 20.74, 16.72, 9.36, -9.20};
        double[] expectedLA = new double[]{5.34, 13.46, 18.18, 20.67, 20.74, 17.92, 10.36, -10.30};

        //Actual values
        PropagationPath proPath = propDataOut.propagationPaths.get(0);

        double[] actualDeltaDiffSRH = proPath.aBoundaryH.deltaDiffSR;
        double[] actualAGroundSOH = proPath.aBoundaryH.aGroundSO;
        double[] actualAGroundORH = proPath.aBoundaryH.aGroundOR;
        double[] actualDeltaDiffSPrimeRH = proPath.aBoundaryH.deltaDiffSPrimeR;
        double[] actualDeltaDiffSRPrimeH = proPath.aBoundaryH.deltaDiffSRPrime;
        double[] actualDeltaGroundSOH = proPath.aBoundaryH.deltaGroundSO;
        double[] actualDeltaGroundORH = proPath.aBoundaryH.deltaGroundOR;
        double[] actualADiffH = proPath.aBoundaryH.aDiff;

        double[] actualDeltaDiffSRF = proPath.aBoundaryF.deltaDiffSR;
        double[] actualAGroundSOF = proPath.aBoundaryF.aGroundSO;
        double[] actualAGroundORF = proPath.aBoundaryF.aGroundOR;
        double[] actualDeltaDiffSPrimeRF = proPath.aBoundaryF.deltaDiffSPrimeR;
        double[] actualDeltaDiffSRPrimeF = proPath.aBoundaryF.deltaDiffSRPrime;
        double[] actualDeltaGroundSOF = proPath.aBoundaryF.deltaGroundSO;
        double[] actualDeltaGroundORF = proPath.aBoundaryF.deltaGroundOR;
        double[] actualADiffF = proPath.aBoundaryF.aDiff;

        double[] actualAlphaAtm = propDataOut.genericMeteoData.getAlpha_atmo();
        double[] actualAAtm = proPath.absorptionData.aAtm;
        double[] actualADiv = proPath.absorptionData.aDiv;
        double[] actualABoundaryH = proPath.absorptionData.aBoundaryH;
        double[] actualABoundaryF = proPath.absorptionData.aBoundaryF;
        double[] actualLH = addArray(proPath.absorptionData.aGlobalH, SOUND_POWER_LEVELS);
        double[] actualLF = addArray(proPath.absorptionData.aGlobalF, SOUND_POWER_LEVELS);
        double[] actualL = addArray(proPath.absorptionData.aGlobal, SOUND_POWER_LEVELS);
        double[] actualLA = addArray(actualL, A_WEIGHTING);

        //Assertions

        assertDoubleArrayEquals("DeltaDiffSRH - vertical plane", expectedDeltaDiffSRH, actualDeltaDiffSRH, ERROR_EPSILON_LOWEST);
        assertDoubleArrayEquals("AGroundSOH - vertical plane", expectedAGroundSOH, actualAGroundSOH, ERROR_EPSILON_VERY_LOW);
        assertDoubleArrayEquals("AGroundORH - vertical plane", expectedAGroundORH, actualAGroundORH, ERROR_EPSILON_LOW);
        assertDoubleArrayEquals("DeltaDiffSPrimeRH - vertical plane", expectedDeltaDiffSPrimeRH, actualDeltaDiffSPrimeRH, ERROR_EPSILON_LOW);
        assertDoubleArrayEquals("DeltaDiffSRPrimeH - vertical plane", expectedDeltaDiffSRPrimeH, actualDeltaDiffSRPrimeH, ERROR_EPSILON_LOWEST);
        assertDoubleArrayEquals("DeltaGroundSOH - vertical plane", expectedDeltaGroundSOH, actualDeltaGroundSOH, ERROR_EPSILON_VERY_LOW);
        assertDoubleArrayEquals("DeltaGroundORH - vertical plane", expectedDeltaGroundORH, actualDeltaGroundORH, ERROR_EPSILON_LOWEST);
        assertDoubleArrayEquals("actualADiffH - vertical plane", expectedADiffH, actualADiffH, ERROR_EPSILON_VERY_LOW);

        assertDoubleArrayEquals("DeltaDiffSRF - vertical plane", expectedDeltaDiffSRF, actualDeltaDiffSRF, ERROR_EPSILON_LOW);
        assertDoubleArrayEquals("AGroundSOF - vertical plane", expectedAGroundSOF, actualAGroundSOF, ERROR_EPSILON_VERY_LOW);
        assertDoubleArrayEquals("AGroundORF - vertical plane", expectedAGroundORF, actualAGroundORF, ERROR_EPSILON_LOW);
        assertDoubleArrayEquals("DeltaDiffSPrimeRF - vertical plane", expectedDeltaDiffSPrimeRF, actualDeltaDiffSPrimeRF, ERROR_EPSILON_LOW);
        assertDoubleArrayEquals("DeltaDiffSRPrimeF - vertical plane", expectedDeltaDiffSRPrimeF, actualDeltaDiffSRPrimeF, ERROR_EPSILON_LOWEST);
        assertDoubleArrayEquals("DeltaGroundSOF - vertical plane", expectedDeltaGroundSOF, actualDeltaGroundSOF, ERROR_EPSILON_VERY_LOW);
        assertDoubleArrayEquals("DeltaGroundORF - vertical plane", expectedDeltaGroundORF, actualDeltaGroundORF, ERROR_EPSILON_LOWEST);
        assertDoubleArrayEquals("ADiffF - vertical plane", expectedADiffF, actualADiffF, ERROR_EPSILON_VERY_LOW);

        assertDoubleArrayEquals("AlphaAtm - vertical plane", expectedAlphaAtm, actualAlphaAtm, ERROR_EPSILON_LOWEST);
        assertDoubleArrayEquals("AAtm - vertical plane", expectedAAtm, actualAAtm, ERROR_EPSILON_LOWEST);
        assertDoubleArrayEquals("ADiv - vertical plane", expectedADiv, actualADiv, ERROR_EPSILON_LOWEST);
        assertDoubleArrayEquals("ABoundaryH - vertical plane", expectedABoundaryH, actualABoundaryH, ERROR_EPSILON_VERY_LOW);
        assertDoubleArrayEquals("ABoundaryF - vertical plane", expectedABoundaryF, actualABoundaryF, ERROR_EPSILON_VERY_LOW);
        assertDoubleArrayEquals("LH - vertical plane", expectedLH, actualLH, ERROR_EPSILON_VERY_LOW);
        assertDoubleArrayEquals("LF - vertical plane", expectedLF, actualLF, ERROR_EPSILON_VERY_LOW);
        assertDoubleArrayEquals("L - vertical plane", expectedL, actualL, ERROR_EPSILON_VERY_LOW);
        assertDoubleArrayEquals("LA - vertical plane", expectedLA, actualLA, ERROR_EPSILON_VERY_LOW);

        //Path1 : lateral right
        double[] expectedWH = new double[]{0.00, 0.00, 0.00, 0.02, 0.13, 0.70, 3.46, 15.82};
        double[] expectedCfH = new double[]{204.75, 223.53, 212.65, 88.09, 10.70, 1.43, 0.29, 0.06};
        double[] expectedAGroundH = new double[]{-1.13, -1.13, -0.97, -0.65, -1.13, -1.13, -1.13, -1.13};
        double[] expectedWF = new double[]{0.00, 0.00, 0.00, 0.01, 0.08, 0.40, 2.07, 9.97};
        double[] expectedCfF = new double[]{201.41, 215.78, 228.09, 136.20, 24.26, 2.53, 0.48, 0.10};
        double[] expectedAGroundF = new double[]{-1.13, -1.13, -1.13, -1.13, -1.13, -1.13, -1.13, -1.13};

        expectedAlphaAtm = new double[]{0.12, 0.41, 1.04, 1.93, 3.66, 9.66, 32.77, 116.88};
        expectedAAtm = new double[]{0.02, 0.08, 0.20, 0.38, 0.72, 1.90, 6.44, 22.95};
        expectedADiv = new double[]{56.64, 56.64, 56.64, 56.64, 56.64, 56.64, 56.64, 56.64};
        expectedADiffH = new double[]{18.69, 22.74, 26.20, 29.33, 32.37, 35.39, 38.40, 41.41};
        expectedADiffF = new double[]{18.69, 22.74, 26.20, 29.33, 32.37, 35.39, 38.40, 41.41};
        expectedLH = new double[]{18.77, 14.67, 10.93, 7.29, 4.39, 0.20, -7.35, -26.88};
        expectedLF = new double[]{18.77, 14.67, 11.08, 7.77, 4.39, 0.20, -7.35, -26.88};
        expectedLA = new double[]{-7.43, -1.43, 2.41, 4.34, 4.39, 1.40, -6.35, -27.98};

        proPath = propDataOut.propagationPaths.get(1);

        double[] actualWH = proPath.groundAttenuation.wH;
        double[] actualCfH = proPath.groundAttenuation.cfH;
        double[] actualAGroundH = proPath.groundAttenuation.aGroundH;
        double[] actualWF = proPath.groundAttenuation.wF;
        double[] actualCfF = proPath.groundAttenuation.cfF;
        double[] actualAGroundF = proPath.groundAttenuation.aGroundF;

        actualAlphaAtm = propDataOut.genericMeteoData.getAlpha_atmo();
        actualAAtm = proPath.absorptionData.aAtm;
        actualADiv = proPath.absorptionData.aDiv;
        actualADiffH = proPath.absorptionData.aDifH;
        actualADiffF = proPath.absorptionData.aDifF;
        actualLH = addArray(proPath.absorptionData.aGlobalH, SOUND_POWER_LEVELS);
        actualLF = addArray(proPath.absorptionData.aGlobalF, SOUND_POWER_LEVELS);
        actualL = addArray(proPath.absorptionData.aGlobal, SOUND_POWER_LEVELS);
        actualLA = addArray(actualL, A_WEIGHTING);

        assertDoubleArrayEquals("WH - lateral right", expectedWH, actualWH, ERROR_EPSILON_LOWEST);
        assertDoubleArrayEquals("CfH - lateral right", expectedCfH, actualCfH, ERROR_EPSILON_LOWEST);
        assertDoubleArrayEquals("AGroundH - lateral right", expectedAGroundH, actualAGroundH, ERROR_EPSILON_LOW);
        assertDoubleArrayEquals("WF - lateral right", expectedWF, actualWF, ERROR_EPSILON_LOWEST);
        assertDoubleArrayEquals("CfF - lateral right", expectedCfF, actualCfF, ERROR_EPSILON_LOW);
        assertDoubleArrayEquals("AGroundF - lateral right", expectedAGroundF, actualAGroundF, ERROR_EPSILON_LOW);

        assertDoubleArrayEquals("AlphaAtm - lateral right", expectedAlphaAtm, actualAlphaAtm, ERROR_EPSILON_LOWEST);
        assertDoubleArrayEquals("AAtm - lateral right", expectedAAtm, actualAAtm, ERROR_EPSILON_LOWEST);
        assertDoubleArrayEquals("ADiv - lateral right", expectedADiv, actualADiv, ERROR_EPSILON_LOWEST);
        assertDoubleArrayEquals("ADiffH - lateral right", expectedADiffH, actualADiffH, ERROR_EPSILON_VERY_LOW);
        assertDoubleArrayEquals("ADiffF - vertical plane", expectedADiffF, actualADiffF, ERROR_EPSILON_VERY_LOW);
        assertDoubleArrayEquals("LH - lateral right", expectedLH, actualLH, ERROR_EPSILON_VERY_LOW);
        assertDoubleArrayEquals("LF - lateral right", expectedLF, actualLF, ERROR_EPSILON_VERY_LOW);
        assertDoubleArrayEquals("LA - lateral right", expectedLA, actualLA, ERROR_EPSILON_VERY_LOW);

        //Path2 : lateral left
        expectedWH = new double[]{0.00, 0.00, 0.00, 0.02, 0.10, 0.51, 2.61, 12.30};
        expectedCfH = new double[]{198.93, 214.98, 219.72, 113.73, 17.06, 1.95, 0.38, 0.08};
        expectedAGroundH = new double[]{-1.35, -1.35, -1.35, 1.32, -1.35, -1.35, -1.35, -1.35};
        expectedWF = new double[]{0.00, 0.00, 0.00, 0.01, 0.06, 0.34, 1.77, 8.65};
        expectedCfF = new double[]{196.96, 209.53, 225.50, 149.30, 30.69, 3.06, 0.56, 0.12};
        expectedAGroundF = new double[]{-1.35, -1.35, -1.35, -1.35, -1.35, -1.35, -1.35, -1.35};

        expectedAlphaAtm = new double[]{0.12, 0.41, 1.04, 1.93, 3.66, 9.66, 32.77, 116.88};
        expectedAAtm = new double[]{0.02, 0.08, 0.20, 0.37, 0.71, 1.86, 6.32, 22.54};
        expectedADiv = new double[]{56.64, 56.64, 56.64, 56.64, 56.64, 56.64, 56.64, 56.64};
        expectedABoundaryH = new double[]{-1.35, -1.35, -1.35, 1.32, -1.35, -1.35, -1.35, -1.35};
        expectedABoundaryF = new double[]{-1.35, -1.35, -1.35, -1.35, -1.35, -1.35, -1.35, -1.35};
        expectedLH = new double[]{26.60, 24.10, 21.27, 15.57, 14.99, 10.86, 3.41, -15.80};
        expectedLF = new double[]{26.60, 24.10, 21.27, 18.25, 14.99, 10.86, 3.41, -15.80};
        actualL = addArray(proPath.absorptionData.aGlobal, SOUND_POWER_LEVELS);
        expectedLA = new double[]{0.40, 8.00, 12.67, 13.91, 14.99, 12.06, 4.41, -9.38};

        proPath = propDataOut.propagationPaths.get(2);

        actualWH = proPath.groundAttenuation.wH;
        actualCfH = proPath.groundAttenuation.cfH;
        actualAGroundH = proPath.groundAttenuation.aGroundH;
        actualWF = proPath.groundAttenuation.wF;
        actualCfF = proPath.groundAttenuation.cfF;
        actualAGroundF = proPath.groundAttenuation.aGroundF;

        actualAlphaAtm = propDataOut.genericMeteoData.getAlpha_atmo();
        actualAAtm = proPath.absorptionData.aAtm;
        actualADiv = proPath.absorptionData.aDiv;
        actualABoundaryH = proPath.absorptionData.aBoundaryH;
        actualABoundaryF = proPath.absorptionData.aBoundaryF;
        actualLH = addArray(proPath.absorptionData.aGlobalH, SOUND_POWER_LEVELS);
        actualLF = addArray(proPath.absorptionData.aGlobalF, SOUND_POWER_LEVELS);
        actualLA = addArray(actualL, A_WEIGHTING);

        //Different value with the TC because their z-profile left seems to be false, it follows the building top
        // border while it should not
        assertDoubleArrayEquals("WH - lateral left", expectedWH, actualWH, ERROR_EPSILON_VERY_HIGH);
        assertDoubleArrayEquals("CfH - lateral left", expectedCfH, actualCfH, ERROR_EPSILON_HIGHEST);
        assertDoubleArrayEquals("AGroundH - lateral left", expectedAGroundH, actualAGroundH, ERROR_EPSILON_HIGH);
<<<<<<< HEAD
        assertDoubleArrayEquals("WF - lateral left", expectedWF, actualWF, ERROR_EPSILON_LOWEST);
        assertDoubleArrayEquals("CfF - lateral left", expectedCfF, actualCfF, ERROR_EPSILON_LOW);
=======
        //assertDoubleArrayEquals("WF - lateral left", expectedWF, actualWF, ERROR_EPSILON_LOWEST);
        //assertDoubleArrayEquals("CfF - lateral left", expectedCfF, actualCfF, ERROR_EPSILON_LOW);
>>>>>>> 25911b4c
        assertDoubleArrayEquals("AGroundF - lateral left", expectedAGroundF, actualAGroundF, ERROR_EPSILON_LOW);

        assertDoubleArrayEquals("AlphaAtm - lateral left", expectedAlphaAtm, actualAlphaAtm, ERROR_EPSILON_LOWEST);
        assertDoubleArrayEquals("AAtm - lateral left", expectedAAtm, actualAAtm, ERROR_EPSILON_LOWEST);
        assertDoubleArrayEquals("ADiv - lateral left", expectedADiv, actualADiv, ERROR_EPSILON_LOWEST);
        assertDoubleArrayEquals("ABoundaryH - lateral left", expectedABoundaryH, actualABoundaryH, ERROR_EPSILON_HIGHEST);
        assertDoubleArrayEquals("ABoundaryF - lateral left", expectedABoundaryF, actualABoundaryF, ERROR_EPSILON_HIGHEST);
        assertDoubleArrayEquals("LH - lateral left", expectedLH, actualLH, ERROR_EPSILON_HIGH);
        assertDoubleArrayEquals("LF - lateral left", expectedLF, actualLF, ERROR_EPSILON_LOW);
        assertDoubleArrayEquals("LA - lateral left", expectedLA, actualLA, ERROR_EPSILON_HIGHEST);

        double[] L = addArray(propDataOut.getVerticesSoundLevel().get(0).value, addArray(A_WEIGHTING, SOUND_POWER_LEVELS));
        assertArrayEquals(  new double[]{6.72, 14.66, 19.34, 21.58, 21.84, 19.00, 11.42, -9.38},L, ERROR_EPSILON_MEDIUM);
    }

    /**
     * TC20 - Ground with spatially varying heights and acoustic properties
     */
    @Test
    public void TC20() {
        //Profile building
        ProfileBuilder profileBuilder = new ProfileBuilder()
                //Ground effects
                .addGroundEffect(0.0, 50.0, -20.0, 80.0, 0.9)
                .addGroundEffect(50.0, 150.0, -20.0, 80.0, 0.5)
                .addGroundEffect(150.0, 225.0, -20.0, 80.0, 0.2)
                //Topography
                .addTopographicLine(0, 80, 0, 225, 80, 0)
                .addTopographicLine(225, 80, 0, 225, -20, 0)
                .addTopographicLine(225, -20, 0, 0, -20, 0)
                .addTopographicLine(0, -20, 0, 0, 80, 0)
                .addTopographicLine(120, -20, 0, 120, 80, 0)
                .addTopographicLine(185, -5, 10, 205, -5, 10)
                .addTopographicLine(205, -5, 10, 205, 75, 10)
                .addTopographicLine(205, 75, 10, 185, 75, 10)
                .addTopographicLine(185, 75, 10, 185, -5, 10)
                .finishFeeding();

        //Propagation data building
        CnossosPropagationData rayData = new PropagationDataBuilder(profileBuilder)
                .addSource(10, 10, 1)
                .addReceiver(200, 25, 14)
                .hEdgeDiff(true)
                .vEdgeDiff(true)
                .setGs(0.9)
                .build();
        rayData.reflexionOrder=1;

        //Propagation process path data building
        PropagationProcessPathData attData = new PropagationProcessPathData();
        attData.setHumidity(HUMIDITY);
        attData.setTemperature(TEMPERATURE);

        //Out and computation settings
        ComputeRaysOutAttenuation propDataOut = new ComputeRaysOutAttenuation(true, true, attData);
        ComputeCnossosRays computeRays = new ComputeCnossosRays(rayData);
        computeRays.setThreadCount(1);

        //Run computation
        computeRays.run(propDataOut);

        //Expected values
        //Path0 : vertical plane
        double[] expectedWH = new double[]{0.00, 0.00, 0.00, 0.03, 0.15, 0.76, 3.76, 17.01};
        double[] expectedCfH = new double[]{199.65, 218.28, 203.92, 80.61, 9.46, 1.31, 0.27, 0.06};
        double[] expectedAGroundH = new double[]{-1.06, -1.06, -1.06, -1.06, -1.06, -1.06, -1.06, -1.06};
        double[] expectedWF = new double[]{0.00, 0.00, 0.00, 0.01, 0.08, 0.42, 2.16, 10.35};
        double[] expectedCfF = new double[]{195.99, 210.11, 221.65, 131.04, 23.06, 2.42, 0.46, 0.10};
        double[] expectedAGroundF = new double[]{-1.06, -1.06, -1.06, -1.06, -1.06, -1.06, -1.06, -1.06};

        double[] expectedAlphaAtm = new double[]{0.12, 0.41, 1.04, 1.93, 3.66, 9.66, 32.77, 116.88};
        double[] expectedAAtm = new double[]{0.02, 0.08, 0.20, 0.37, 0.70, 1.85, 6.26, 22.33};
        double[] expectedADiv = new double[]{56.62, 56.62, 56.62, 56.62, 56.62, 56.62, 56.62, 56.62};
        double[] expectedABoundaryH = new double[]{-1.06, -1.06, -1.06, -1.06, -1.06, -1.06, -1.06, -1.06};
        double[] expectedABoundaryF = new double[]{-1.06, -1.06, -1.06, -1.06, -1.06, -1.06, -1.06, -1.06};
        double[] expectedLH = new double[]{37.41, 37.35, 37.23, 37.06, 36.73, 35.59, 31.17, 15.10};
        double[] expectedLF = new double[]{37.41, 37.35, 37.23, 37.06, 36.73, 35.59, 31.17, 15.10};
        double[] expectedL = new double[]{37.41, 37.35, 37.23, 37.06, 36.73, 35.59, 31.17, 15.10};
        double[] expectedLA = new double[]{11.21, 21.25, 28.63, 33.86, 36.73, 36.79, 32.17, 14.00};

        PropagationPath proPath = propDataOut.propagationPaths.get(0);

        double[] actualWH = proPath.groundAttenuation.wH;
        double[] actualCfH = proPath.groundAttenuation.cfH;
        double[] actualAGroundH = proPath.groundAttenuation.aGroundH;
        double[] actualWF = proPath.groundAttenuation.wF;
        double[] actualCfF = proPath.groundAttenuation.cfF;
        double[] actualAGroundF = proPath.groundAttenuation.aGroundF;

        double[] actualAlphaAtm = propDataOut.genericMeteoData.getAlpha_atmo();
        double[] actualAAtm = proPath.absorptionData.aAtm;
        double[] actualADiv = proPath.absorptionData.aDiv;
        double[] actualABoundaryH = proPath.absorptionData.aBoundaryH;
        double[] actualABoundaryF = proPath.absorptionData.aBoundaryF;
        double[] actualLH = addArray(proPath.absorptionData.aGlobalH, SOUND_POWER_LEVELS);
        double[] actualLF = addArray(proPath.absorptionData.aGlobalF, SOUND_POWER_LEVELS);
        double[] actualL = addArray(proPath.absorptionData.aGlobal, SOUND_POWER_LEVELS);
        double[] actualLA = addArray(actualL, A_WEIGHTING);

        assertDoubleArrayEquals("WH - vertical plane", expectedWH, actualWH, ERROR_EPSILON_VERY_LOW);
        assertDoubleArrayEquals("CfH - vertical plane", expectedCfH, actualCfH, ERROR_EPSILON_MEDIUM);
        assertDoubleArrayEquals("AGroundH - vertical plane", expectedAGroundH, actualAGroundH, ERROR_EPSILON_LOWEST);
        assertDoubleArrayEquals("WF - vertical plane", expectedWF, actualWF, ERROR_EPSILON_LOWEST);
        assertDoubleArrayEquals("CfF - vertical plane", expectedCfF, actualCfF, ERROR_EPSILON_MEDIUM);
        assertDoubleArrayEquals("AGroundF - vertical plane", expectedAGroundF, actualAGroundF, ERROR_EPSILON_LOWEST);

        assertDoubleArrayEquals("AlphaAtm - vertical plane", expectedAlphaAtm, actualAlphaAtm, ERROR_EPSILON_LOWEST);
        assertDoubleArrayEquals("AAtm - vertical plane", expectedAAtm, actualAAtm, ERROR_EPSILON_VERY_LOW);
        assertDoubleArrayEquals("ADiv - vertical plane", expectedADiv, actualADiv, ERROR_EPSILON_VERY_LOW);
        assertDoubleArrayEquals("ABoundaryH - vertical plane", expectedABoundaryH, actualABoundaryH, ERROR_EPSILON_LOWEST);
        assertDoubleArrayEquals("ABoundaryF - vertical plane", expectedABoundaryF, actualABoundaryF, ERROR_EPSILON_LOWEST);
        assertDoubleArrayEquals("LH - vertical plane", expectedLH, actualLH, ERROR_EPSILON_VERY_LOW);
        assertDoubleArrayEquals("LF - vertical plane", expectedLF, actualLF, ERROR_EPSILON_VERY_LOW);
        assertDoubleArrayEquals("L - vertical plane", expectedL, actualL, ERROR_EPSILON_VERY_LOW);
        assertDoubleArrayEquals("LA - vertical plane", expectedLA, actualLA, ERROR_EPSILON_VERY_LOW);

        double[] L = addArray(propDataOut.getVerticesSoundLevel().get(0).value, new double[]{93-26.2,93-16.1,93-8.6,93-3.2,93,93+1.2,93+1.0,93-1.1});

        assertArrayEquals(  new double[]{11.21,21.25,28.63,33.86,36.73,36.79,32.17,14},L, ERROR_EPSILON_VERY_LOW);
    }

    /**
     * TC21 - Building on ground with spatially varying heights and acoustic properties
     */
    @Test
    public void TC21() {
        //Profile building
        ProfileBuilder profileBuilder = new ProfileBuilder()
                .addBuilding(new Coordinate[]{
                        new Coordinate(167.2, 39.5, 11.5),
                        new Coordinate(151.6, 48.5, 11.5),
                        new Coordinate(141.1, 30.3, 11.5),
                        new Coordinate(156.7, 21.3, 11.5),
                        new Coordinate(159.7, 26.5, 11.5),
                        new Coordinate(151.0, 31.5, 11.5),
                        new Coordinate(155.5, 39.3, 11.5),
                        new Coordinate(164.2, 34.3, 11.5)
                })
                //Ground effects
                .addGroundEffect(0.0, 50.0, -20.0, 80.0, 0.9)
                .addGroundEffect(50.0, 150.0, -20.0, 80.0, 0.5)
                .addGroundEffect(150.0, 225.0, -20.0, 80.0, 0.2)
                //Topography
                .addTopographicLine(0, 80, 0, 225, 80, 0)
                .addTopographicLine(225, 80, 0, 225, -20, 0)
                .addTopographicLine(225, -20, 0, 0, -20, 0)
                .addTopographicLine(0, -20, 0, 0, 80, 0)
                .addTopographicLine(120, -20, 0, 120, 80, 0)
                .addTopographicLine(185, -5, 10, 205, -5, 10)
                .addTopographicLine(205, -5, 10, 205, 75, 10)
                .addTopographicLine(205, 75, 10, 185, 75, 10)
                .addTopographicLine(185, 75, 10, 185, -5, 10)
                .finishFeeding();

        //Propagation data building
        CnossosPropagationData rayData = new PropagationDataBuilder(profileBuilder)
                .addSource(10, 10, 1)
                .addReceiver(200, 25, 14)
                .hEdgeDiff(true)
                .vEdgeDiff(true)
                .setGs(0.9)
                .build();
        rayData.reflexionOrder=1;

        //Propagation process path data building
        PropagationProcessPathData attData = new PropagationProcessPathData();
        attData.setHumidity(HUMIDITY);
        attData.setTemperature(TEMPERATURE);

        //Out and computation settings
        ComputeRaysOutAttenuation propDataOut = new ComputeRaysOutAttenuation(true, true, attData);
        ComputeCnossosRays computeRays = new ComputeCnossosRays(rayData);
        computeRays.setThreadCount(1);

        //Run computation
        computeRays.run(propDataOut);

        //Expected values
        //Path0 : vertical plane
        double[] expectedWH = new double[]{NaN, NaN, NaN, NaN, NaN, NaN, NaN, NaN};
        double[] expectedCfH = new double[]{NaN, NaN, NaN, NaN, NaN, NaN, NaN, NaN};
        double[] expectedAGroundH = new double[]{NaN, NaN, NaN, NaN, NaN, NaN, NaN, NaN};
        double[] expectedWF = new double[]{0.00, 0.00, NaN, 0.01, 0.08, 0.42, 2.15, 10.33};
        double[] expectedCfF = new double[]{195.98, 210.08, NaN, 131.26, 23.14, 2.43, 0.46, 0.10};
        double[] expectedAGroundF = new double[]{-1.06, -1.06, NaN, -1.06, -1.06, -1.06, -1.06, -1.06};

        double[] expectedDeltaDiffSRH = new double[]{4.81, 4.85, 4.92, 5.06, 5.34, 5.84, 6.69, 8.02};
        double[] expectedAGroundSOH = new double[]{-0.70, -0.70, -0.70, -0.70, -0.70, -0.70, -0.70, -0.70};
        double[] expectedAGroundORH = new double[]{-0.47, -1.57, -2.41, -2.41, -2.41, -2.41, -2.41, -2.41};
        double[] expectedDeltaDiffSPrimeRH = new double[]{5.08, 5.37, 5.89, 6.78, 8.15, 10.03, 12.34, 14.95};
        double[] expectedDeltaDiffSRPrimeH = new double[]{7.81, 9.55, 11.77, 14.33, 17.09, 19.97, 22.92, 25.89};
        double[] expectedDeltaGroundSOH = new double[]{-0.68, -0.66, -0.63, -0.58, -0.51, -0.44, -0.37, -0.32};
        double[] expectedDeltaGroundORH = new double[]{-0.33, -0.95, -1.18, -0.91, -0.69, -0.53, -0.42, -0.35};
        double[] expectedADiffH = new double[]{3.80, 3.24, 3.11, 3.58, 4.13, 4.87, 5.90, 7.35};

        double[] expectedDeltaDiffSRF = new double[]{0.00, 0.00, 0.64, 0.00, 0.00, 0.00, 0.00, 0.00};
        double[] expectedAGroundSOF = new double[]{NaN, NaN, -0.71, NaN, NaN, NaN, NaN, NaN};
        double[] expectedAGroundORF = new double[]{NaN, NaN, -2.40, NaN, NaN, NaN, NaN, NaN};
        double[] expectedDeltaDiffSPrimeRF = new double[]{NaN, NaN, 2.86, NaN, NaN, NaN, NaN, NaN};
        double[] expectedDeltaDiffSRPrimeF = new double[]{NaN, NaN, 10.88, NaN, NaN, NaN, NaN, NaN};
        double[] expectedDeltaGroundSOF = new double[]{NaN, NaN, -0.55, NaN, NaN, NaN, NaN, NaN};
        double[] expectedDeltaGroundORF = new double[]{NaN, NaN, -0.81, NaN, NaN, NaN, NaN, NaN};
        double[] expectedADiffF = new double[]{NaN, NaN, -0.72, NaN, NaN, NaN, NaN, NaN};

        double[] expectedAlphaAtm = new double[]{0.12, 0.41, 1.04, 1.93, 3.66, 9.66, 32.77, 116.88};
        double[] expectedAAtm = new double[]{0.02, 0.08, 0.20, 0.37, 0.70, 1.85, 6.26, 22.33};
        double[] expectedADiv = new double[]{56.62, 56.62, 56.62, 56.62, 56.62, 56.62, 56.62, 56.62};
        double[] expectedABoundaryH = new double[]{3.80, 3.24, 3.11, 3.58, 4.13, 4.87, 5.90, 7.35};
        double[] expectedABoundaryF = new double[]{-1.06, -1.06, -0.72, -1.06, -1.06, -1.06, -1.06, -1.06};
        double[] expectedLH = new double[]{32.56, 33.06, 33.07, 32.43, 31.54, 29.66, 24.22, 6.70};
        double[] expectedLF = new double[]{37.41, 37.36, 36.90, 37.07, 36.74, 35.56, 31.18, 15.11};
        double[] expectedL = new double[]{35.63, 35.72, 35.39, 35.34, 34.88, 33.57, 28.96, 12.68};
        double[] expectedLA = new double[]{9.43, 19.62, 26.79, 32.14, 34.88, 34.77, 29.96, 11.58};

        PropagationPath proPath = propDataOut.propagationPaths.get(0);

        double[] actualWH = proPath.groundAttenuation.wH;
        double[] actualCfH = proPath.groundAttenuation.cfH;
        double[] actualAGroundH = proPath.groundAttenuation.aGroundH;
        double[] actualWF = proPath.groundAttenuation.wF;
        double[] actualCfF = proPath.groundAttenuation.cfF;
        double[] actualAGroundF = proPath.groundAttenuation.aGroundF;

        double[] actualDeltaDiffSRH = proPath.aBoundaryH.deltaDiffSR;
        double[] actualAGroundSOH = proPath.aBoundaryH.aGroundSO;
        double[] actualAGroundORH = proPath.aBoundaryH.aGroundOR;
        double[] actualDeltaDiffSPrimeRH = proPath.aBoundaryH.deltaDiffSPrimeR;
        double[] actualDeltaDiffSRPrimeH = proPath.aBoundaryH.deltaDiffSRPrime;
        double[] actualDeltaGroundSOH = proPath.aBoundaryH.deltaGroundSO;
        double[] actualDeltaGroundORH = proPath.aBoundaryH.deltaGroundOR;
        double[] actualADiffH = proPath.aBoundaryH.aDiff;

        double[] actualDeltaDiffSRF = proPath.aBoundaryF.deltaDiffSR;
        double[] actualAGroundSOF = proPath.aBoundaryF.aGroundSO;
        double[] actualAGroundORF = proPath.aBoundaryF.aGroundOR;
        double[] actualDeltaDiffSPrimeRF = proPath.aBoundaryF.deltaDiffSPrimeR;
        double[] actualDeltaDiffSRPrimeF = proPath.aBoundaryF.deltaDiffSRPrime;
        double[] actualDeltaGroundSOF = proPath.aBoundaryF.deltaGroundSO;
        double[] actualDeltaGroundORF = proPath.aBoundaryF.deltaGroundOR;
        double[] actualADiffF = proPath.aBoundaryF.aDiff;

        double[] actualAlphaAtm = propDataOut.genericMeteoData.getAlpha_atmo();
        double[] actualAAtm = proPath.absorptionData.aAtm;
        double[] actualADiv = proPath.absorptionData.aDiv;
        double[] actualABoundaryH = proPath.absorptionData.aBoundaryH;
        double[] actualABoundaryF = proPath.absorptionData.aBoundaryF;
        double[] actualLH = addArray(proPath.absorptionData.aGlobalH, SOUND_POWER_LEVELS);
        double[] actualLF = addArray(proPath.absorptionData.aGlobalF, SOUND_POWER_LEVELS);
        double[] actualL = addArray(proPath.absorptionData.aGlobal, SOUND_POWER_LEVELS);
        double[] actualLA = addArray(actualL, A_WEIGHTING);

        assertDoubleArrayEquals("WH - vertical plane", expectedWH, actualWH, ERROR_EPSILON_LOWEST);
        assertDoubleArrayEquals("CfH - vertical plane", expectedCfH, actualCfH, ERROR_EPSILON_LOWEST);
        assertDoubleArrayEquals("AGroundH - vertical plane", expectedAGroundH, actualAGroundH, ERROR_EPSILON_LOWEST);
        /*assertDoubleArrayEquals("WF - vertical plane", expectedWF, actualWF, ERROR_EPSILON_LOWEST);
        assertDoubleArrayEquals("CfF - vertical plane", expectedCfF, actualCfF, ERROR_EPSILON_VERY_LOW);
        assertDoubleArrayEquals("AGroundF - vertical plane", expectedAGroundF, actualAGroundF, ERROR_EPSILON_VERY_LOW);

        assertDoubleArrayEquals("DeltaDiffSRH - vertical plane", expectedDeltaDiffSRH, actualDeltaDiffSRH, ERROR_EPSILON_LOWEST);
        assertDoubleArrayEquals("AGroundSOH - vertical plane", expectedAGroundSOH, actualAGroundSOH, ERROR_EPSILON_VERY_LOW);
        assertDoubleArrayEquals("AGroundORH - vertical plane", expectedAGroundORH, actualAGroundORH, ERROR_EPSILON_VERY_LOW);
        assertDoubleArrayEquals("DeltaDiffSPrimeRH - vertical plane", expectedDeltaDiffSPrimeRH, actualDeltaDiffSPrimeRH, ERROR_EPSILON_LOWEST);
        assertDoubleArrayEquals("DeltaDiffSRPrimeH - vertical plane", expectedDeltaDiffSRPrimeH, actualDeltaDiffSRPrimeH, ERROR_EPSILON_VERY_LOW);
        assertDoubleArrayEquals("DeltaGroundSOH - vertical plane", expectedDeltaGroundSOH, actualDeltaGroundSOH, ERROR_EPSILON_VERY_LOW);
        assertDoubleArrayEquals("DeltaGroundORH - vertical plane", expectedDeltaGroundORH, actualDeltaGroundORH, ERROR_EPSILON_VERY_LOW);
        assertDoubleArrayEquals("actualADiffH - vertical plane", expectedADiffH, actualADiffH, ERROR_EPSILON_VERY_LOW);

        assertDoubleArrayEquals("DeltaDiffSRF - vertical plane", expectedDeltaDiffSRF, actualDeltaDiffSRF, ERROR_EPSILON_VERY_LOW);
        assertDoubleArrayEquals("AGroundSOF - vertical plane", expectedAGroundSOF, actualAGroundSOF, ERROR_EPSILON_VERY_LOW);
        assertDoubleArrayEquals("AGroundORF - vertical plane", expectedAGroundORF, actualAGroundORF, ERROR_EPSILON_VERY_LOW);
        assertDoubleArrayEquals("DeltaDiffSPrimeRF - vertical plane", expectedDeltaDiffSPrimeRF, actualDeltaDiffSPrimeRF, ERROR_EPSILON_VERY_LOW);
        assertDoubleArrayEquals("DeltaDiffSRPrimeF - vertical plane", expectedDeltaDiffSRPrimeF, actualDeltaDiffSRPrimeF, ERROR_EPSILON_LOW);
        assertDoubleArrayEquals("DeltaGroundSOF - vertical plane", expectedDeltaGroundSOF, actualDeltaGroundSOF, ERROR_EPSILON_VERY_LOW);
        assertDoubleArrayEquals("DeltaGroundORF - vertical plane", expectedDeltaGroundORF, actualDeltaGroundORF, ERROR_EPSILON_VERY_LOW);
        assertDoubleArrayEquals("ADiffF - vertical plane", expectedADiffF, actualADiffF, ERROR_EPSILON_VERY_LOW);

        assertDoubleArrayEquals("AlphaAtm - vertical plane", expectedAlphaAtm, actualAlphaAtm, ERROR_EPSILON_LOWEST);
        assertDoubleArrayEquals("AAtm - vertical plane", expectedAAtm, actualAAtm, ERROR_EPSILON_VERY_LOW);
        assertDoubleArrayEquals("ADiv - vertical plane", expectedADiv, actualADiv, ERROR_EPSILON_VERY_LOW);
        assertDoubleArrayEquals("ABoundaryH - vertical plane", expectedABoundaryH, actualABoundaryH, ERROR_EPSILON_VERY_LOW);
        assertDoubleArrayEquals("ABoundaryF - vertical plane", expectedABoundaryF, actualABoundaryF, ERROR_EPSILON_VERY_LOW);
        assertDoubleArrayEquals("LH - vertical plane", expectedLH, actualLH, ERROR_EPSILON_VERY_LOW);
        assertDoubleArrayEquals("LF - vertical plane", expectedLF, actualLF, ERROR_EPSILON_VERY_LOW);*/
        assertDoubleArrayEquals("L - vertical plane", expectedL, actualL, ERROR_EPSILON_HIGH);
        assertDoubleArrayEquals("LA - vertical plane", expectedLA, actualLA, ERROR_EPSILON_HIGH);

        //Path1 : lateral right
        //TODO : need Vretical diff r-crit
        expectedWH = new double[]{0.00, 0.00, 0.00, 0.03, 0.15, 0.76, 3.76, 17.00};
        expectedCfH = new double[]{199.64, 218.28, 203.93, 80.63, 9.47, 1.31, 0.27, 0.06};
        expectedAGroundH = new double[]{-1.06, -1.06, -1.06, -1.06, -1.06, -1.06, -1.06, -1.06};
        expectedWF = new double[]{NaN, NaN, NaN, NaN, NaN, NaN, NaN, NaN};
        expectedCfF = new double[]{NaN, NaN, NaN, NaN, NaN, NaN, NaN, NaN};
        expectedAGroundF = new double[]{NaN, NaN, NaN, NaN, NaN, NaN, NaN, NaN};

        expectedAlphaAtm = new double[]{0.12, 0.41, 1.04, 1.93, 3.66, 9.66, 32.77, 116.88};
        expectedAAtm = new double[]{0.02, 0.08, 0.20, 0.37, 0.70, 1.85, 6.26, 22.33};
        expectedADiv = new double[]{56.62, 56.62, 56.62, 56.62, 56.62, 56.62, 56.62, 56.62};
        expectedABoundaryH = new double[]{18.85, 21.74, 24.71, 27.70, 30.70, 33.70, 36.71, 39.72};
        expectedABoundaryF = new double[]{NaN, NaN, NaN, NaN, NaN, NaN, NaN, NaN};
        expectedLH = new double[]{18.62, 15.68, 12.48, 9.08, 6.07, 1.86, -5.79, -25.71};
        expectedLF = new double[]{NaN, NaN, NaN, NaN, NaN, NaN, NaN, NaN};
        expectedL = new double[]{18.62, 15.68, 12.48, 9.08, 6.07, 1.86, -5.79, -25.71};
        expectedLA = new double[]{3.42, 13.45, 20.82, 26.01, 28.81, 28.72, 23.84, 5.18};

        /*proPath = propDataOut.propagationPaths.get(1);

        actualWH = proPath.groundAttenuation.wH;
        actualCfH = proPath.groundAttenuation.cfH;
        actualAGroundH = proPath.groundAttenuation.aGroundH;
        actualWF = proPath.groundAttenuation.wF;
        actualCfF = proPath.groundAttenuation.cfF;
        actualAGroundF = proPath.groundAttenuation.aGroundF;

        actualAlphaAtm = propDataOut.genericMeteoData.getAlpha_atmo();
        actualAAtm = proPath.absorptionData.aAtm;
        actualADiv = proPath.absorptionData.aDiv;
        actualABoundaryH = proPath.absorptionData.aBoundaryH;
        actualABoundaryF = proPath.absorptionData.aBoundaryF;
        actualLH = addArray(proPath.absorptionData.aGlobalH, SOUND_POWER_LEVELS);
        actualLF = addArray(proPath.absorptionData.aGlobalF, SOUND_POWER_LEVELS);
        actualL = addArray(proPath.absorptionData.aGlobal, SOUND_POWER_LEVELS);
        actualLA = addArray(actualL, A_WEIGHTING);

        assertDoubleArrayEquals("WH - lateral right", expectedWH, actualWH, ERROR_EPSILON_LOWEST);
        assertDoubleArrayEquals("CfH - lateral right", expectedCfH, actualCfH, ERROR_EPSILON_LOWEST);
        assertDoubleArrayEquals("AGroundH - lateral right", expectedAGroundH, actualAGroundH, ERROR_EPSILON_LOWEST);
        assertDoubleArrayEquals("WF - lateral right", expectedWF, actualWF, ERROR_EPSILON_LOWEST);
        assertDoubleArrayEquals("CfF - lateral right", expectedCfF, actualCfF, ERROR_EPSILON_VERY_LOW);
        assertDoubleArrayEquals("AGroundF - lateral right", expectedAGroundF, actualAGroundF, ERROR_EPSILON_VERY_LOW);

        assertDoubleArrayEquals("AlphaAtm - lateral right", expectedAlphaAtm, actualAlphaAtm, ERROR_EPSILON_LOWEST);
        assertDoubleArrayEquals("AAtm - lateral right", expectedAAtm, actualAAtm, ERROR_EPSILON_VERY_LOW);
        assertDoubleArrayEquals("ADiv - lateral right", expectedADiv, actualADiv, ERROR_EPSILON_VERY_LOW);
        assertDoubleArrayEquals("ABoundaryH - lateral right", expectedABoundaryH, actualABoundaryH, ERROR_EPSILON_VERY_LOW);
        assertDoubleArrayEquals("ABoundaryF - lateral right", expectedABoundaryF, actualABoundaryF, ERROR_EPSILON_VERY_LOW);
        assertDoubleArrayEquals("LH - lateral right", expectedLH, actualLH, ERROR_EPSILON_VERY_LOW);
        assertDoubleArrayEquals("LF - lateral right", expectedLF, actualLF, ERROR_EPSILON_VERY_LOW);
        assertDoubleArrayEquals("L - lateral right", expectedL, actualL, ERROR_EPSILON_VERY_LOW);
        assertDoubleArrayEquals("LA - lateral right", expectedLA, actualLA, ERROR_EPSILON_VERY_LOW);*/

        double[] L = addArray(propDataOut.getVerticesSoundLevel().get(0).value, new double[]{93-26.2,93-16.1,93-8.6,93-3.2,93,93+1.2,93+1.0,93-1.1});
        assertArrayEquals(  new double[]{10.44,20.58,27.78,33.09,35.84,35.73,30.91,12.48},L, ERROR_EPSILON_HIGH);// Because building height definition is not in accordance with ISO
    }

    /**
     * TC22 - Building with receiver backside on ground with spatially varying heights and
     * acoustic properties
     */
    @Test
    public void TC22() {
        //Create obstruction test object
        ProfileBuilder builder = new ProfileBuilder();

        // Add building
        builder.addBuilding(new Coordinate[]{
                new Coordinate(197, 36.0, 0),
                new Coordinate(179, 36, 0),
                new Coordinate(179, 15, 0),
                new Coordinate(197, 15, 0),
                new Coordinate(197, 21, 0),
                new Coordinate(187, 21, 0),
                new Coordinate(187, 30, 0),
                new Coordinate(197, 30, 0),
                new Coordinate(197, 36, 0)}, 20, -1)

                .addGroundEffect(0.0, 50.0, -20.0, 80.0, 0.9)
                .addGroundEffect(50.0, 150.0, -20.0, 80.0, 0.5)
                .addGroundEffect(150.0, 225.0, -20.0, 80.0, 0.2)

                .addTopographicLine(0, 80, 0, 255, 80, 0)
                .addTopographicLine(225, 80, 0, 225, -20, 0)
                .addTopographicLine(225, -20, 0, 0, -20, 0)
                .addTopographicLine(0, -20, 0, 0, 80, 0)
                .addTopographicLine(120, -20, 0, 120, 80, 0)
                .addTopographicLine(185, -5, 10, 205, -5, 10)
                .addTopographicLine(205, -5, 10, 205, 75, 10)
                .addTopographicLine(205, 74, 10, 185, 75, 10)
                .addTopographicLine(185, 75, 10, 185, -5, 10)

        .finishFeeding();

        //Propagation data building
        CnossosPropagationData rayData = new PropagationDataBuilder(builder)
                .addSource(10, 10, 1)
                .addReceiver(187.05, 25, 14)
                .hEdgeDiff(true)
                .vEdgeDiff(true)
                .setGs(0.9)
                .build();
        rayData.reflexionOrder=1;

        //Propagation process path data building
        PropagationProcessPathData attData = new PropagationProcessPathData();
        attData.setHumidity(HUMIDITY);
        attData.setTemperature(TEMPERATURE);

        //Out and computation settings
        ComputeRaysOutAttenuation propDataOut = new ComputeRaysOutAttenuation(true, true, attData);
        ComputeCnossosRays computeRays = new ComputeCnossosRays(rayData);
        computeRays.setThreadCount(1);
<<<<<<< HEAD

        //Run computation
        computeRays.run(propDataOut);

        //Expected values
        //Path0 : vertical plane
        double[] expectedDeltaDiffSRH = new double[]{17.34, 20.76, 25.01, 29.48, 33.28, 36.55, 39.63, 42.66};
        double[] expectedAGroundSOH = new double[]{-0.64, -0.64, -0.64, -0.64, -0.64, -0.64, -0.64, -0.64};
        double[] expectedAGroundORH = new double[]{-2.40, -2.40, -2.40, -2.40, -2.40, -2.40, -2.40, -2.40};
        double[] expectedDeltaDiffSPrimeRH = new double[]{17.49, 20.91, 25.17, 29.64, 33.43, 36.70, 39.78, 42.81};
        double[] expectedDeltaDiffSRPrimeH = new double[]{20.79, 24.29, 28.58, 33.06, 36.87, 40.14, 43.22, 46.25};
        double[] expectedDeltaGroundSOH = new double[]{-0.63, -0.63, -0.63, -0.63, -0.63, -0.63, -0.63, -0.63};
        double[] expectedDeltaGroundORH = new double[]{-1.68, -1.67, -1.66, -1.66, -1.66, -1.66, -1.66, -1.66};
        double[] expectedADiffH = new double[]{15.03, 18.46, 22.71, 22.71, 22.71, 22.71, 22.71, 22.71};

        double[] expectedDeltaDiffSRF = new double[]{17.33, 20.75, 25.00, 29.47, 33.27, 36.54, 39.62, 42.65};
        double[] expectedAGroundSOF = new double[]{-0.64, -0.64, -0.64, -0.64, -0.64, -0.64, -0.64, -0.64};
        double[] expectedAGroundORF = new double[]{-2.40, -2.40, -2.40, -2.40, -2.40, -2.40, -2.40, -2.40};
        double[] expectedDeltaDiffSPrimeRF = new double[]{17.48, 20.90, 25.16, 29.63, 33.43, 36.70, 39.78, 42.80};
        double[] expectedDeltaDiffSRPrimeF = new double[]{20.79, 24.28, 28.58, 33.06, 36.86, 40.13, 43.21, 46.24};
        double[] expectedDeltaGroundSOF = new double[]{-0.63, -0.63, -0.63, -0.63, -0.63, -0.63, -0.63, -0.63};
        double[] expectedDeltaGroundORF = new double[]{-1.68, -1.67, -1.66, -1.66, -1.66, -1.66, -1.66, -1.66};
        double[] expectedADiffF = new double[]{15.02, 18.45, 22.71, 22.71, 22.71, 22.71, 22.71, 22.71};

        double[] expectedAlphaAtm = new double[]{0.12, 0.41, 1.04, 1.93, 3.66, 9.66, 32.77, 116.88};
        double[] expectedAAtm = new double[]{0.02, 0.07, 0.19, 0.34, 0.65, 1.72, 5.84, 20.82};
        double[] expectedADiv = new double[]{56.02, 56.02, 56.02, 56.02, 56.02, 56.02, 56.02, 56.02};
        double[] expectedABoundaryH = new double[]{15.03, 18.46, 22.71, 22.71, 22.71, 22.71, 22.71, 22.71};
        double[] expectedABoundaryF = new double[]{15.02, 18.45, 22.71, 22.71, 22.71, 22.71, 22.71, 22.71};
        double[] expectedLH = new double[]{21.93, 18.45, 14.09, 13.93, 13.62, 12.55, 8.43, -6.55};
        double[] expectedLF = new double[]{21.94, 18.46, 14.09, 13.93, 13.62, 12.55, 8.43, -6.55};
        double[] expectedL = new double[]{21.94, 18.46, 14.09, 13.93, 13.62, 12.55, 8.43, -6.55};
        double[] expectedLA = new double[]{-4.26, 2.36, 5.49, 10.73, 13.62, 13.75, 9.43, -7.65};

        PropagationPath proPath = propDataOut.propagationPaths.get(0);

        double[] actualDeltaDiffSRH = proPath.aBoundaryH.deltaDiffSR;
        double[] actualAGroundSOH = proPath.aBoundaryH.aGroundSO;
        double[] actualAGroundORH = proPath.aBoundaryH.aGroundOR;
        double[] actualDeltaDiffSPrimeRH = proPath.aBoundaryH.deltaDiffSPrimeR;
        double[] actualDeltaDiffSRPrimeH = proPath.aBoundaryH.deltaDiffSRPrime;
        double[] actualDeltaGroundSOH = proPath.aBoundaryH.deltaGroundSO;
        double[] actualDeltaGroundORH = proPath.aBoundaryH.deltaGroundOR;
        double[] actualADiffH = proPath.aBoundaryH.aDiff;

        double[] actualDeltaDiffSRF = proPath.aBoundaryF.deltaDiffSR;
        double[] actualAGroundSOF = proPath.aBoundaryF.aGroundSO;
        double[] actualAGroundORF = proPath.aBoundaryF.aGroundOR;
        double[] actualDeltaDiffSPrimeRF = proPath.aBoundaryF.deltaDiffSPrimeR;
        double[] actualDeltaDiffSRPrimeF = proPath.aBoundaryF.deltaDiffSRPrime;
        double[] actualDeltaGroundSOF = proPath.aBoundaryF.deltaGroundSO;
        double[] actualDeltaGroundORF = proPath.aBoundaryF.deltaGroundOR;
        double[] actualADiffF = proPath.aBoundaryF.aDiff;

        double[] actualAlphaAtm = propDataOut.genericMeteoData.getAlpha_atmo();
        double[] actualAAtm = proPath.absorptionData.aAtm;
        double[] actualADiv = proPath.absorptionData.aDiv;
        double[] actualABoundaryH = proPath.absorptionData.aBoundaryH;
        double[] actualABoundaryF = proPath.absorptionData.aBoundaryF;
        double[] actualLH = addArray(proPath.absorptionData.aGlobalH, SOUND_POWER_LEVELS);
        double[] actualLF = addArray(proPath.absorptionData.aGlobalF, SOUND_POWER_LEVELS);
        double[] actualL = addArray(proPath.absorptionData.aGlobal, SOUND_POWER_LEVELS);
        double[] actualLA = addArray(actualL, A_WEIGHTING);

        /*assertDoubleArrayEquals("DeltaDiffSRH - vertical plane", expectedDeltaDiffSRH, actualDeltaDiffSRH, ERROR_EPSILON_LOWEST);
        assertDoubleArrayEquals("AGroundSOH - vertical plane", expectedAGroundSOH, actualAGroundSOH, ERROR_EPSILON_VERY_LOW);
        assertDoubleArrayEquals("AGroundORH - vertical plane", expectedAGroundORH, actualAGroundORH, ERROR_EPSILON_VERY_LOW);
        assertDoubleArrayEquals("DeltaDiffSPrimeRH - vertical plane", expectedDeltaDiffSPrimeRH, actualDeltaDiffSPrimeRH, ERROR_EPSILON_LOWEST);
        assertDoubleArrayEquals("DeltaDiffSRPrimeH - vertical plane", expectedDeltaDiffSRPrimeH, actualDeltaDiffSRPrimeH, ERROR_EPSILON_VERY_LOW);
        assertDoubleArrayEquals("DeltaGroundSOH - vertical plane", expectedDeltaGroundSOH, actualDeltaGroundSOH, ERROR_EPSILON_VERY_LOW);
        assertDoubleArrayEquals("DeltaGroundORH - vertical plane", expectedDeltaGroundORH, actualDeltaGroundORH, ERROR_EPSILON_VERY_LOW);
        assertDoubleArrayEquals("actualADiffH - vertical plane", expectedADiffH, actualADiffH, ERROR_EPSILON_VERY_LOW);

        assertDoubleArrayEquals("DeltaDiffSRF - vertical plane", expectedDeltaDiffSRF, actualDeltaDiffSRF, ERROR_EPSILON_VERY_LOW);
        assertDoubleArrayEquals("AGroundSOF - vertical plane", expectedAGroundSOF, actualAGroundSOF, ERROR_EPSILON_VERY_LOW);
        assertDoubleArrayEquals("AGroundORF - vertical plane", expectedAGroundORF, actualAGroundORF, ERROR_EPSILON_VERY_LOW);
        assertDoubleArrayEquals("DeltaDiffSPrimeRF - vertical plane", expectedDeltaDiffSPrimeRF, actualDeltaDiffSPrimeRF, ERROR_EPSILON_VERY_LOW);
        assertDoubleArrayEquals("DeltaDiffSRPrimeF - vertical plane", expectedDeltaDiffSRPrimeF, actualDeltaDiffSRPrimeF, ERROR_EPSILON_LOW);
        assertDoubleArrayEquals("DeltaGroundSOF - vertical plane", expectedDeltaGroundSOF, actualDeltaGroundSOF, ERROR_EPSILON_VERY_LOW);
        assertDoubleArrayEquals("DeltaGroundORF - vertical plane", expectedDeltaGroundORF, actualDeltaGroundORF, ERROR_EPSILON_VERY_LOW);
        assertDoubleArrayEquals("ADiffF - vertical plane", expectedADiffF, actualADiffF, ERROR_EPSILON_VERY_LOW);

        assertDoubleArrayEquals("AlphaAtm - vertical plane", expectedAlphaAtm, actualAlphaAtm, ERROR_EPSILON_LOWEST);
        assertDoubleArrayEquals("AAtm - vertical plane", expectedAAtm, actualAAtm, ERROR_EPSILON_VERY_LOW);
        assertDoubleArrayEquals("ADiv - vertical plane", expectedADiv, actualADiv, ERROR_EPSILON_VERY_LOW);
        assertDoubleArrayEquals("ABoundaryH - vertical plane", expectedABoundaryH, actualABoundaryH, ERROR_EPSILON_VERY_LOW);
        assertDoubleArrayEquals("ABoundaryF - vertical plane", expectedABoundaryF, actualABoundaryF, ERROR_EPSILON_VERY_LOW);
        assertDoubleArrayEquals("LH - vertical plane", expectedLH, actualLH, ERROR_EPSILON_VERY_LOW);
        assertDoubleArrayEquals("LF - vertical plane", expectedLF, actualLF, ERROR_EPSILON_VERY_LOW);
        assertDoubleArrayEquals("L - vertical plane", expectedL, actualL, ERROR_EPSILON_HIGH);
        assertDoubleArrayEquals("LA - vertical plane", expectedLA, actualLA, ERROR_EPSILON_HIGH);*/

        //Path1 : lateral right
        double[] expectedWH = new double[]{0.00, 0.00, 0.00, 0.02, 0.11, 0.60, 3.00, 13.93};
        double[] expectedCfH = new double[]{212.03, 230.71, 226.18, 101.93, 13.28, 1.67, 0.33, 0.07};
        double[] expectedAGroundH = new double[]{-1.25, -1.25, -1.03, 0.77, -1.25, -1.25, -1.25, -1.25};
        double[] expectedWF = new double[]{0.00, 0.00, 0.00, 0.02, 0.11, 0.59, 2.96, 13.76};
        double[] expectedCfF = new double[]{209.34, 224.10, 237.46, 143.50, 25.94, 2.69, 0.51, 0.11};
        double[] expectedAGroundF = new double[]{-1.25, -1.17, -1.25, -1.25, -1.25, -1.25, -1.25, -1.25};

        expectedAlphaAtm = new double[]{0.12, 0.41, 1.04, 1.93, 3.66, 9.66, 32.77, 116.88};
        expectedAAtm = new double[]{0.02, 0.08, 0.21, 0.39, 0.75, 1.97, 6.70, 23.88};
        expectedADiv = new double[]{56.02, 56.02, 56.02, 56.02, 56.02, 56.02, 56.02, 56.02};
        expectedLH = new double[]{15.12, 11.76, 7.43, 0.88, -1.57, -6.24, -14-10, -34.33};
        expectedLF = new double[]{15.12, 11.69, 7.64, 2.90, -1.57, -6.24, -14.10, -34.33};

        /*proPath = propDataOut.propagationPaths.get(1);*/

        double[] actualWH = proPath.groundAttenuation.wH;
        double[] actualCfH = proPath.groundAttenuation.cfH;
        double[] actualAGroundH = proPath.groundAttenuation.aGroundH;
        double[] actualWF = proPath.groundAttenuation.wF;
        double[] actualCfF = proPath.groundAttenuation.cfF;
        double[] actualAGroundF = proPath.groundAttenuation.aGroundF;

        actualAlphaAtm = propDataOut.genericMeteoData.getAlpha_atmo();
        actualAAtm = proPath.absorptionData.aAtm;
        actualADiv = proPath.absorptionData.aDiv;
        actualLH = addArray(proPath.absorptionData.aGlobalH, SOUND_POWER_LEVELS);
        actualLF = addArray(proPath.absorptionData.aGlobalF, SOUND_POWER_LEVELS);

        /*assertDoubleArrayEquals("WH - lateral right", expectedWH, actualWH, ERROR_EPSILON_LOWEST);
        assertDoubleArrayEquals("CfH - lateral right", expectedCfH, actualCfH, ERROR_EPSILON_LOWEST);
        assertDoubleArrayEquals("AGroundH - lateral right", expectedAGroundH, actualAGroundH, ERROR_EPSILON_LOWEST);
        assertDoubleArrayEquals("WF - lateral right", expectedWF, actualWF, ERROR_EPSILON_LOWEST);
        assertDoubleArrayEquals("CfF - lateral right", expectedCfF, actualCfF, ERROR_EPSILON_VERY_LOW);
        assertDoubleArrayEquals("AGroundF - lateral right", expectedAGroundF, actualAGroundF, ERROR_EPSILON_VERY_LOW);

        assertDoubleArrayEquals("AlphaAtm - lateral right", expectedAlphaAtm, actualAlphaAtm, ERROR_EPSILON_LOWEST);
        assertDoubleArrayEquals("AAtm - lateral right", expectedAAtm, actualAAtm, ERROR_EPSILON_VERY_LOW);
        assertDoubleArrayEquals("ADiv - lateral right", expectedADiv, actualADiv, ERROR_EPSILON_VERY_LOW);
        assertDoubleArrayEquals("LH - lateral right", expectedLH, actualLH, ERROR_EPSILON_VERY_LOW);
        assertDoubleArrayEquals("LF - lateral right", expectedLF, actualLF, ERROR_EPSILON_VERY_LOW);*/

        //Path2 : lateral left
        expectedWH = new double[]{0.00, 0.00, 0.00, 0.02, 0.11, 0.59, 2.96, 13.76};
        expectedCfH = new double[]{214.41, 233.28, 228.92, 103.46, 13.51, 1.70, 0.34, 0.07};
        expectedAGroundH = new double[]{-1.26, -1.26, -1.05, 0.86, -1.26, -1.26, -1.26, -1.26};
        expectedWF = new double[]{0.00, 0.00, 0.00, 0.01, 0.07, 0.59, 2.96, 13.76};
        expectedCfF = new double[]{211.78, 226.80, 240.03, 144.13, 25.83, 2.69, 0.51, 0.11};
        expectedAGroundF = new double[]{-1.26, -1.18, -1.26, -1.26, -1.26, -1.26, -1.26, -1.26};

        expectedAlphaAtm = new double[]{0.12, 0.41, 1.04, 1.93, 3.66, 9.66, 32.77, 116.88};
        expectedAAtm = new double[]{0.03, 0.08, 0.22, 0.40, 0.76, 2.00, 6.77, 24.16};
        expectedADiv = new double[]{56.02, 56.02, 56.02, 56.02, 56.02, 56.02, 56.02, 56.02};
        expectedLH = new double[]{13.40, 8.86, 4.40, -1.13, -2.50, -6.78, -14.58, -34.97};
        expectedLF = new double[]{13.40, 8.78, 4.61, 0.99, -2.50, -6.78, -14.58, -34.97};

        //proPath = propDataOut.propagationPaths.get(1);

        /*actualWH = proPath.groundAttenuation.wH;
        actualCfH = proPath.groundAttenuation.cfH;
        actualAGroundH = proPath.groundAttenuation.aGroundH;
        actualWF = proPath.groundAttenuation.wF;
        actualCfF = proPath.groundAttenuation.cfF;
        actualAGroundF = proPath.groundAttenuation.aGroundF;

        actualAlphaAtm = propDataOut.genericMeteoData.getAlpha_atmo();
        actualAAtm = proPath.absorptionData.aAtm;
        actualADiv = proPath.absorptionData.aDiv;
        actualLH = addArray(proPath.absorptionData.aGlobalH, SOUND_POWER_LEVELS);
        actualLF = addArray(proPath.absorptionData.aGlobalF, SOUND_POWER_LEVELS);*/

        /*assertDoubleArrayEquals("WH - lateral left", expectedWH, actualWH, ERROR_EPSILON_LOWEST);
        assertDoubleArrayEquals("CfH - lateral left", expectedCfH, actualCfH, ERROR_EPSILON_LOWEST);
        assertDoubleArrayEquals("AGroundH - lateral left", expectedAGroundH, actualAGroundH, ERROR_EPSILON_LOWEST);
        assertDoubleArrayEquals("WF - lateral left", expectedWF, actualWF, ERROR_EPSILON_LOWEST);
        assertDoubleArrayEquals("CfF - lateral left", expectedCfF, actualCfF, ERROR_EPSILON_VERY_LOW);
        assertDoubleArrayEquals("AGroundF - lateral left", expectedAGroundF, actualAGroundF, ERROR_EPSILON_VERY_LOW);

        assertDoubleArrayEquals("AlphaAtm - lateral left", expectedAlphaAtm, actualAlphaAtm, ERROR_EPSILON_LOWEST);
        assertDoubleArrayEquals("AAtm - lateral left", expectedAAtm, actualAAtm, ERROR_EPSILON_VERY_LOW);
        assertDoubleArrayEquals("ADiv - lateral left", expectedADiv, actualADiv, ERROR_EPSILON_VERY_LOW);
        assertDoubleArrayEquals("LH - lateral left", expectedLH, actualLH, ERROR_EPSILON_VERY_LOW);
        assertDoubleArrayEquals("LF - lateral left", expectedLF, actualLF, ERROR_EPSILON_VERY_LOW);*/

        double[] L = addArray(propDataOut.getVerticesSoundLevel().get(0).value, new double[]{93-26.2,93-16.1,93-8.6,93-3.2,93,93+1.2,93+1.0,93-1.1});
        assertArrayEquals(  new double[]{-2.96,3.56,6.73,11.17,13.85,13.86,9.48,-7.64},L, ERROR_EPSILON_VERY_HIGH); //because we don't take into account this rays

    }

    /**
     * TC23 – Two buildings behind an earth-berm on flat ground with homogeneous acoustic properties
     */
    @Test
    public void TC23() {
        PropagationProcessPathData attData = new PropagationProcessPathData();
        GeometryFactory factory = new GeometryFactory();

        // Add building 20% abs
        List<Double> buildingsAbs = Collections.nCopies(attData.freq_lvl.size(), 0.2);

        //Create obstruction test object
        ProfileBuilder builder = new ProfileBuilder();

        builder.addBuilding(new Coordinate[]{
                        new Coordinate(75, 34, 0),
                        new Coordinate(110, 34, 0),
                        new Coordinate(110, 26, 0),
                        new Coordinate(75, 26, 0)}, 9, buildingsAbs)
                .addBuilding(new Coordinate[]{
                        new Coordinate(83, 18, 0),
                        new Coordinate(118, 18, 0),
                        new Coordinate(118, 10, 0),
                        new Coordinate(83, 10, 0)}, 8, buildingsAbs)
                // Ground Surface

                .addTopographicLine(30, -14, 0, 122, -14, 0)// 1
                .addTopographicLine(122, -14, 0, 122, 45, 0)// 2
                .addTopographicLine(122, 45, 0, 30, 45, 0)// 3
                .addTopographicLine(30, 45, 0, 30, -14, 0)// 4
                .addTopographicLine(59.6, -9.87, 0, 76.84, -5.28, 0)// 5
                .addTopographicLine(76.84, -5.28, 0, 63.71, 41.16, 0)// 6
                .addTopographicLine(63.71, 41.16, 0, 46.27, 36.28, 0)// 7
                .addTopographicLine(46.27, 36.28, 0, 59.6, -9.87, 0)// 8
                .addTopographicLine(46.27, 36.28, 0, 54.68, 37.59, 5)// 9
                .addTopographicLine(54.68, 37.59, 5, 55.93, 37.93, 5)// 10
                .addTopographicLine(55.93, 37.93, 5, 63.71, 41.16, 0)// 11
                .addTopographicLine(59.6, -9.87, 0, 67.35, -6.83, 5)// 12
                .addTopographicLine(67.35, -6.83, 5, 68.68, -6.49, 5)// 13
                .addTopographicLine(68.68, -6.49, 5, 76.84, -5.28, 0)// 14
                .addTopographicLine(54.68, 37.59, 5, 67.35, -6.83, 5)// 15
                .addTopographicLine(55.93, 37.93, 5, 68.68, -6.49, 5)// 16
                .addGroundEffect(factory.createPolygon(new Coordinate[]{
                        new Coordinate(59.6, -9.87, 0), // 5
                        new Coordinate(76.84, -5.28, 0), // 5-6
                        new Coordinate(63.71, 41.16, 0), // 6-7
                        new Coordinate(46.27, 36.28, 0), // 7-8
                        new Coordinate(59.6, -9.87, 0)
                }), 1.)
                .addGroundEffect(factory.createPolygon(new Coordinate[]{
                        new Coordinate(30, -14, 0), // 5
                        new Coordinate(122, -14, 0), // 5-6
                        new Coordinate(122, 45, 0), // 6-7
                        new Coordinate(30, 45, 0), // 7-8
                        new Coordinate(30, -14, 0)
                }), 0.)
                .finishFeeding();

        //Propagation data building
        CnossosPropagationData rayData = new PropagationDataBuilder(builder)
                .addSource(38, 14, 1)
                .addReceiver(107, 25.95, 4)
                .hEdgeDiff(true)
                .vEdgeDiff(true)
                .setGs(0.)
                .build();
        rayData.reflexionOrder=0;

        //Propagation process path data building
        attData.setHumidity(HUMIDITY);
        attData.setTemperature(TEMPERATURE);

        //Out and computation settings
        ComputeRaysOutAttenuation propDataOut = new ComputeRaysOutAttenuation(true, true, attData);
        ComputeCnossosRays computeRays = new ComputeCnossosRays(rayData);
        computeRays.setThreadCount(1);

        //Run computation
        computeRays.run(propDataOut);

        //Expected values
        //Path0 : vertical plane
        double[] expectedDeltaDiffSRH = new double[]{7.17, 8.69, 10.78, 13.46, 16.98, 21.34, 25.53, 29.05};
        double[] expectedAGroundSOH = new double[]{-1.02, -0.08, -0.73, -2.79, -2.79, -2.79, -2.79, -2.79};
        double[] expectedAGroundORH = new double[]{-0.28, -1.00, -2.46, -2.46, -2.46, -2.46, -2.46, -2.46};
        double[] expectedDeltaDiffSPrimeRH = new double[]{10.54, 12.93, 15.67, 18.78, 22.56, 27.04, 31.28, 34.81};
        double[] expectedDeltaDiffSRPrimeH = new double[]{10.86, 13.28, 16.05, 19.18, 22.97, 27.46, 31.70, 35.22};
        double[] expectedDeltaGroundSOH = new double[]{-0.71, -0.05, -0.42, -1.62, -1.58, -1.56, -1.55, -1.55};
        double[] expectedDeltaGroundORH = new double[]{-0.18, -0.60, -1.42, -1.36, -1.32, -1.30, -1.30, -1.29};
        double[] expectedADiffH = new double[]{6.28, 8.04, 8.93, 10.48, 14.09, 18.48, 22.15, 22.16};

        double[] expectedDeltaDiffSRF = new double[]{7.10, 8.59, 10.59, 12.99, 15.66, 18.49, 21.41, 24.37};
        double[] expectedAGroundSOF = new double[]{-0.96, -0.13, -1.09, -2.79, -2.79, -2.79, -2.79, -2.79};
        double[] expectedAGroundORF = new double[]{-0.54, -1.28, -2.39, -2.39, -2.39, -2.39, -2.39, -2.39};
        double[] expectedDeltaDiffSPrimeRF = new double[]{10.51, 12.87, 15.53, 18.36, 21.27, 24.23, 27.22, 30.22};
        double[] expectedDeltaDiffSRPrimeF = new double[]{10.86, 13.27, 15.96, 18.81, 21.73, 24.70, 27.68, 30.68};
        double[] expectedDeltaGroundSOF = new double[]{-0.66, -0.08, -0.64, -1.61, -1.57, -1.55, -1.54, -1.53};
        double[] expectedDeltaGroundORF = new double[]{-0.35, -0.77, -1.37, -1.30, -1.27, -1.25, -1.24, -1.24};
        double[] expectedADiffF = new double[]{6.09, 7.74, 8.59, 10.07, 12.82, 15.69, 18.63, 21.60};

        double[] expectedAlphaAtm = new double[]{0.12, 0.41, 1.04, 1.93, 3.66, 9.66, 32.77, 116.88};
        double[] expectedAAtm = new double[]{0.01, 0.03, 0.07, 0.14, 0.26, 0.68, 2.30, 8.19};
        double[] expectedADiv = new double[]{47.91, 47.91, 47.91, 47.91, 47.91, 47.91, 47.91, 47.91};
        double[] expectedABoundaryH = new double[]{6.28, 8.04, 8.93, 10.48, 14.09, 18.48, 22.15, 22.16};
        double[] expectedABoundaryF = new double[]{6.09, 7.74, 8.59, 10.07, 12.82, 15.69, 18.63, 21.60};
        double[] expectedLH = new double[]{38.80, 37.02, 36.08, 34.47, 30.75, 25.93, 20.64, 14.74};
        double[] expectedLF = new double[]{38.99, 37.32, 36.42, 34.88, 32.01, 28.72, 24.16, 15.29};
        double[] expectedL = new double[]{38.90, 37.17, 36.26, 34.68, 31.42, 27.54, 22.75, 15.02};
        double[] expectedLA = new double[]{12.70, 21.07, 27.66, 31.48, 31.42, 28.74, 23.75, 13.92};

        PropagationPath proPath = propDataOut.propagationPaths.get(0);

        double[] actualDeltaDiffSRH = proPath.aBoundaryH.deltaDiffSR;
        double[] actualAGroundSOH = proPath.aBoundaryH.aGroundSO;
        double[] actualAGroundORH = proPath.aBoundaryH.aGroundOR;
        double[] actualDeltaDiffSPrimeRH = proPath.aBoundaryH.deltaDiffSPrimeR;
        double[] actualDeltaDiffSRPrimeH = proPath.aBoundaryH.deltaDiffSRPrime;
        double[] actualDeltaGroundSOH = proPath.aBoundaryH.deltaGroundSO;
        double[] actualDeltaGroundORH = proPath.aBoundaryH.deltaGroundOR;
        double[] actualADiffH = proPath.aBoundaryH.aDiff;

        double[] actualDeltaDiffSRF = proPath.aBoundaryF.deltaDiffSR;
        double[] actualAGroundSOF = proPath.aBoundaryF.aGroundSO;
        double[] actualAGroundORF = proPath.aBoundaryF.aGroundOR;
        double[] actualDeltaDiffSPrimeRF = proPath.aBoundaryF.deltaDiffSPrimeR;
        double[] actualDeltaDiffSRPrimeF = proPath.aBoundaryF.deltaDiffSRPrime;
        double[] actualDeltaGroundSOF = proPath.aBoundaryF.deltaGroundSO;
        double[] actualDeltaGroundORF = proPath.aBoundaryF.deltaGroundOR;
        double[] actualADiffF = proPath.aBoundaryF.aDiff;

        double[] actualAlphaAtm = propDataOut.genericMeteoData.getAlpha_atmo();
        double[] actualAAtm = proPath.absorptionData.aAtm;
        double[] actualADiv = proPath.absorptionData.aDiv;
        double[] actualABoundaryH = proPath.absorptionData.aBoundaryH;
        double[] actualABoundaryF = proPath.absorptionData.aBoundaryF;
        double[] actualLH = addArray(proPath.absorptionData.aGlobalH, SOUND_POWER_LEVELS);
        double[] actualLF = addArray(proPath.absorptionData.aGlobalF, SOUND_POWER_LEVELS);
        double[] actualL = addArray(proPath.absorptionData.aGlobal, SOUND_POWER_LEVELS);
        double[] actualLA = addArray(actualL, A_WEIGHTING);

        /*assertDoubleArrayEquals("DeltaDiffSRH - vertical plane", expectedDeltaDiffSRH, actualDeltaDiffSRH, ERROR_EPSILON_LOWEST);
        assertDoubleArrayEquals("AGroundSOH - vertical plane", expectedAGroundSOH, actualAGroundSOH, ERROR_EPSILON_VERY_LOW);
        assertDoubleArrayEquals("AGroundORH - vertical plane", expectedAGroundORH, actualAGroundORH, ERROR_EPSILON_VERY_LOW);
        assertDoubleArrayEquals("DeltaDiffSPrimeRH - vertical plane", expectedDeltaDiffSPrimeRH, actualDeltaDiffSPrimeRH, ERROR_EPSILON_LOWEST);
        assertDoubleArrayEquals("DeltaDiffSRPrimeH - vertical plane", expectedDeltaDiffSRPrimeH, actualDeltaDiffSRPrimeH, ERROR_EPSILON_VERY_LOW);
        assertDoubleArrayEquals("DeltaGroundSOH - vertical plane", expectedDeltaGroundSOH, actualDeltaGroundSOH, ERROR_EPSILON_VERY_LOW);
        assertDoubleArrayEquals("DeltaGroundORH - vertical plane", expectedDeltaGroundORH, actualDeltaGroundORH, ERROR_EPSILON_VERY_LOW);
        assertDoubleArrayEquals("actualADiffH - vertical plane", expectedADiffH, actualADiffH, ERROR_EPSILON_VERY_LOW);

        assertDoubleArrayEquals("DeltaDiffSRF - vertical plane", expectedDeltaDiffSRF, actualDeltaDiffSRF, ERROR_EPSILON_VERY_LOW);
        assertDoubleArrayEquals("AGroundSOF - vertical plane", expectedAGroundSOF, actualAGroundSOF, ERROR_EPSILON_VERY_LOW);
        assertDoubleArrayEquals("AGroundORF - vertical plane", expectedAGroundORF, actualAGroundORF, ERROR_EPSILON_VERY_LOW);
        assertDoubleArrayEquals("DeltaDiffSPrimeRF - vertical plane", expectedDeltaDiffSPrimeRF, actualDeltaDiffSPrimeRF, ERROR_EPSILON_VERY_LOW);
        assertDoubleArrayEquals("DeltaDiffSRPrimeF - vertical plane", expectedDeltaDiffSRPrimeF, actualDeltaDiffSRPrimeF, ERROR_EPSILON_LOW);
        assertDoubleArrayEquals("DeltaGroundSOF - vertical plane", expectedDeltaGroundSOF, actualDeltaGroundSOF, ERROR_EPSILON_VERY_LOW);
        assertDoubleArrayEquals("DeltaGroundORF - vertical plane", expectedDeltaGroundORF, actualDeltaGroundORF, ERROR_EPSILON_VERY_LOW);
        assertDoubleArrayEquals("ADiffF - vertical plane", expectedADiffF, actualADiffF, ERROR_EPSILON_VERY_LOW);

        assertDoubleArrayEquals("AlphaAtm - vertical plane", expectedAlphaAtm, actualAlphaAtm, ERROR_EPSILON_LOWEST);
        assertDoubleArrayEquals("AAtm - vertical plane", expectedAAtm, actualAAtm, ERROR_EPSILON_VERY_LOW);
        assertDoubleArrayEquals("ADiv - vertical plane", expectedADiv, actualADiv, ERROR_EPSILON_VERY_LOW);
        assertDoubleArrayEquals("ABoundaryH - vertical plane", expectedABoundaryH, actualABoundaryH, ERROR_EPSILON_VERY_LOW);
        assertDoubleArrayEquals("ABoundaryF - vertical plane", expectedABoundaryF, actualABoundaryF, ERROR_EPSILON_VERY_LOW);
        assertDoubleArrayEquals("LH - vertical plane", expectedLH, actualLH, ERROR_EPSILON_VERY_LOW);
        assertDoubleArrayEquals("LF - vertical plane", expectedLF, actualLF, ERROR_EPSILON_VERY_LOW);*/
        //assertDoubleArrayEquals("L - vertical plane", expectedL, actualL, ERROR_EPSILON_HIGH);
        assertDoubleArrayEquals("LA - vertical plane", expectedLA, actualLA, ERROR_EPSILON_VERY_HIGH);

    }

    /**
     * – Two buildings behind an earth-berm on flat ground with homogeneous acoustic properties – receiver position modified
     */
    @Test
    public void TC24() {

        PropagationProcessPathData attData = new PropagationProcessPathData();
        GeometryFactory factory = new GeometryFactory();

        // Add building 20% abs
        List<Double> buildingsAbs = Collections.nCopies(attData.freq_lvl.size(), 0.2);

        //Create obstruction test object
        ProfileBuilder builder = new ProfileBuilder();

        builder.addBuilding(new Coordinate[]{
                        new Coordinate(75, 34, 0),
                        new Coordinate(110, 34, 0),
                        new Coordinate(110, 26, 0),
                        new Coordinate(75, 26, 0)}, 9, buildingsAbs)
                .addBuilding(new Coordinate[]{
                        new Coordinate(83, 18, 0),
                        new Coordinate(118, 18, 0),
                        new Coordinate(118, 10, 0),
                        new Coordinate(83, 10, 0)}, 8, buildingsAbs)
                // Ground Surface

                .addTopographicLine(30, -14, 0, 122, -14, 0)// 1
                .addTopographicLine(122, -14, 0, 122, 45, 0)// 2
                .addTopographicLine(122, 45, 0, 30, 45, 0)// 3
                .addTopographicLine(30, 45, 0, 30, -14, 0)// 4
                .addTopographicLine(59.6, -9.87, 0, 76.84, -5.28, 0)// 5
                .addTopographicLine(76.84, -5.28, 0, 63.71, 41.16, 0)// 6
                .addTopographicLine(63.71, 41.16, 0, 46.27, 36.28, 0)// 7
                .addTopographicLine(46.27, 36.28, 0, 59.6, -9.87, 0)// 8
                .addTopographicLine(46.27, 36.28, 0, 54.68, 37.59, 5)// 9
                .addTopographicLine(54.68, 37.59, 5, 55.93, 37.93, 5)// 10
                .addTopographicLine(55.93, 37.93, 5, 63.71, 41.16, 0)// 11
                .addTopographicLine(59.6, -9.87, 0, 67.35, -6.83, 5)// 12
                .addTopographicLine(67.35, -6.83, 5, 68.68, -6.49, 5)// 13
                .addTopographicLine(68.68, -6.49, 5, 76.84, -5.28, 0)// 14
                .addTopographicLine(54.68, 37.59, 5, 67.35, -6.83, 5)// 15
                .addTopographicLine(55.93, 37.93, 5, 68.68, -6.49, 5)// 16
                .addGroundEffect(factory.createPolygon(new Coordinate[]{
                        new Coordinate(59.6, -9.87, 0), // 5
                        new Coordinate(76.84, -5.28, 0), // 5-6
                        new Coordinate(63.71, 41.16, 0), // 6-7
                        new Coordinate(46.27, 36.28, 0), // 7-8
                        new Coordinate(59.6, -9.87, 0)
                }), 1.)
                .addGroundEffect(factory.createPolygon(new Coordinate[]{
                        new Coordinate(30, -14, 0), // 5
                        new Coordinate(122, -14, 0), // 5-6
                        new Coordinate(122, 45, 0), // 6-7
                        new Coordinate(30, 45, 0), // 7-8
                        new Coordinate(30, -14, 0)
                }), 0.)
                .finishFeeding();

        //Propagation data building
        CnossosPropagationData rayData = new PropagationDataBuilder(builder)
                .addSource(38, 14, 1)
                .addReceiver(106, 18.5, 4)
                .hEdgeDiff(true)
                .vEdgeDiff(true)
                .setGs(0.)
                .build();
        rayData.reflexionOrder=1;

        //Propagation process path data building
        attData.setHumidity(HUMIDITY);
        attData.setTemperature(TEMPERATURE);

        //Out and computation settings
        ComputeRaysOutAttenuation propDataOut = new ComputeRaysOutAttenuation(true, true, attData);
        ComputeCnossosRays computeRays = new ComputeCnossosRays(rayData);
        computeRays.setThreadCount(1);

        //Run computation
        computeRays.run(propDataOut);

        //Expected values
        //Path0 : vertical plane
        double[] expectedDeltaDiffSRH = new double[]{10.18, 13.64, 16.95, 20.02, 23.02, 26.01, 29.00, 23.01};
        double[] expectedAGroundSOH = new double[]{-1.05, -0.09, -0.69, -2.79, -2.79, -2.79, -2.79, -2.79};
        double[] expectedAGroundORH = new double[]{-3.00, -3.00, -3.00, -3.00, -3.00, -3.00, -3.00, -3.00};
        double[] expectedDeltaDiffSPrimeRH = new double[]{13.22, 17.14, 20.64, 23.79, 26.82, 29.83, 32.84, 35.85};
        double[] expectedDeltaDiffSRPrimeH = new double[]{18.53, 22.73, 26.34, 29.53, 32.59, 35.61, 38.62, 41.63};
        double[] expectedDeltaGroundSOH = new double[]{-0.75, -0.06, -0.46, -1.90, -1.90, -1.89, -1.89, -1.89};
        double[] expectedDeltaGroundORH = new double[]{-1.27, -1.17, -1.14, -1.12, -1.12, -1.11, -1.11, -1.11};
        double[] expectedADiffH = new double[]{8.16, 12.40, 15.36, 16.99, 20.00, 22.00, 22.00, 22.00};

        double[] expectedDeltaDiffSRF = new double[]{10.11, 13.55, 16.86, 19.93, 22.92, 25.91, 28.91, 31.91};
        double[] expectedAGroundSOF = new double[]{-0.98, -0.14, -1.05, -2.79, -2.79, -2.79, -2.79, -2.79};
        double[] expectedAGroundORF = new double[]{-3.00, -3.00, -3.00, -3.00, -3.00, -3.00, -3.00, -3.00};
        double[] expectedDeltaDiffSPrimeRF = new double[]{13.19, 17.10, 20.60, 23.75, 26.79, 29.79, 32.80, 35.81};
        double[] expectedDeltaDiffSRPrimeF = new double[]{18.52, 22.72, 26.33, 29.52, 32.58, 35.60, 38.61, 41.62};
        double[] expectedDeltaGroundSOF = new double[]{-0.70, -0.10, -0.70, -1.89, -1.89, -1.88, -1.88, -1.88};
        double[] expectedDeltaGroundORF = new double[]{-1.27, -1.17, -1.13, -1.11, -1.11, -1.10, -1.10, -1.10};
        double[] expectedADiffF = new double[]{8.15, 12.29, 15.04, 16.92, 19.93, 22.02, 22.02, 22.02};

        double[] expectedAlphaAtm = new double[]{0.12, 0.41, 1.04, 1.93, 3.66, 9.66, 32.77, 116.88};
        double[] expectedAAtm = new double[]{0.01, 0.03, 0.07, 0.13, 0.25, 0.66, 2.24, 7.97};
        double[] expectedADiv = new double[]{47.68, 47.68, 47.68, 47.68, 47.68, 47.68, 47.68, 47.68};
        double[] expectedABoundaryH = new double[]{8.16, 12.40, 15.36, 16.99, 20.00, 22.00, 22.00, 22.00};
        double[] expectedABoundaryF = new double[]{8.15, 12.29, 15.04, 16.92, 19.93, 22.02, 22.02, 22.02};
        double[] expectedLH = new double[]{37.16, 32.90, 29.89, 28.20, 25.07, 22.67, 21.09, 15.35};
        double[] expectedLF = new double[]{37.17, 33.00, 30.22, 28.27, 25.14, 22.65, 21.07, 15.33};
        double[] expectedL = new double[]{37.16, 32.95, 30.06, 28.23, 25.11, 22.66, 21.08, 15.34};
        double[] expectedLA = new double[]{10.96, 16.85, 21.46, 25.03, 25.11, 23.86, 22.08, 14.24};

        PropagationPath proPath = propDataOut.propagationPaths.get(0);

        double[] actualDeltaDiffSRH = proPath.aBoundaryH.deltaDiffSR;
        double[] actualAGroundSOH = proPath.aBoundaryH.aGroundSO;
        double[] actualAGroundORH = proPath.aBoundaryH.aGroundOR;
        double[] actualDeltaDiffSPrimeRH = proPath.aBoundaryH.deltaDiffSPrimeR;
        double[] actualDeltaDiffSRPrimeH = proPath.aBoundaryH.deltaDiffSRPrime;
        double[] actualDeltaGroundSOH = proPath.aBoundaryH.deltaGroundSO;
        double[] actualDeltaGroundORH = proPath.aBoundaryH.deltaGroundOR;
        double[] actualADiffH = proPath.aBoundaryH.aDiff;

        double[] actualDeltaDiffSRF = proPath.aBoundaryF.deltaDiffSR;
        double[] actualAGroundSOF = proPath.aBoundaryF.aGroundSO;
        double[] actualAGroundORF = proPath.aBoundaryF.aGroundOR;
        double[] actualDeltaDiffSPrimeRF = proPath.aBoundaryF.deltaDiffSPrimeR;
        double[] actualDeltaDiffSRPrimeF = proPath.aBoundaryF.deltaDiffSRPrime;
        double[] actualDeltaGroundSOF = proPath.aBoundaryF.deltaGroundSO;
        double[] actualDeltaGroundORF = proPath.aBoundaryF.deltaGroundOR;
        double[] actualADiffF = proPath.aBoundaryF.aDiff;

        double[] actualAlphaAtm = propDataOut.genericMeteoData.getAlpha_atmo();
        double[] actualAAtm = proPath.absorptionData.aAtm;
        double[] actualADiv = proPath.absorptionData.aDiv;
        double[] actualABoundaryH = proPath.absorptionData.aBoundaryH;
        double[] actualABoundaryF = proPath.absorptionData.aBoundaryF;
        double[] actualLH = addArray(proPath.absorptionData.aGlobalH, SOUND_POWER_LEVELS);
        double[] actualLF = addArray(proPath.absorptionData.aGlobalF, SOUND_POWER_LEVELS);
        double[] actualL = addArray(proPath.absorptionData.aGlobal, SOUND_POWER_LEVELS);
        double[] actualLA = addArray(actualL, A_WEIGHTING);

        /*assertDoubleArrayEquals("DeltaDiffSRH - vertical plane", expectedDeltaDiffSRH, actualDeltaDiffSRH, ERROR_EPSILON_LOWEST);
        assertDoubleArrayEquals("AGroundSOH - vertical plane", expectedAGroundSOH, actualAGroundSOH, ERROR_EPSILON_VERY_LOW);
        assertDoubleArrayEquals("AGroundORH - vertical plane", expectedAGroundORH, actualAGroundORH, ERROR_EPSILON_VERY_LOW);
        assertDoubleArrayEquals("DeltaDiffSPrimeRH - vertical plane", expectedDeltaDiffSPrimeRH, actualDeltaDiffSPrimeRH, ERROR_EPSILON_LOWEST);
        assertDoubleArrayEquals("DeltaDiffSRPrimeH - vertical plane", expectedDeltaDiffSRPrimeH, actualDeltaDiffSRPrimeH, ERROR_EPSILON_VERY_LOW);
        assertDoubleArrayEquals("DeltaGroundSOH - vertical plane", expectedDeltaGroundSOH, actualDeltaGroundSOH, ERROR_EPSILON_VERY_LOW);
        assertDoubleArrayEquals("DeltaGroundORH - vertical plane", expectedDeltaGroundORH, actualDeltaGroundORH, ERROR_EPSILON_VERY_LOW);
        assertDoubleArrayEquals("actualADiffH - vertical plane", expectedADiffH, actualADiffH, ERROR_EPSILON_VERY_LOW);

        assertDoubleArrayEquals("DeltaDiffSRF - vertical plane", expectedDeltaDiffSRF, actualDeltaDiffSRF, ERROR_EPSILON_VERY_LOW);
        assertDoubleArrayEquals("AGroundSOF - vertical plane", expectedAGroundSOF, actualAGroundSOF, ERROR_EPSILON_VERY_LOW);
        assertDoubleArrayEquals("AGroundORF - vertical plane", expectedAGroundORF, actualAGroundORF, ERROR_EPSILON_VERY_LOW);
        assertDoubleArrayEquals("DeltaDiffSPrimeRF - vertical plane", expectedDeltaDiffSPrimeRF, actualDeltaDiffSPrimeRF, ERROR_EPSILON_VERY_LOW);
        assertDoubleArrayEquals("DeltaDiffSRPrimeF - vertical plane", expectedDeltaDiffSRPrimeF, actualDeltaDiffSRPrimeF, ERROR_EPSILON_LOW);
        assertDoubleArrayEquals("DeltaGroundSOF - vertical plane", expectedDeltaGroundSOF, actualDeltaGroundSOF, ERROR_EPSILON_VERY_LOW);
        assertDoubleArrayEquals("DeltaGroundORF - vertical plane", expectedDeltaGroundORF, actualDeltaGroundORF, ERROR_EPSILON_VERY_LOW);
        assertDoubleArrayEquals("ADiffF - vertical plane", expectedADiffF, actualADiffF, ERROR_EPSILON_VERY_LOW);

        assertDoubleArrayEquals("AlphaAtm - vertical plane", expectedAlphaAtm, actualAlphaAtm, ERROR_EPSILON_LOWEST);
        assertDoubleArrayEquals("AAtm - vertical plane", expectedAAtm, actualAAtm, ERROR_EPSILON_VERY_LOW);
        assertDoubleArrayEquals("ADiv - vertical plane", expectedADiv, actualADiv, ERROR_EPSILON_VERY_LOW);
        assertDoubleArrayEquals("ABoundaryH - vertical plane", expectedABoundaryH, actualABoundaryH, ERROR_EPSILON_VERY_LOW);
        assertDoubleArrayEquals("ABoundaryF - vertical plane", expectedABoundaryF, actualABoundaryF, ERROR_EPSILON_VERY_LOW);
        assertDoubleArrayEquals("LH - vertical plane", expectedLH, actualLH, ERROR_EPSILON_VERY_LOW);
        assertDoubleArrayEquals("LF - vertical plane", expectedLF, actualLF, ERROR_EPSILON_VERY_LOW);*/
        //assertDoubleArrayEquals("L - vertical plane", expectedL, actualL, ERROR_EPSILON_HIGH);
        assertDoubleArrayEquals("LA - vertical plane", expectedLA, actualLA, ERROR_EPSILON_VERY_HIGH);

        //Path1 : reflexion
        expectedDeltaDiffSRH = new double[]{7.18, 8.71, 1080, 13.49, 17.00, 21.36, 25.56, 29.08};
        expectedAGroundSOH = new double[]{-1.01, -0.08, -0.75, -2.79, -2.79, -2.79, -2.79, -2.79};
        expectedAGroundORH = new double[]{-0.27, -0.94, -2.47, -2.47, -2.47, -2.47, -2.47, -2.47};
        expectedDeltaDiffSPrimeRH = new double[]{10.58, 12.96, 15.71, 18.82, 22.59, 27.07, 31.31, 34.85};
        expectedDeltaDiffSRPrimeH = new double[]{10.80, 13.22, 15.98, 19.11, 22.88, 27.37, 31.61, 35.15};
        expectedDeltaGroundSOH = new double[]{-0.70, -0.05, -0.43, -1.62, -1.58, -1.56, -1.55, -1.55};
        expectedDeltaGroundORH = new double[]{-0.18, -0.57, -1.45, -1.38, -1.34, -1.32, -1.32, -1.32};
        expectedADiffH = new double[]{6.30, 8.09, 8.93, 10.49, 14.08, 18.48, 22.13, 22.14};

        expectedDeltaDiffSRF = new double[]{7.12, 8.61, 10.62, 13.02, 15.69, 18.52, 21.44, 24.40};
        expectedAGroundSOF = new double[]{-0.95, -0.13, -1.10, -2.79, -2.79, -2.79, -2.79, -2.79};
        expectedAGroundORF = new double[]{-0.52, -1.21, -2.40, -2.40, -2.40, -2.40, -2.40, -2.40};
        expectedDeltaDiffSPrimeRF = new double[]{10.55, 12.91, 15.57, 18.40, 21.32, 24.28, 27.26, 30.26};
        expectedDeltaDiffSRPrimeF = new double[]{10.81, 13.21, 15.90, 18.74, 21.66, 24.63, 27.61, 30.61};
        expectedDeltaGroundSOF = new double[]{-0.65, -0.08, -0.64, -1.61, -1.57, -1.55, -1.54, -1.53};
        expectedDeltaGroundORF = new double[]{-0.34, -0.73, -1.39, -1.33, -1.29, -1.27, -1.26, -1.26};
        expectedADiffF = new double[]{6.12, 7.80, 8.59, 10.08, 12.38, 15.70, 18.64, 21.61};

        expectedAlphaAtm = new double[]{0.12, 0.41, 1.04, 1.93, 3.66, 9.66, 32.77, 116.88};
        expectedAAtm = new double[]{0.01, 0.03, 0.07, 0.14, 0.26, 0.68, 2.32, 8.28};
        expectedADiv = new double[]{48.00, 48.00, 48.00, 48.00, 48.00, 48.00, 48.00, 48.00};
        expectedABoundaryH = new double[]{6.30, 8.09, 8.93, 10.49, 14.08, 18.48, 22.13, 22.14};
        expectedABoundaryF = new double[]{6.12, 7.80, 8.59, 10.08, 12.83, 15.70, 18.64, 21.61};
        expectedLH = new double[]{37.72, 35.91, 35.03, 33.41, 29.69, 24.87, 19.58, 13.62};
        expectedLF = new double[]{37.90, 36.20, 35.37, 33.81, 30.94, 27.64, 23.07, 14.14};
        expectedL = new double[]{37.81, 36.06, 35.20, 33.61, 30.36, 26.47, 21.67, 13.89};
        expectedLA = new double[]{11.61, 19.96, 26.60, 30.41, 30.36, 27.67, 22.67, 12.79};

        proPath = propDataOut.propagationPaths.get(1);

        actualDeltaDiffSRH = proPath.aBoundaryH.deltaDiffSR;
        actualAGroundSOH = proPath.aBoundaryH.aGroundSO;
        actualAGroundORH = proPath.aBoundaryH.aGroundOR;
        actualDeltaDiffSPrimeRH = proPath.aBoundaryH.deltaDiffSPrimeR;
        actualDeltaDiffSRPrimeH = proPath.aBoundaryH.deltaDiffSRPrime;
        actualDeltaGroundSOH = proPath.aBoundaryH.deltaGroundSO;
        actualDeltaGroundORH = proPath.aBoundaryH.deltaGroundOR;
        actualADiffH = proPath.aBoundaryH.aDiff;

        actualDeltaDiffSRF = proPath.aBoundaryF.deltaDiffSR;
        actualAGroundSOF = proPath.aBoundaryF.aGroundSO;
        actualAGroundORF = proPath.aBoundaryF.aGroundOR;
        actualDeltaDiffSPrimeRF = proPath.aBoundaryF.deltaDiffSPrimeR;
        actualDeltaDiffSRPrimeF = proPath.aBoundaryF.deltaDiffSRPrime;
        actualDeltaGroundSOF = proPath.aBoundaryF.deltaGroundSO;
        actualDeltaGroundORF = proPath.aBoundaryF.deltaGroundOR;
        actualADiffF = proPath.aBoundaryF.aDiff;

        actualAlphaAtm = propDataOut.genericMeteoData.getAlpha_atmo();
        actualAAtm = proPath.absorptionData.aAtm;
        actualADiv = proPath.absorptionData.aDiv;
        actualABoundaryH = proPath.absorptionData.aBoundaryH;
        actualABoundaryF = proPath.absorptionData.aBoundaryF;
        actualLH = addArray(proPath.absorptionData.aGlobalH, SOUND_POWER_LEVELS);
        actualLF = addArray(proPath.absorptionData.aGlobalF, SOUND_POWER_LEVELS);
        actualL = addArray(proPath.absorptionData.aGlobal, SOUND_POWER_LEVELS);
        actualLA = addArray(actualL, A_WEIGHTING);

        /*assertDoubleArrayEquals("DeltaDiffSRH - vertical plane", expectedDeltaDiffSRH, actualDeltaDiffSRH, ERROR_EPSILON_LOWEST);
        assertDoubleArrayEquals("AGroundSOH - vertical plane", expectedAGroundSOH, actualAGroundSOH, ERROR_EPSILON_VERY_LOW);
        assertDoubleArrayEquals("AGroundORH - vertical plane", expectedAGroundORH, actualAGroundORH, ERROR_EPSILON_VERY_LOW);
        assertDoubleArrayEquals("DeltaDiffSPrimeRH - vertical plane", expectedDeltaDiffSPrimeRH, actualDeltaDiffSPrimeRH, ERROR_EPSILON_LOWEST);
        assertDoubleArrayEquals("DeltaDiffSRPrimeH - vertical plane", expectedDeltaDiffSRPrimeH, actualDeltaDiffSRPrimeH, ERROR_EPSILON_VERY_LOW);
        assertDoubleArrayEquals("DeltaGroundSOH - vertical plane", expectedDeltaGroundSOH, actualDeltaGroundSOH, ERROR_EPSILON_VERY_LOW);
        assertDoubleArrayEquals("DeltaGroundORH - vertical plane", expectedDeltaGroundORH, actualDeltaGroundORH, ERROR_EPSILON_VERY_LOW);
        assertDoubleArrayEquals("actualADiffH - vertical plane", expectedADiffH, actualADiffH, ERROR_EPSILON_VERY_LOW);

        assertDoubleArrayEquals("DeltaDiffSRF - vertical plane", expectedDeltaDiffSRF, actualDeltaDiffSRF, ERROR_EPSILON_VERY_LOW);
        assertDoubleArrayEquals("AGroundSOF - vertical plane", expectedAGroundSOF, actualAGroundSOF, ERROR_EPSILON_VERY_LOW);
        assertDoubleArrayEquals("AGroundORF - vertical plane", expectedAGroundORF, actualAGroundORF, ERROR_EPSILON_VERY_LOW);
        assertDoubleArrayEquals("DeltaDiffSPrimeRF - vertical plane", expectedDeltaDiffSPrimeRF, actualDeltaDiffSPrimeRF, ERROR_EPSILON_VERY_LOW);
        assertDoubleArrayEquals("DeltaDiffSRPrimeF - vertical plane", expectedDeltaDiffSRPrimeF, actualDeltaDiffSRPrimeF, ERROR_EPSILON_LOW);
        assertDoubleArrayEquals("DeltaGroundSOF - vertical plane", expectedDeltaGroundSOF, actualDeltaGroundSOF, ERROR_EPSILON_VERY_LOW);
        assertDoubleArrayEquals("DeltaGroundORF - vertical plane", expectedDeltaGroundORF, actualDeltaGroundORF, ERROR_EPSILON_VERY_LOW);
        assertDoubleArrayEquals("ADiffF - vertical plane", expectedADiffF, actualADiffF, ERROR_EPSILON_VERY_LOW);

        assertDoubleArrayEquals("AlphaAtm - vertical plane", expectedAlphaAtm, actualAlphaAtm, ERROR_EPSILON_LOWEST);
        assertDoubleArrayEquals("AAtm - vertical plane", expectedAAtm, actualAAtm, ERROR_EPSILON_VERY_LOW);
        assertDoubleArrayEquals("ADiv - vertical plane", expectedADiv, actualADiv, ERROR_EPSILON_VERY_LOW);
        assertDoubleArrayEquals("ABoundaryH - vertical plane", expectedABoundaryH, actualABoundaryH, ERROR_EPSILON_VERY_LOW);
        assertDoubleArrayEquals("ABoundaryF - vertical plane", expectedABoundaryF, actualABoundaryF, ERROR_EPSILON_VERY_LOW);
        assertDoubleArrayEquals("LH - vertical plane", expectedLH, actualLH, ERROR_EPSILON_VERY_LOW);
        assertDoubleArrayEquals("LF - vertical plane", expectedLF, actualLF, ERROR_EPSILON_VERY_LOW);*/
        //assertDoubleArrayEquals("L - vertical plane", expectedL, actualL, ERROR_EPSILON_HIGH);
        //assertDoubleArrayEquals("LA - vertical plane", expectedLA, actualLA, ERROR_EPSILON_VERY_HIGH);

        assertEquals(1, propDataOut.getVerticesSoundLevel().size());
        double[] L = addArray(propDataOut.getVerticesSoundLevel().get(0).value, new double[]{93 - 26.2, 93 - 16.1,
                93 - 8.6, 93 - 3.2, 93, 93 + 1.2, 93 + 1.0, 93 - 1.1});
        //todo IL Y A UNE ERREUR DANS LA NORME AVEC LE BATIMENT 2, SI ON LE SUPPRIME LES RESULTATS SONT EQUIVALENTS
        assertArrayEquals(new double[]{14.31, 21.69, 27.76, 31.52, 31.49, 29.18, 25.39, 16.58}, L, ERROR_EPSILON_HIGHEST);
=======

        //Run computation
        computeRays.run(propDataOut);

        //Expected values
        //Path0 : vertical plane
        double[] expectedDeltaDiffSRH = new double[]{17.34, 20.76, 25.01, 29.48, 33.28, 36.55, 39.63, 42.66};
        double[] expectedAGroundSOH = new double[]{-0.64, -0.64, -0.64, -0.64, -0.64, -0.64, -0.64, -0.64};
        double[] expectedAGroundORH = new double[]{-2.40, -2.40, -2.40, -2.40, -2.40, -2.40, -2.40, -2.40};
        double[] expectedDeltaDiffSPrimeRH = new double[]{17.49, 20.91, 25.17, 29.64, 33.43, 36.70, 39.78, 42.81};
        double[] expectedDeltaDiffSRPrimeH = new double[]{20.79, 24.29, 28.58, 33.06, 36.87, 40.14, 43.22, 46.25};
        double[] expectedDeltaGroundSOH = new double[]{-0.63, -0.63, -0.63, -0.63, -0.63, -0.63, -0.63, -0.63};
        double[] expectedDeltaGroundORH = new double[]{-1.68, -1.67, -1.66, -1.66, -1.66, -1.66, -1.66, -1.66};
        double[] expectedADiffH = new double[]{15.03, 18.46, 22.71, 22.71, 22.71, 22.71, 22.71, 22.71};

        double[] expectedDeltaDiffSRF = new double[]{17.33, 20.75, 25.00, 29.47, 33.27, 36.54, 39.62, 42.65};
        double[] expectedAGroundSOF = new double[]{-0.64, -0.64, -0.64, -0.64, -0.64, -0.64, -0.64, -0.64};
        double[] expectedAGroundORF = new double[]{-2.40, -2.40, -2.40, -2.40, -2.40, -2.40, -2.40, -2.40};
        double[] expectedDeltaDiffSPrimeRF = new double[]{17.48, 20.90, 25.16, 29.63, 33.43, 36.70, 39.78, 42.80};
        double[] expectedDeltaDiffSRPrimeF = new double[]{20.79, 24.28, 28.58, 33.06, 36.86, 40.13, 43.21, 46.24};
        double[] expectedDeltaGroundSOF = new double[]{-0.63, -0.63, -0.63, -0.63, -0.63, -0.63, -0.63, -0.63};
        double[] expectedDeltaGroundORF = new double[]{-1.68, -1.67, -1.66, -1.66, -1.66, -1.66, -1.66, -1.66};
        double[] expectedADiffF = new double[]{15.02, 18.45, 22.71, 22.71, 22.71, 22.71, 22.71, 22.71};

        double[] expectedAlphaAtm = new double[]{0.12, 0.41, 1.04, 1.93, 3.66, 9.66, 32.77, 116.88};
        double[] expectedAAtm = new double[]{0.02, 0.07, 0.19, 0.34, 0.65, 1.72, 5.84, 20.82};
        double[] expectedADiv = new double[]{56.02, 56.02, 56.02, 56.02, 56.02, 56.02, 56.02, 56.02};
        double[] expectedABoundaryH = new double[]{15.03, 18.46, 22.71, 22.71, 22.71, 22.71, 22.71, 22.71};
        double[] expectedABoundaryF = new double[]{15.02, 18.45, 22.71, 22.71, 22.71, 22.71, 22.71, 22.71};
        double[] expectedLH = new double[]{21.93, 18.45, 14.09, 13.93, 13.62, 12.55, 8.43, -6.55};
        double[] expectedLF = new double[]{21.94, 18.46, 14.09, 13.93, 13.62, 12.55, 8.43, -6.55};
        double[] expectedL = new double[]{21.94, 18.46, 14.09, 13.93, 13.62, 12.55, 8.43, -6.55};
        double[] expectedLA = new double[]{-4.26, 2.36, 5.49, 10.73, 13.62, 13.75, 9.43, -7.65};

        PropagationPath proPath = propDataOut.propagationPaths.get(0);

        double[] actualDeltaDiffSRH = proPath.aBoundaryH.deltaDiffSR;
        double[] actualAGroundSOH = proPath.aBoundaryH.aGroundSO;
        double[] actualAGroundORH = proPath.aBoundaryH.aGroundOR;
        double[] actualDeltaDiffSPrimeRH = proPath.aBoundaryH.deltaDiffSPrimeR;
        double[] actualDeltaDiffSRPrimeH = proPath.aBoundaryH.deltaDiffSRPrime;
        double[] actualDeltaGroundSOH = proPath.aBoundaryH.deltaGroundSO;
        double[] actualDeltaGroundORH = proPath.aBoundaryH.deltaGroundOR;
        double[] actualADiffH = proPath.aBoundaryH.aDiff;

        double[] actualDeltaDiffSRF = proPath.aBoundaryF.deltaDiffSR;
        double[] actualAGroundSOF = proPath.aBoundaryF.aGroundSO;
        double[] actualAGroundORF = proPath.aBoundaryF.aGroundOR;
        double[] actualDeltaDiffSPrimeRF = proPath.aBoundaryF.deltaDiffSPrimeR;
        double[] actualDeltaDiffSRPrimeF = proPath.aBoundaryF.deltaDiffSRPrime;
        double[] actualDeltaGroundSOF = proPath.aBoundaryF.deltaGroundSO;
        double[] actualDeltaGroundORF = proPath.aBoundaryF.deltaGroundOR;
        double[] actualADiffF = proPath.aBoundaryF.aDiff;

        double[] actualAlphaAtm = propDataOut.genericMeteoData.getAlpha_atmo();
        double[] actualAAtm = proPath.absorptionData.aAtm;
        double[] actualADiv = proPath.absorptionData.aDiv;
        double[] actualABoundaryH = proPath.absorptionData.aBoundaryH;
        double[] actualABoundaryF = proPath.absorptionData.aBoundaryF;
        double[] actualLH = addArray(proPath.absorptionData.aGlobalH, SOUND_POWER_LEVELS);
        double[] actualLF = addArray(proPath.absorptionData.aGlobalF, SOUND_POWER_LEVELS);
        double[] actualL = addArray(proPath.absorptionData.aGlobal, SOUND_POWER_LEVELS);
        double[] actualLA = addArray(actualL, A_WEIGHTING);

        /*assertDoubleArrayEquals("DeltaDiffSRH - vertical plane", expectedDeltaDiffSRH, actualDeltaDiffSRH, ERROR_EPSILON_LOWEST);
        assertDoubleArrayEquals("AGroundSOH - vertical plane", expectedAGroundSOH, actualAGroundSOH, ERROR_EPSILON_VERY_LOW);
        assertDoubleArrayEquals("AGroundORH - vertical plane", expectedAGroundORH, actualAGroundORH, ERROR_EPSILON_VERY_LOW);
        assertDoubleArrayEquals("DeltaDiffSPrimeRH - vertical plane", expectedDeltaDiffSPrimeRH, actualDeltaDiffSPrimeRH, ERROR_EPSILON_LOWEST);
        assertDoubleArrayEquals("DeltaDiffSRPrimeH - vertical plane", expectedDeltaDiffSRPrimeH, actualDeltaDiffSRPrimeH, ERROR_EPSILON_VERY_LOW);
        assertDoubleArrayEquals("DeltaGroundSOH - vertical plane", expectedDeltaGroundSOH, actualDeltaGroundSOH, ERROR_EPSILON_VERY_LOW);
        assertDoubleArrayEquals("DeltaGroundORH - vertical plane", expectedDeltaGroundORH, actualDeltaGroundORH, ERROR_EPSILON_VERY_LOW);
        assertDoubleArrayEquals("actualADiffH - vertical plane", expectedADiffH, actualADiffH, ERROR_EPSILON_VERY_LOW);

        assertDoubleArrayEquals("DeltaDiffSRF - vertical plane", expectedDeltaDiffSRF, actualDeltaDiffSRF, ERROR_EPSILON_VERY_LOW);
        assertDoubleArrayEquals("AGroundSOF - vertical plane", expectedAGroundSOF, actualAGroundSOF, ERROR_EPSILON_VERY_LOW);
        assertDoubleArrayEquals("AGroundORF - vertical plane", expectedAGroundORF, actualAGroundORF, ERROR_EPSILON_VERY_LOW);
        assertDoubleArrayEquals("DeltaDiffSPrimeRF - vertical plane", expectedDeltaDiffSPrimeRF, actualDeltaDiffSPrimeRF, ERROR_EPSILON_VERY_LOW);
        assertDoubleArrayEquals("DeltaDiffSRPrimeF - vertical plane", expectedDeltaDiffSRPrimeF, actualDeltaDiffSRPrimeF, ERROR_EPSILON_LOW);
        assertDoubleArrayEquals("DeltaGroundSOF - vertical plane", expectedDeltaGroundSOF, actualDeltaGroundSOF, ERROR_EPSILON_VERY_LOW);
        assertDoubleArrayEquals("DeltaGroundORF - vertical plane", expectedDeltaGroundORF, actualDeltaGroundORF, ERROR_EPSILON_VERY_LOW);
        assertDoubleArrayEquals("ADiffF - vertical plane", expectedADiffF, actualADiffF, ERROR_EPSILON_VERY_LOW);

        assertDoubleArrayEquals("AlphaAtm - vertical plane", expectedAlphaAtm, actualAlphaAtm, ERROR_EPSILON_LOWEST);
        assertDoubleArrayEquals("AAtm - vertical plane", expectedAAtm, actualAAtm, ERROR_EPSILON_VERY_LOW);
        assertDoubleArrayEquals("ADiv - vertical plane", expectedADiv, actualADiv, ERROR_EPSILON_VERY_LOW);
        assertDoubleArrayEquals("ABoundaryH - vertical plane", expectedABoundaryH, actualABoundaryH, ERROR_EPSILON_VERY_LOW);
        assertDoubleArrayEquals("ABoundaryF - vertical plane", expectedABoundaryF, actualABoundaryF, ERROR_EPSILON_VERY_LOW);
        assertDoubleArrayEquals("LH - vertical plane", expectedLH, actualLH, ERROR_EPSILON_VERY_LOW);
        assertDoubleArrayEquals("LF - vertical plane", expectedLF, actualLF, ERROR_EPSILON_VERY_LOW);
        assertDoubleArrayEquals("L - vertical plane", expectedL, actualL, ERROR_EPSILON_HIGH);
        assertDoubleArrayEquals("LA - vertical plane", expectedLA, actualLA, ERROR_EPSILON_HIGH);*/

        //Path1 : lateral right
        double[] expectedWH = new double[]{0.00, 0.00, 0.00, 0.02, 0.11, 0.60, 3.00, 13.93};
        double[] expectedCfH = new double[]{212.03, 230.71, 226.18, 101.93, 13.28, 1.67, 0.33, 0.07};
        double[] expectedAGroundH = new double[]{-1.25, -1.25, -1.03, 0.77, -1.25, -1.25, -1.25, -1.25};
        double[] expectedWF = new double[]{0.00, 0.00, 0.00, 0.02, 0.11, 0.59, 2.96, 13.76};
        double[] expectedCfF = new double[]{209.34, 224.10, 237.46, 143.50, 25.94, 2.69, 0.51, 0.11};
        double[] expectedAGroundF = new double[]{-1.25, -1.17, -1.25, -1.25, -1.25, -1.25, -1.25, -1.25};

        expectedAlphaAtm = new double[]{0.12, 0.41, 1.04, 1.93, 3.66, 9.66, 32.77, 116.88};
        expectedAAtm = new double[]{0.02, 0.08, 0.21, 0.39, 0.75, 1.97, 6.70, 23.88};
        expectedADiv = new double[]{56.02, 56.02, 56.02, 56.02, 56.02, 56.02, 56.02, 56.02};
        expectedLH = new double[]{15.12, 11.76, 7.43, 0.88, -1.57, -6.24, -14-10, -34.33};
        expectedLF = new double[]{15.12, 11.69, 7.64, 2.90, -1.57, -6.24, -14.10, -34.33};

        /*proPath = propDataOut.propagationPaths.get(1);*/
>>>>>>> 25911b4c

        double[] actualWH = proPath.groundAttenuation.wH;
        double[] actualCfH = proPath.groundAttenuation.cfH;
        double[] actualAGroundH = proPath.groundAttenuation.aGroundH;
        double[] actualWF = proPath.groundAttenuation.wF;
        double[] actualCfF = proPath.groundAttenuation.cfF;
        double[] actualAGroundF = proPath.groundAttenuation.aGroundF;

<<<<<<< HEAD
    /**
     * Replacement of the earth-berm by a barrier
     */
    @Test
    public void TC25() {
        PropagationProcessPathData attData = new PropagationProcessPathData();
        GeometryFactory factory = new GeometryFactory();

        // Add building 20% abs
        List<Double> buildingsAbs = Collections.nCopies(attData.freq_lvl.size(), 0.2);

        //Create obstruction test object
        ProfileBuilder builder = new ProfileBuilder();

        builder.addBuilding(new Coordinate[]{
                        new Coordinate(75, 34, 0),
                        new Coordinate(110, 34, 0),
                        new Coordinate(110, 26, 0),
                        new Coordinate(75, 26, 0)}, 9, buildingsAbs)
                .addBuilding(new Coordinate[]{
                        new Coordinate(83, 18, 0),
                        new Coordinate(118, 18, 0),
                        new Coordinate(118, 10, 0),
                        new Coordinate(83, 10, 0)}, 8, buildingsAbs)
                // Ground Surface

                .addWall(new Coordinate[]{
                        new Coordinate(59.19, 24.47, 0),
                        new Coordinate(64.17, 6.95, 0)
                }, 5)
                .finishFeeding();

        //Propagation data building
        CnossosPropagationData rayData = new PropagationDataBuilder(builder)
                .addSource(38, 14, 1)
                .addReceiver(107, 25.95, 4)
                .hEdgeDiff(true)
                .vEdgeDiff(true)
                .setGs(0.)
                .build();
        rayData.reflexionOrder=1;

        //Propagation process path data building
        attData.setHumidity(HUMIDITY);
        attData.setTemperature(TEMPERATURE);

        //Out and computation settings
        ComputeRaysOutAttenuation propDataOut = new ComputeRaysOutAttenuation(true, true, attData);
        ComputeCnossosRays computeRays = new ComputeCnossosRays(rayData);
        computeRays.setThreadCount(1);

        //Run computation
        computeRays.run(propDataOut);

        //Expected values
        //Path0 : vertical plane
        double[] expectedDeltaDiffSRH = new double[]{10.09, 13.54, 16.87, 19.94, 22.94, 25.93, 28.93, 31.93};
        double[] expectedAGroundSOH = new double[]{-3.00, -3.00, -3.00, -3.00, -3.00, -3.00, -3.00, -3.00};
        double[] expectedAGroundORH = new double[]{-3.00, -3.00, -3.00, -3.00, -3.00, -3.00, -3.00, -3.00};
        double[] expectedDeltaDiffSPrimeRH = new double[]{11.48, 15.20, 18.63, 21.75, 24.77, 27.78, 30.78, 33.78};
        double[] expectedDeltaDiffSRPrimeH = new double[]{18.47, 22.70, 26.32, 29.52, 32.58, 35.60, 38.61, 41.62};
        double[] expectedDeltaGroundSOH = new double[]{-2.62, -2.55, -2.52, -2.51, -2.50, -2.50, -2.50, -2.50};
        double[] expectedDeltaGroundORH = new double[]{-1.27, -1.17, -1.13, -1.11, -1.11, -1.10, -1.10, -1.10};
        double[] expectedADiffH = new double[]{6.21, 9.83, 13.22, 16.32, 19.33, 21.40, 21.40, 21.40};

        double[] expectedDeltaDiffSRF = new double[]{10.03, 13.46, 16.78, 19.85, 22.84, 25.83, 28.83, 31.83};
        double[] expectedAGroundSOF = new double[]{-3.00, -3.00, -3.00, -3.00, -3.00, -3.00, -3.00, -3.00};
        double[] expectedAGroundORF = new double[]{-3.00, -3.00, -3.00, -3.00, -3.00, -3.00, -3.00, -3.00};
        double[] expectedDeltaDiffSPrimeRF = new double[]{11.43, 15.14, 18.57, 21.69, 24.71, 27.71, 30.72, 33.72};
        double[] expectedDeltaDiffSRPrimeF = new double[]{18.46, 22.69, 26.31, 29.51, 32.57, 35.59, 38.60, 41.61};
        double[] expectedDeltaGroundSOF = new double[]{-2.61, -2.54, -2.51, -2.50, -2.50, -2.49, -2.49, -2.49};
        double[] expectedDeltaGroundORF = new double[]{-1.26, -1.16, -1.12, -1.10, -1.10, -1.09, -1.09, -1.09};
        double[] expectedADiffF = new double[]{6.15, 9.76, 13.15, 16.24, 19.25, 21.41, 21.42, 21.42};

        double[] expectedAlphaAtm = new double[]{0.12, 0.41, 1.04, 1.93, 3.66, 9.66, 32.77, 116.88};
        double[] expectedAAtm = new double[]{0.01, 0.03, 0.07, 0.13, 0.25, 0.66, 2.24, 7.97};
        double[] expectedADiv = new double[]{47.68, 47.68, 47.68, 47.68, 47.68, 47.68, 47.68, 47.68};
        double[] expectedABoundaryH = new double[]{6.21, 9.83, 13.22, 16.32, 19.33, 21.40, 21.40, 21.40};
        double[] expectedABoundaryF = new double[]{6.15, 9.76, 13.15, 16.24, 19.25, 21.41, 21.42, 21.42};
        double[] expectedLH = new double[]{39.11, 35.47, 32.03, 28.87, 25.74, 23.27, 21.69, 15.95};
        double[] expectedLF = new double[]{39.16, 35.53, 32.11, 28.95, 25.82, 23.25, 21.67, 15.93};
        double[] expectedL = new double[]{39.13, 35.50, 32.07, 28.91, 25.78, 23.26, 21.68, 15.94};
        double[] expectedLA = new double[]{12.93, 19.40, 23.47, 25.71, 25.78, 24.46, 22.68, 14.84};

        PropagationPath proPath = propDataOut.propagationPaths.get(0);

        double[] actualDeltaDiffSRH = proPath.aBoundaryH.deltaDiffSR;
        double[] actualAGroundSOH = proPath.aBoundaryH.aGroundSO;
        double[] actualAGroundORH = proPath.aBoundaryH.aGroundOR;
        double[] actualDeltaDiffSPrimeRH = proPath.aBoundaryH.deltaDiffSPrimeR;
        double[] actualDeltaDiffSRPrimeH = proPath.aBoundaryH.deltaDiffSRPrime;
        double[] actualDeltaGroundSOH = proPath.aBoundaryH.deltaGroundSO;
        double[] actualDeltaGroundORH = proPath.aBoundaryH.deltaGroundOR;
        double[] actualADiffH = proPath.aBoundaryH.aDiff;

        double[] actualDeltaDiffSRF = proPath.aBoundaryF.deltaDiffSR;
        double[] actualAGroundSOF = proPath.aBoundaryF.aGroundSO;
        double[] actualAGroundORF = proPath.aBoundaryF.aGroundOR;
        double[] actualDeltaDiffSPrimeRF = proPath.aBoundaryF.deltaDiffSPrimeR;
        double[] actualDeltaDiffSRPrimeF = proPath.aBoundaryF.deltaDiffSRPrime;
        double[] actualDeltaGroundSOF = proPath.aBoundaryF.deltaGroundSO;
        double[] actualDeltaGroundORF = proPath.aBoundaryF.deltaGroundOR;
        double[] actualADiffF = proPath.aBoundaryF.aDiff;

        double[] actualAlphaAtm = propDataOut.genericMeteoData.getAlpha_atmo();
        double[] actualAAtm = proPath.absorptionData.aAtm;
        double[] actualADiv = proPath.absorptionData.aDiv;
        double[] actualABoundaryH = proPath.absorptionData.aBoundaryH;
        double[] actualABoundaryF = proPath.absorptionData.aBoundaryF;
        double[] actualLH = addArray(proPath.absorptionData.aGlobalH, SOUND_POWER_LEVELS);
        double[] actualLF = addArray(proPath.absorptionData.aGlobalF, SOUND_POWER_LEVELS);
        double[] actualL = addArray(proPath.absorptionData.aGlobal, SOUND_POWER_LEVELS);
        double[] actualLA = addArray(actualL, A_WEIGHTING);

        /*assertDoubleArrayEquals("DeltaDiffSRH - vertical plane", expectedDeltaDiffSRH, actualDeltaDiffSRH, ERROR_EPSILON_LOWEST);
        assertDoubleArrayEquals("AGroundSOH - vertical plane", expectedAGroundSOH, actualAGroundSOH, ERROR_EPSILON_VERY_LOW);
        assertDoubleArrayEquals("AGroundORH - vertical plane", expectedAGroundORH, actualAGroundORH, ERROR_EPSILON_VERY_LOW);
        assertDoubleArrayEquals("DeltaDiffSPrimeRH - vertical plane", expectedDeltaDiffSPrimeRH, actualDeltaDiffSPrimeRH, ERROR_EPSILON_LOWEST);
        assertDoubleArrayEquals("DeltaDiffSRPrimeH - vertical plane", expectedDeltaDiffSRPrimeH, actualDeltaDiffSRPrimeH, ERROR_EPSILON_VERY_LOW);
        assertDoubleArrayEquals("DeltaGroundSOH - vertical plane", expectedDeltaGroundSOH, actualDeltaGroundSOH, ERROR_EPSILON_VERY_LOW);
        assertDoubleArrayEquals("DeltaGroundORH - vertical plane", expectedDeltaGroundORH, actualDeltaGroundORH, ERROR_EPSILON_VERY_LOW);
        assertDoubleArrayEquals("actualADiffH - vertical plane", expectedADiffH, actualADiffH, ERROR_EPSILON_VERY_LOW);

        assertDoubleArrayEquals("DeltaDiffSRF - vertical plane", expectedDeltaDiffSRF, actualDeltaDiffSRF, ERROR_EPSILON_VERY_LOW);
        assertDoubleArrayEquals("AGroundSOF - vertical plane", expectedAGroundSOF, actualAGroundSOF, ERROR_EPSILON_VERY_LOW);
        assertDoubleArrayEquals("AGroundORF - vertical plane", expectedAGroundORF, actualAGroundORF, ERROR_EPSILON_VERY_LOW);
        assertDoubleArrayEquals("DeltaDiffSPrimeRF - vertical plane", expectedDeltaDiffSPrimeRF, actualDeltaDiffSPrimeRF, ERROR_EPSILON_VERY_LOW);
        assertDoubleArrayEquals("DeltaDiffSRPrimeF - vertical plane", expectedDeltaDiffSRPrimeF, actualDeltaDiffSRPrimeF, ERROR_EPSILON_LOW);
        assertDoubleArrayEquals("DeltaGroundSOF - vertical plane", expectedDeltaGroundSOF, actualDeltaGroundSOF, ERROR_EPSILON_VERY_LOW);
        assertDoubleArrayEquals("DeltaGroundORF - vertical plane", expectedDeltaGroundORF, actualDeltaGroundORF, ERROR_EPSILON_VERY_LOW);
        assertDoubleArrayEquals("ADiffF - vertical plane", expectedADiffF, actualADiffF, ERROR_EPSILON_VERY_LOW);

        assertDoubleArrayEquals("AlphaAtm - vertical plane", expectedAlphaAtm, actualAlphaAtm, ERROR_EPSILON_LOWEST);
        assertDoubleArrayEquals("AAtm - vertical plane", expectedAAtm, actualAAtm, ERROR_EPSILON_VERY_LOW);
        assertDoubleArrayEquals("ADiv - vertical plane", expectedADiv, actualADiv, ERROR_EPSILON_VERY_LOW);
        assertDoubleArrayEquals("ABoundaryH - vertical plane", expectedABoundaryH, actualABoundaryH, ERROR_EPSILON_VERY_LOW);
        assertDoubleArrayEquals("ABoundaryF - vertical plane", expectedABoundaryF, actualABoundaryF, ERROR_EPSILON_VERY_LOW);
        assertDoubleArrayEquals("LH - vertical plane", expectedLH, actualLH, ERROR_EPSILON_VERY_LOW);
        assertDoubleArrayEquals("LF - vertical plane", expectedLF, actualLF, ERROR_EPSILON_VERY_LOW);*/
        //assertDoubleArrayEquals("L - vertical plane", expectedL, actualL, ERROR_EPSILON_HIGH);
        //assertDoubleArrayEquals("LA - vertical plane", expectedLA, actualLA, ERROR_EPSILON_VERY_HIGH);
=======
        actualAlphaAtm = propDataOut.genericMeteoData.getAlpha_atmo();
        actualAAtm = proPath.absorptionData.aAtm;
        actualADiv = proPath.absorptionData.aDiv;
        actualLH = addArray(proPath.absorptionData.aGlobalH, SOUND_POWER_LEVELS);
        actualLF = addArray(proPath.absorptionData.aGlobalF, SOUND_POWER_LEVELS);

        /*assertDoubleArrayEquals("WH - lateral right", expectedWH, actualWH, ERROR_EPSILON_LOWEST);
        assertDoubleArrayEquals("CfH - lateral right", expectedCfH, actualCfH, ERROR_EPSILON_LOWEST);
        assertDoubleArrayEquals("AGroundH - lateral right", expectedAGroundH, actualAGroundH, ERROR_EPSILON_LOWEST);
        assertDoubleArrayEquals("WF - lateral right", expectedWF, actualWF, ERROR_EPSILON_LOWEST);
        assertDoubleArrayEquals("CfF - lateral right", expectedCfF, actualCfF, ERROR_EPSILON_VERY_LOW);
        assertDoubleArrayEquals("AGroundF - lateral right", expectedAGroundF, actualAGroundF, ERROR_EPSILON_VERY_LOW);

        assertDoubleArrayEquals("AlphaAtm - lateral right", expectedAlphaAtm, actualAlphaAtm, ERROR_EPSILON_LOWEST);
        assertDoubleArrayEquals("AAtm - lateral right", expectedAAtm, actualAAtm, ERROR_EPSILON_VERY_LOW);
        assertDoubleArrayEquals("ADiv - lateral right", expectedADiv, actualADiv, ERROR_EPSILON_VERY_LOW);
        assertDoubleArrayEquals("LH - lateral right", expectedLH, actualLH, ERROR_EPSILON_VERY_LOW);
        assertDoubleArrayEquals("LF - lateral right", expectedLF, actualLF, ERROR_EPSILON_VERY_LOW);*/

        //Path2 : lateral left
        expectedWH = new double[]{0.00, 0.00, 0.00, 0.02, 0.11, 0.59, 2.96, 13.76};
        expectedCfH = new double[]{214.41, 233.28, 228.92, 103.46, 13.51, 1.70, 0.34, 0.07};
        expectedAGroundH = new double[]{-1.26, -1.26, -1.05, 0.86, -1.26, -1.26, -1.26, -1.26};
        expectedWF = new double[]{0.00, 0.00, 0.00, 0.01, 0.07, 0.59, 2.96, 13.76};
        expectedCfF = new double[]{211.78, 226.80, 240.03, 144.13, 25.83, 2.69, 0.51, 0.11};
        expectedAGroundF = new double[]{-1.26, -1.18, -1.26, -1.26, -1.26, -1.26, -1.26, -1.26};

        expectedAlphaAtm = new double[]{0.12, 0.41, 1.04, 1.93, 3.66, 9.66, 32.77, 116.88};
        expectedAAtm = new double[]{0.03, 0.08, 0.22, 0.40, 0.76, 2.00, 6.77, 24.16};
        expectedADiv = new double[]{56.02, 56.02, 56.02, 56.02, 56.02, 56.02, 56.02, 56.02};
        expectedLH = new double[]{13.40, 8.86, 4.40, -1.13, -2.50, -6.78, -14.58, -34.97};
        expectedLF = new double[]{13.40, 8.78, 4.61, 0.99, -2.50, -6.78, -14.58, -34.97};

        //proPath = propDataOut.propagationPaths.get(1);

        /*actualWH = proPath.groundAttenuation.wH;
        actualCfH = proPath.groundAttenuation.cfH;
        actualAGroundH = proPath.groundAttenuation.aGroundH;
        actualWF = proPath.groundAttenuation.wF;
        actualCfF = proPath.groundAttenuation.cfF;
        actualAGroundF = proPath.groundAttenuation.aGroundF;

        actualAlphaAtm = propDataOut.genericMeteoData.getAlpha_atmo();
        actualAAtm = proPath.absorptionData.aAtm;
        actualADiv = proPath.absorptionData.aDiv;
        actualLH = addArray(proPath.absorptionData.aGlobalH, SOUND_POWER_LEVELS);
        actualLF = addArray(proPath.absorptionData.aGlobalF, SOUND_POWER_LEVELS);*/

        /*assertDoubleArrayEquals("WH - lateral left", expectedWH, actualWH, ERROR_EPSILON_LOWEST);
        assertDoubleArrayEquals("CfH - lateral left", expectedCfH, actualCfH, ERROR_EPSILON_LOWEST);
        assertDoubleArrayEquals("AGroundH - lateral left", expectedAGroundH, actualAGroundH, ERROR_EPSILON_LOWEST);
        assertDoubleArrayEquals("WF - lateral left", expectedWF, actualWF, ERROR_EPSILON_LOWEST);
        assertDoubleArrayEquals("CfF - lateral left", expectedCfF, actualCfF, ERROR_EPSILON_VERY_LOW);
        assertDoubleArrayEquals("AGroundF - lateral left", expectedAGroundF, actualAGroundF, ERROR_EPSILON_VERY_LOW);

        assertDoubleArrayEquals("AlphaAtm - lateral left", expectedAlphaAtm, actualAlphaAtm, ERROR_EPSILON_LOWEST);
        assertDoubleArrayEquals("AAtm - lateral left", expectedAAtm, actualAAtm, ERROR_EPSILON_VERY_LOW);
        assertDoubleArrayEquals("ADiv - lateral left", expectedADiv, actualADiv, ERROR_EPSILON_VERY_LOW);
        assertDoubleArrayEquals("LH - lateral left", expectedLH, actualLH, ERROR_EPSILON_VERY_LOW);
        assertDoubleArrayEquals("LF - lateral left", expectedLF, actualLF, ERROR_EPSILON_VERY_LOW);*/

        double[] L = addArray(propDataOut.getVerticesSoundLevel().get(0).value, new double[]{93-26.2,93-16.1,93-8.6,93-3.2,93,93+1.2,93+1.0,93-1.1});
        assertArrayEquals(  new double[]{-2.96,3.56,6.73,11.17,13.85,13.86,9.48,-7.64},L, ERROR_EPSILON_VERY_HIGH); //because we don't take into account this rays
>>>>>>> 25911b4c

        //Path1 : lateral right

<<<<<<< HEAD
        expectedAlphaAtm = new double[]{0.12, 0.41, 1.04, 1.93, 3.66, 9.66, 32.77, 116.88};
        expectedAAtm = new double[]{0.01, 0.04, 0.11, 0.19, 0.37, 0.98, 3.31, 11.82};
        expectedADiv = new double[]{47.68, 47.68, 47.68, 47.68, 47.68, 47.68, 47.68, 47.68};
        double[] expectedAGroundH = new double[]{-3.00, -3.00, -3.00, -3.00, -3.00, -3.00, -3.00, -3.00};
        expectedLH = new double[]{20.84, 17.03, 13.68, 10.51, 7.31, 3.68, -1.66, -13.18};
        expectedLF = new double[]{20.84, 17.03, 13.68, 10.51, 7.31, 3.68, -1.66, -13.18};

        proPath = propDataOut.propagationPaths.get(1);
=======
    /**
     * TC23 – Two buildings behind an earth-berm on flat ground with homogeneous acoustic properties
     */
    @Test
    public void TC23() {
        PropagationProcessPathData attData = new PropagationProcessPathData();
        GeometryFactory factory = new GeometryFactory();

        // Add building 20% abs
        List<Double> buildingsAbs = Collections.nCopies(attData.freq_lvl.size(), 0.2);
>>>>>>> 25911b4c

        actualAlphaAtm = propDataOut.genericMeteoData.getAlpha_atmo();
        actualAAtm = proPath.absorptionData.aAtm;
        actualADiv = proPath.absorptionData.aDiv;
        double[] actualAGroundH = proPath.groundAttenuation.aGroundH;
        actualLH = addArray(proPath.absorptionData.aGlobalH, SOUND_POWER_LEVELS);
        actualLF = addArray(proPath.absorptionData.aGlobalF, SOUND_POWER_LEVELS);
        actualL = addArray(proPath.absorptionData.aGlobal, SOUND_POWER_LEVELS);
        actualLA = addArray(actualL, A_WEIGHTING);

<<<<<<< HEAD
        /*assertDoubleArrayEquals("AlphaAtm - lateral right", expectedAlphaAtm, actualAlphaAtm, ERROR_EPSILON_LOWEST);
        assertDoubleArrayEquals("AAtm - lateral right", expectedAAtm, actualAAtm, ERROR_EPSILON_VERY_LOW);
        assertDoubleArrayEquals("ADiv - lateral right", expectedADiv, actualADiv, ERROR_EPSILON_VERY_LOW);
        assertDoubleArrayEquals("AGroundH - lateral right", expectedAGroundH, actualAGroundH, ERROR_EPSILON_LOWEST);
        assertDoubleArrayEquals("LH - lateral right", expectedLH, actualLH, ERROR_EPSILON_VERY_LOW);
        assertDoubleArrayEquals("LF - lateral right", expectedLF, actualLF, ERROR_EPSILON_VERY_LOW);*/

        //Path2 : lateral right

        expectedAlphaAtm = new double[]{0.12, 0.41, 1.04, 1.93, 3.66, 9.66, 32.77, 116.88};
        expectedAAtm = new double[]{0.01, 0.03, 0.07, 0.14, 0.26, 0.69, 2.32, 8.29};
        expectedADiv = new double[]{47.68, 47.68, 47.68, 47.68, 47.68, 47.68, 47.68, 47.68};
        expectedAGroundH = new double[]{-3.00, -3.00, -3.00, -3.00, -3.00, -3.00, -3.00, -3.00};
        expectedLH = new double[]{34.73, 32.02, 29.13, 26.13, 23.04, 19.63, 14.99, 6.02};
        expectedLF = new double[]{34.73, 32.02, 29.13, 26.13, 23.04, 19.63, 14.99, 6.02};

        //proPath = propDataOut.propagationPaths.get(2);

        /*actualAlphaAtm = propDataOut.genericMeteoData.getAlpha_atmo();
        actualAAtm = proPath.absorptionData.aAtm;
        actualADiv = proPath.absorptionData.aDiv;
        actualAGroundH = proPath.groundAttenuation.aGroundH;
        actualLH = addArray(proPath.absorptionData.aGlobalH, SOUND_POWER_LEVELS);
        actualLF = addArray(proPath.absorptionData.aGlobalF, SOUND_POWER_LEVELS);
        actualL = addArray(proPath.absorptionData.aGlobal, SOUND_POWER_LEVELS);
        actualLA = addArray(actualL, A_WEIGHTING);*/

        /*assertDoubleArrayEquals("AlphaAtm - lateral right", expectedAlphaAtm, actualAlphaAtm, ERROR_EPSILON_LOWEST);
        assertDoubleArrayEquals("AAtm - lateral right", expectedAAtm, actualAAtm, ERROR_EPSILON_VERY_LOW);
        assertDoubleArrayEquals("ADiv - lateral right", expectedADiv, actualADiv, ERROR_EPSILON_VERY_LOW);
        assertDoubleArrayEquals("AGroundH - lateral right", expectedAGroundH, actualAGroundH, ERROR_EPSILON_LOWEST);
        assertDoubleArrayEquals("LH - lateral right", expectedLH, actualLH, ERROR_EPSILON_VERY_LOW);
        assertDoubleArrayEquals("LF - lateral right", expectedLF, actualLF, ERROR_EPSILON_VERY_LOW);*/

        //Path3 : reflexion
        expectedDeltaDiffSRH = new double[]{7.11, 8.60, 10.60, 13.01, 15.68, 18.51, 21.42, 24.39};
        expectedAGroundSOH = new double[]{-3.00, -3.00, -3.00, -3.00, -3.00, -3.00, -3.00, -3.00};
        expectedAGroundORH = new double[]{-3.00, -3.00, -3.00, -3.00, -3.00, -3.00, -3.00, -3.00};
        expectedDeltaDiffSPrimeRH = new double[]{8.70, 10.71, 13.12, 15.80, 18.64, 21.56, 24.52, 27.51};
        expectedDeltaDiffSRPrimeH = new double[]{10.21, 12.52, 15.15, 17.95, 20.86, 23.82, 26.80, 29.80};
        expectedDeltaGroundSOH = new double[]{-2.56, -2.44, -2.34, -2.27, -2.23, -2.21, -2.20, -2.20};
        expectedDeltaGroundORH = new double[]{-2.20, -2.03, -1.90, -1.82, -1.78, -1.75, -1.74, -1.74};
        expectedADiffH = new double[]{2.34, 4.14, 6.37, 8.91, 11.66, 14.54, 17.48, 20.45};

        expectedDeltaDiffSRF = new double[]{7.05, 8.51, 10.49, 12.88, 15.54, 18.36, 21.28, 24.24};
        expectedAGroundSOF = new double[]{-3.00, -3.00, -3.00, -3.00, -3.00, -3.00, -3.00, -3.00};
        expectedAGroundORF = new double[]{-3.00, -3.00, -3.00, -3.00, -3.00, -3.00, -3.00, -3.00};
        expectedDeltaDiffSPrimeRF = new double[]{8.66, 10.65, 13.06, 15.74, 18.57, 21.49, 24.45, 27.44};
        expectedDeltaDiffSRPrimeF = new double[]{10.18, 12.48, 15.11, 17.91, 20.82, 23.77, 26.76, 29.75};
        expectedDeltaGroundSOF = new double[]{-2.56, -2.43, -2.32, -2.26, -2.22, -2.20, -2.19, -2.18};
        expectedDeltaGroundORF = new double[]{-2.20, -2.02, -1.89, -1.81, -1.76, -1.74, -1.72, -1.72};
        expectedADiffF = new double[]{2.29, 4.07, 6.28, 8.82, 11.56, 14.43, 17.37, 20.34};

        expectedAlphaAtm = new double[]{0.12, 0.41, 1.04, 1.93, 3.66, 9.66, 32.77, 116.88};
        expectedAAtm = new double[]{0.01, 0.03, 0.07, 0.14, 0.26, 0.68, 2.32, 8.28};
        expectedADiv = new double[]{48.00, 48.00, 48.00, 48.00, 48.00, 48.00, 48.00, 48.00};
        expectedABoundaryH = new double[]{2.34, 4.14, 6.37, 8.91, 11.66, 14.54, 17.48, 20.45};
        expectedABoundaryF = new double[]{2.29, 4.07, 6.28, 8.82, 11.56, 14.43, 17.37, 20.34};
        expectedLH = new double[]{41.68, 39.86, 37.59, 34.98, 32.11, 28.81, 24.23, 15.30};
        expectedLF = new double[]{41.73, 39.93, 37.67, 35.08, 32.21, 28.92, 24.34, 15.41};
        expectedL = new double[]{41.70, 39.90, 37.63, 35.03, 32.16, 28.86, 24.29, 15.36};

        //proPath = propDataOut.propagationPaths.get(3);

        /*actualDeltaDiffSRH = proPath.aBoundaryH.deltaDiffSR;
        actualAGroundSOH = proPath.aBoundaryH.aGroundSO;
        actualAGroundORH = proPath.aBoundaryH.aGroundOR;
        actualDeltaDiffSPrimeRH = proPath.aBoundaryH.deltaDiffSPrimeR;
        actualDeltaDiffSRPrimeH = proPath.aBoundaryH.deltaDiffSRPrime;
        actualDeltaGroundSOH = proPath.aBoundaryH.deltaGroundSO;
        actualDeltaGroundORH = proPath.aBoundaryH.deltaGroundOR;
        actualADiffH = proPath.aBoundaryH.aDiff;

        actualDeltaDiffSRF = proPath.aBoundaryF.deltaDiffSR;
        actualAGroundSOF = proPath.aBoundaryF.aGroundSO;
        actualAGroundORF = proPath.aBoundaryF.aGroundOR;
        actualDeltaDiffSPrimeRF = proPath.aBoundaryF.deltaDiffSPrimeR;
        actualDeltaDiffSRPrimeF = proPath.aBoundaryF.deltaDiffSRPrime;
        actualDeltaGroundSOF = proPath.aBoundaryF.deltaGroundSO;
        actualDeltaGroundORF = proPath.aBoundaryF.deltaGroundOR;
        actualADiffF = proPath.aBoundaryF.aDiff;

        actualAlphaAtm = propDataOut.genericMeteoData.getAlpha_atmo();
        actualAAtm = proPath.absorptionData.aAtm;
        actualADiv = proPath.absorptionData.aDiv;
        actualABoundaryH = proPath.absorptionData.aBoundaryH;
        actualABoundaryF = proPath.absorptionData.aBoundaryF;
        actualLH = addArray(proPath.absorptionData.aGlobalH, SOUND_POWER_LEVELS);
        actualLF = addArray(proPath.absorptionData.aGlobalF, SOUND_POWER_LEVELS);
        actualL = addArray(proPath.absorptionData.aGlobal, SOUND_POWER_LEVELS);
        actualLA = addArray(actualL, A_WEIGHTING);*/

        /*assertDoubleArrayEquals("DeltaDiffSRH - reflexion", expectedDeltaDiffSRH, actualDeltaDiffSRH, ERROR_EPSILON_LOWEST);
        assertDoubleArrayEquals("AGroundSOH - reflexion", expectedAGroundSOH, actualAGroundSOH, ERROR_EPSILON_VERY_LOW);
        assertDoubleArrayEquals("AGroundORH - reflexion", expectedAGroundORH, actualAGroundORH, ERROR_EPSILON_VERY_LOW);
        assertDoubleArrayEquals("DeltaDiffSPrimeRH - reflexion", expectedDeltaDiffSPrimeRH, actualDeltaDiffSPrimeRH, ERROR_EPSILON_LOWEST);
        assertDoubleArrayEquals("DeltaDiffSRPrimeH - reflexion", expectedDeltaDiffSRPrimeH, actualDeltaDiffSRPrimeH, ERROR_EPSILON_VERY_LOW);
        assertDoubleArrayEquals("DeltaGroundSOH - reflexion", expectedDeltaGroundSOH, actualDeltaGroundSOH, ERROR_EPSILON_VERY_LOW);
        assertDoubleArrayEquals("DeltaGroundORH - reflexion", expectedDeltaGroundORH, actualDeltaGroundORH, ERROR_EPSILON_VERY_LOW);
        assertDoubleArrayEquals("actualADiffH - reflexion", expectedADiffH, actualADiffH, ERROR_EPSILON_VERY_LOW);

        assertDoubleArrayEquals("DeltaDiffSRF - reflexion", expectedDeltaDiffSRF, actualDeltaDiffSRF, ERROR_EPSILON_VERY_LOW);
        assertDoubleArrayEquals("AGroundSOF - reflexion", expectedAGroundSOF, actualAGroundSOF, ERROR_EPSILON_VERY_LOW);
        assertDoubleArrayEquals("AGroundORF - reflexion", expectedAGroundORF, actualAGroundORF, ERROR_EPSILON_VERY_LOW);
        assertDoubleArrayEquals("DeltaDiffSPrimeRF - reflexion", expectedDeltaDiffSPrimeRF, actualDeltaDiffSPrimeRF, ERROR_EPSILON_VERY_LOW);
        assertDoubleArrayEquals("DeltaDiffSRPrimeF - reflexion", expectedDeltaDiffSRPrimeF, actualDeltaDiffSRPrimeF, ERROR_EPSILON_LOW);
        assertDoubleArrayEquals("DeltaGroundSOF - reflexion", expectedDeltaGroundSOF, actualDeltaGroundSOF, ERROR_EPSILON_VERY_LOW);
        assertDoubleArrayEquals("DeltaGroundORF - reflexion", expectedDeltaGroundORF, actualDeltaGroundORF, ERROR_EPSILON_VERY_LOW);
        assertDoubleArrayEquals("ADiffF - reflexion", expectedADiffF, actualADiffF, ERROR_EPSILON_VERY_LOW);

        assertDoubleArrayEquals("AlphaAtm - reflexion", expectedAlphaAtm, actualAlphaAtm, ERROR_EPSILON_LOWEST);
        assertDoubleArrayEquals("AAtm - reflexion", expectedAAtm, actualAAtm, ERROR_EPSILON_VERY_LOW);
        assertDoubleArrayEquals("ADiv - reflexion", expectedADiv, actualADiv, ERROR_EPSILON_VERY_LOW);
        assertDoubleArrayEquals("ABoundaryH - reflexion", expectedABoundaryH, actualABoundaryH, ERROR_EPSILON_VERY_LOW);
        assertDoubleArrayEquals("ABoundaryF - reflexion", expectedABoundaryF, actualABoundaryF, ERROR_EPSILON_VERY_LOW);
        assertDoubleArrayEquals("LH - reflexion", expectedLH, actualLH, ERROR_EPSILON_VERY_LOW);
        assertDoubleArrayEquals("LF - reflexion", expectedLF, actualLF, ERROR_EPSILON_VERY_LOW);*/
        //assertDoubleArrayEquals("L - reflexion", expectedL, actualL, ERROR_EPSILON_HIGH);
        //assertDoubleArrayEquals("LA - reflexion", expectedLA, actualLA, ERROR_EPSILON_VERY_HIGH);

        double[] L = addArray(propDataOut.getVerticesSoundLevel().get(0).value, new double[]{93-26.2,93-16.1,93-8.6,93-3.2,93,93+1.2,93+1.0,93-1.1});
        //MANQUE DIFFRACTIONS HORIZONTALES
        assertArrayEquals( new double[]{17.50,25.65,30.56,33.22,33.48,31.52,27.51,17.80},L, ERROR_EPSILON_HIGHEST);
    }
=======
        builder.addBuilding(new Coordinate[]{
                        new Coordinate(75, 34, 0),
                        new Coordinate(110, 34, 0),
                        new Coordinate(110, 26, 0),
                        new Coordinate(75, 26, 0)}, 9, buildingsAbs)
                .addBuilding(new Coordinate[]{
                        new Coordinate(83, 18, 0),
                        new Coordinate(118, 18, 0),
                        new Coordinate(118, 10, 0),
                        new Coordinate(83, 10, 0)}, 8, buildingsAbs)
                // Ground Surface

                .addTopographicLine(30, -14, 0, 122, -14, 0)// 1
                .addTopographicLine(122, -14, 0, 122, 45, 0)// 2
                .addTopographicLine(122, 45, 0, 30, 45, 0)// 3
                .addTopographicLine(30, 45, 0, 30, -14, 0)// 4
                .addTopographicLine(59.6, -9.87, 0, 76.84, -5.28, 0)// 5
                .addTopographicLine(76.84, -5.28, 0, 63.71, 41.16, 0)// 6
                .addTopographicLine(63.71, 41.16, 0, 46.27, 36.28, 0)// 7
                .addTopographicLine(46.27, 36.28, 0, 59.6, -9.87, 0)// 8
                .addTopographicLine(46.27, 36.28, 0, 54.68, 37.59, 5)// 9
                .addTopographicLine(54.68, 37.59, 5, 55.93, 37.93, 5)// 10
                .addTopographicLine(55.93, 37.93, 5, 63.71, 41.16, 0)// 11
                .addTopographicLine(59.6, -9.87, 0, 67.35, -6.83, 5)// 12
                .addTopographicLine(67.35, -6.83, 5, 68.68, -6.49, 5)// 13
                .addTopographicLine(68.68, -6.49, 5, 76.84, -5.28, 0)// 14
                .addTopographicLine(54.68, 37.59, 5, 67.35, -6.83, 5)// 15
                .addTopographicLine(55.93, 37.93, 5, 68.68, -6.49, 5)// 16
                .addGroundEffect(factory.createPolygon(new Coordinate[]{
                        new Coordinate(59.6, -9.87, 0), // 5
                        new Coordinate(76.84, -5.28, 0), // 5-6
                        new Coordinate(63.71, 41.16, 0), // 6-7
                        new Coordinate(46.27, 36.28, 0), // 7-8
                        new Coordinate(59.6, -9.87, 0)
                }), 1.)
                .addGroundEffect(factory.createPolygon(new Coordinate[]{
                        new Coordinate(30, -14, 0), // 5
                        new Coordinate(122, -14, 0), // 5-6
                        new Coordinate(122, 45, 0), // 6-7
                        new Coordinate(30, 45, 0), // 7-8
                        new Coordinate(30, -14, 0)
                }), 0.)
                .finishFeeding();

        //Propagation data building
        CnossosPropagationData rayData = new PropagationDataBuilder(builder)
                .addSource(38, 14, 1)
                .addReceiver(107, 25.95, 4)
                .hEdgeDiff(true)
                .vEdgeDiff(true)
                .setGs(0.)
                .build();
        rayData.reflexionOrder=0;

        //Propagation process path data building
        attData.setHumidity(HUMIDITY);
        attData.setTemperature(TEMPERATURE);

        //Out and computation settings
        ComputeRaysOutAttenuation propDataOut = new ComputeRaysOutAttenuation(true, true, attData);
        ComputeCnossosRays computeRays = new ComputeCnossosRays(rayData);
        computeRays.setThreadCount(1);

        //Run computation
        computeRays.run(propDataOut);

        //Expected values
        //Path0 : vertical plane
        double[] expectedDeltaDiffSRH = new double[]{7.17, 8.69, 10.78, 13.46, 16.98, 21.34, 25.53, 29.05};
        double[] expectedAGroundSOH = new double[]{-1.02, -0.08, -0.73, -2.79, -2.79, -2.79, -2.79, -2.79};
        double[] expectedAGroundORH = new double[]{-0.28, -1.00, -2.46, -2.46, -2.46, -2.46, -2.46, -2.46};
        double[] expectedDeltaDiffSPrimeRH = new double[]{10.54, 12.93, 15.67, 18.78, 22.56, 27.04, 31.28, 34.81};
        double[] expectedDeltaDiffSRPrimeH = new double[]{10.86, 13.28, 16.05, 19.18, 22.97, 27.46, 31.70, 35.22};
        double[] expectedDeltaGroundSOH = new double[]{-0.71, -0.05, -0.42, -1.62, -1.58, -1.56, -1.55, -1.55};
        double[] expectedDeltaGroundORH = new double[]{-0.18, -0.60, -1.42, -1.36, -1.32, -1.30, -1.30, -1.29};
        double[] expectedADiffH = new double[]{6.28, 8.04, 8.93, 10.48, 14.09, 18.48, 22.15, 22.16};

        double[] expectedDeltaDiffSRF = new double[]{7.10, 8.59, 10.59, 12.99, 15.66, 18.49, 21.41, 24.37};
        double[] expectedAGroundSOF = new double[]{-0.96, -0.13, -1.09, -2.79, -2.79, -2.79, -2.79, -2.79};
        double[] expectedAGroundORF = new double[]{-0.54, -1.28, -2.39, -2.39, -2.39, -2.39, -2.39, -2.39};
        double[] expectedDeltaDiffSPrimeRF = new double[]{10.51, 12.87, 15.53, 18.36, 21.27, 24.23, 27.22, 30.22};
        double[] expectedDeltaDiffSRPrimeF = new double[]{10.86, 13.27, 15.96, 18.81, 21.73, 24.70, 27.68, 30.68};
        double[] expectedDeltaGroundSOF = new double[]{-0.66, -0.08, -0.64, -1.61, -1.57, -1.55, -1.54, -1.53};
        double[] expectedDeltaGroundORF = new double[]{-0.35, -0.77, -1.37, -1.30, -1.27, -1.25, -1.24, -1.24};
        double[] expectedADiffF = new double[]{6.09, 7.74, 8.59, 10.07, 12.82, 15.69, 18.63, 21.60};

        double[] expectedAlphaAtm = new double[]{0.12, 0.41, 1.04, 1.93, 3.66, 9.66, 32.77, 116.88};
        double[] expectedAAtm = new double[]{0.01, 0.03, 0.07, 0.14, 0.26, 0.68, 2.30, 8.19};
        double[] expectedADiv = new double[]{47.91, 47.91, 47.91, 47.91, 47.91, 47.91, 47.91, 47.91};
        double[] expectedABoundaryH = new double[]{6.28, 8.04, 8.93, 10.48, 14.09, 18.48, 22.15, 22.16};
        double[] expectedABoundaryF = new double[]{6.09, 7.74, 8.59, 10.07, 12.82, 15.69, 18.63, 21.60};
        double[] expectedLH = new double[]{38.80, 37.02, 36.08, 34.47, 30.75, 25.93, 20.64, 14.74};
        double[] expectedLF = new double[]{38.99, 37.32, 36.42, 34.88, 32.01, 28.72, 24.16, 15.29};
        double[] expectedL = new double[]{38.90, 37.17, 36.26, 34.68, 31.42, 27.54, 22.75, 15.02};
        double[] expectedLA = new double[]{12.70, 21.07, 27.66, 31.48, 31.42, 28.74, 23.75, 13.92};

        PropagationPath proPath = propDataOut.propagationPaths.get(0);

        double[] actualDeltaDiffSRH = proPath.aBoundaryH.deltaDiffSR;
        double[] actualAGroundSOH = proPath.aBoundaryH.aGroundSO;
        double[] actualAGroundORH = proPath.aBoundaryH.aGroundOR;
        double[] actualDeltaDiffSPrimeRH = proPath.aBoundaryH.deltaDiffSPrimeR;
        double[] actualDeltaDiffSRPrimeH = proPath.aBoundaryH.deltaDiffSRPrime;
        double[] actualDeltaGroundSOH = proPath.aBoundaryH.deltaGroundSO;
        double[] actualDeltaGroundORH = proPath.aBoundaryH.deltaGroundOR;
        double[] actualADiffH = proPath.aBoundaryH.aDiff;

        double[] actualDeltaDiffSRF = proPath.aBoundaryF.deltaDiffSR;
        double[] actualAGroundSOF = proPath.aBoundaryF.aGroundSO;
        double[] actualAGroundORF = proPath.aBoundaryF.aGroundOR;
        double[] actualDeltaDiffSPrimeRF = proPath.aBoundaryF.deltaDiffSPrimeR;
        double[] actualDeltaDiffSRPrimeF = proPath.aBoundaryF.deltaDiffSRPrime;
        double[] actualDeltaGroundSOF = proPath.aBoundaryF.deltaGroundSO;
        double[] actualDeltaGroundORF = proPath.aBoundaryF.deltaGroundOR;
        double[] actualADiffF = proPath.aBoundaryF.aDiff;

        double[] actualAlphaAtm = propDataOut.genericMeteoData.getAlpha_atmo();
        double[] actualAAtm = proPath.absorptionData.aAtm;
        double[] actualADiv = proPath.absorptionData.aDiv;
        double[] actualABoundaryH = proPath.absorptionData.aBoundaryH;
        double[] actualABoundaryF = proPath.absorptionData.aBoundaryF;
        double[] actualLH = addArray(proPath.absorptionData.aGlobalH, SOUND_POWER_LEVELS);
        double[] actualLF = addArray(proPath.absorptionData.aGlobalF, SOUND_POWER_LEVELS);
        double[] actualL = addArray(proPath.absorptionData.aGlobal, SOUND_POWER_LEVELS);
        double[] actualLA = addArray(actualL, A_WEIGHTING);

        /*assertDoubleArrayEquals("DeltaDiffSRH - vertical plane", expectedDeltaDiffSRH, actualDeltaDiffSRH, ERROR_EPSILON_LOWEST);
        assertDoubleArrayEquals("AGroundSOH - vertical plane", expectedAGroundSOH, actualAGroundSOH, ERROR_EPSILON_VERY_LOW);
        assertDoubleArrayEquals("AGroundORH - vertical plane", expectedAGroundORH, actualAGroundORH, ERROR_EPSILON_VERY_LOW);
        assertDoubleArrayEquals("DeltaDiffSPrimeRH - vertical plane", expectedDeltaDiffSPrimeRH, actualDeltaDiffSPrimeRH, ERROR_EPSILON_LOWEST);
        assertDoubleArrayEquals("DeltaDiffSRPrimeH - vertical plane", expectedDeltaDiffSRPrimeH, actualDeltaDiffSRPrimeH, ERROR_EPSILON_VERY_LOW);
        assertDoubleArrayEquals("DeltaGroundSOH - vertical plane", expectedDeltaGroundSOH, actualDeltaGroundSOH, ERROR_EPSILON_VERY_LOW);
        assertDoubleArrayEquals("DeltaGroundORH - vertical plane", expectedDeltaGroundORH, actualDeltaGroundORH, ERROR_EPSILON_VERY_LOW);
        assertDoubleArrayEquals("actualADiffH - vertical plane", expectedADiffH, actualADiffH, ERROR_EPSILON_VERY_LOW);

        assertDoubleArrayEquals("DeltaDiffSRF - vertical plane", expectedDeltaDiffSRF, actualDeltaDiffSRF, ERROR_EPSILON_VERY_LOW);
        assertDoubleArrayEquals("AGroundSOF - vertical plane", expectedAGroundSOF, actualAGroundSOF, ERROR_EPSILON_VERY_LOW);
        assertDoubleArrayEquals("AGroundORF - vertical plane", expectedAGroundORF, actualAGroundORF, ERROR_EPSILON_VERY_LOW);
        assertDoubleArrayEquals("DeltaDiffSPrimeRF - vertical plane", expectedDeltaDiffSPrimeRF, actualDeltaDiffSPrimeRF, ERROR_EPSILON_VERY_LOW);
        assertDoubleArrayEquals("DeltaDiffSRPrimeF - vertical plane", expectedDeltaDiffSRPrimeF, actualDeltaDiffSRPrimeF, ERROR_EPSILON_LOW);
        assertDoubleArrayEquals("DeltaGroundSOF - vertical plane", expectedDeltaGroundSOF, actualDeltaGroundSOF, ERROR_EPSILON_VERY_LOW);
        assertDoubleArrayEquals("DeltaGroundORF - vertical plane", expectedDeltaGroundORF, actualDeltaGroundORF, ERROR_EPSILON_VERY_LOW);
        assertDoubleArrayEquals("ADiffF - vertical plane", expectedADiffF, actualADiffF, ERROR_EPSILON_VERY_LOW);

        assertDoubleArrayEquals("AlphaAtm - vertical plane", expectedAlphaAtm, actualAlphaAtm, ERROR_EPSILON_LOWEST);
        assertDoubleArrayEquals("AAtm - vertical plane", expectedAAtm, actualAAtm, ERROR_EPSILON_VERY_LOW);
        assertDoubleArrayEquals("ADiv - vertical plane", expectedADiv, actualADiv, ERROR_EPSILON_VERY_LOW);
        assertDoubleArrayEquals("ABoundaryH - vertical plane", expectedABoundaryH, actualABoundaryH, ERROR_EPSILON_VERY_LOW);
        assertDoubleArrayEquals("ABoundaryF - vertical plane", expectedABoundaryF, actualABoundaryF, ERROR_EPSILON_VERY_LOW);
        assertDoubleArrayEquals("LH - vertical plane", expectedLH, actualLH, ERROR_EPSILON_VERY_LOW);
        assertDoubleArrayEquals("LF - vertical plane", expectedLF, actualLF, ERROR_EPSILON_VERY_LOW);*/
        //assertDoubleArrayEquals("L - vertical plane", expectedL, actualL, ERROR_EPSILON_HIGH);
        assertDoubleArrayEquals("LA - vertical plane", expectedLA, actualLA, ERROR_EPSILON_VERY_HIGH);

    }

    /**
     * – Two buildings behind an earth-berm on flat ground with homogeneous acoustic properties – receiver position modified
     */
    @Test
    public void TC24() {

        PropagationProcessPathData attData = new PropagationProcessPathData();
        GeometryFactory factory = new GeometryFactory();

        // Add building 20% abs
        List<Double> buildingsAbs = Collections.nCopies(attData.freq_lvl.size(), 0.2);

        //Create obstruction test object
        ProfileBuilder builder = new ProfileBuilder();

        builder.addBuilding(new Coordinate[]{
                        new Coordinate(75, 34, 0),
                        new Coordinate(110, 34, 0),
                        new Coordinate(110, 26, 0),
                        new Coordinate(75, 26, 0)}, 9, buildingsAbs)
                .addBuilding(new Coordinate[]{
                        new Coordinate(83, 18, 0),
                        new Coordinate(118, 18, 0),
                        new Coordinate(118, 10, 0),
                        new Coordinate(83, 10, 0)}, 8, buildingsAbs)
                // Ground Surface

                .addTopographicLine(30, -14, 0, 122, -14, 0)// 1
                .addTopographicLine(122, -14, 0, 122, 45, 0)// 2
                .addTopographicLine(122, 45, 0, 30, 45, 0)// 3
                .addTopographicLine(30, 45, 0, 30, -14, 0)// 4
                .addTopographicLine(59.6, -9.87, 0, 76.84, -5.28, 0)// 5
                .addTopographicLine(76.84, -5.28, 0, 63.71, 41.16, 0)// 6
                .addTopographicLine(63.71, 41.16, 0, 46.27, 36.28, 0)// 7
                .addTopographicLine(46.27, 36.28, 0, 59.6, -9.87, 0)// 8
                .addTopographicLine(46.27, 36.28, 0, 54.68, 37.59, 5)// 9
                .addTopographicLine(54.68, 37.59, 5, 55.93, 37.93, 5)// 10
                .addTopographicLine(55.93, 37.93, 5, 63.71, 41.16, 0)// 11
                .addTopographicLine(59.6, -9.87, 0, 67.35, -6.83, 5)// 12
                .addTopographicLine(67.35, -6.83, 5, 68.68, -6.49, 5)// 13
                .addTopographicLine(68.68, -6.49, 5, 76.84, -5.28, 0)// 14
                .addTopographicLine(54.68, 37.59, 5, 67.35, -6.83, 5)// 15
                .addTopographicLine(55.93, 37.93, 5, 68.68, -6.49, 5)// 16
                .addGroundEffect(factory.createPolygon(new Coordinate[]{
                        new Coordinate(59.6, -9.87, 0), // 5
                        new Coordinate(76.84, -5.28, 0), // 5-6
                        new Coordinate(63.71, 41.16, 0), // 6-7
                        new Coordinate(46.27, 36.28, 0), // 7-8
                        new Coordinate(59.6, -9.87, 0)
                }), 1.)
                .addGroundEffect(factory.createPolygon(new Coordinate[]{
                        new Coordinate(30, -14, 0), // 5
                        new Coordinate(122, -14, 0), // 5-6
                        new Coordinate(122, 45, 0), // 6-7
                        new Coordinate(30, 45, 0), // 7-8
                        new Coordinate(30, -14, 0)
                }), 0.)
                .finishFeeding();

        //Propagation data building
        CnossosPropagationData rayData = new PropagationDataBuilder(builder)
                .addSource(38, 14, 1)
                .addReceiver(106, 18.5, 4)
                .hEdgeDiff(true)
                .vEdgeDiff(true)
                .setGs(0.)
                .build();
        rayData.reflexionOrder=1;

        //Propagation process path data building
        attData.setHumidity(HUMIDITY);
        attData.setTemperature(TEMPERATURE);

        //Out and computation settings
        ComputeRaysOutAttenuation propDataOut = new ComputeRaysOutAttenuation(true, true, attData);
        ComputeCnossosRays computeRays = new ComputeCnossosRays(rayData);
        computeRays.setThreadCount(1);

        //Run computation
        computeRays.run(propDataOut);

        //Expected values
        //Path0 : vertical plane
        double[] expectedDeltaDiffSRH = new double[]{10.18, 13.64, 16.95, 20.02, 23.02, 26.01, 29.00, 23.01};
        double[] expectedAGroundSOH = new double[]{-1.05, -0.09, -0.69, -2.79, -2.79, -2.79, -2.79, -2.79};
        double[] expectedAGroundORH = new double[]{-3.00, -3.00, -3.00, -3.00, -3.00, -3.00, -3.00, -3.00};
        double[] expectedDeltaDiffSPrimeRH = new double[]{13.22, 17.14, 20.64, 23.79, 26.82, 29.83, 32.84, 35.85};
        double[] expectedDeltaDiffSRPrimeH = new double[]{18.53, 22.73, 26.34, 29.53, 32.59, 35.61, 38.62, 41.63};
        double[] expectedDeltaGroundSOH = new double[]{-0.75, -0.06, -0.46, -1.90, -1.90, -1.89, -1.89, -1.89};
        double[] expectedDeltaGroundORH = new double[]{-1.27, -1.17, -1.14, -1.12, -1.12, -1.11, -1.11, -1.11};
        double[] expectedADiffH = new double[]{8.16, 12.40, 15.36, 16.99, 20.00, 22.00, 22.00, 22.00};

        double[] expectedDeltaDiffSRF = new double[]{10.11, 13.55, 16.86, 19.93, 22.92, 25.91, 28.91, 31.91};
        double[] expectedAGroundSOF = new double[]{-0.98, -0.14, -1.05, -2.79, -2.79, -2.79, -2.79, -2.79};
        double[] expectedAGroundORF = new double[]{-3.00, -3.00, -3.00, -3.00, -3.00, -3.00, -3.00, -3.00};
        double[] expectedDeltaDiffSPrimeRF = new double[]{13.19, 17.10, 20.60, 23.75, 26.79, 29.79, 32.80, 35.81};
        double[] expectedDeltaDiffSRPrimeF = new double[]{18.52, 22.72, 26.33, 29.52, 32.58, 35.60, 38.61, 41.62};
        double[] expectedDeltaGroundSOF = new double[]{-0.70, -0.10, -0.70, -1.89, -1.89, -1.88, -1.88, -1.88};
        double[] expectedDeltaGroundORF = new double[]{-1.27, -1.17, -1.13, -1.11, -1.11, -1.10, -1.10, -1.10};
        double[] expectedADiffF = new double[]{8.15, 12.29, 15.04, 16.92, 19.93, 22.02, 22.02, 22.02};
>>>>>>> 25911b4c

        double[] expectedAlphaAtm = new double[]{0.12, 0.41, 1.04, 1.93, 3.66, 9.66, 32.77, 116.88};
        double[] expectedAAtm = new double[]{0.01, 0.03, 0.07, 0.13, 0.25, 0.66, 2.24, 7.97};
        double[] expectedADiv = new double[]{47.68, 47.68, 47.68, 47.68, 47.68, 47.68, 47.68, 47.68};
        double[] expectedABoundaryH = new double[]{8.16, 12.40, 15.36, 16.99, 20.00, 22.00, 22.00, 22.00};
        double[] expectedABoundaryF = new double[]{8.15, 12.29, 15.04, 16.92, 19.93, 22.02, 22.02, 22.02};
        double[] expectedLH = new double[]{37.16, 32.90, 29.89, 28.20, 25.07, 22.67, 21.09, 15.35};
        double[] expectedLF = new double[]{37.17, 33.00, 30.22, 28.27, 25.14, 22.65, 21.07, 15.33};
        double[] expectedL = new double[]{37.16, 32.95, 30.06, 28.23, 25.11, 22.66, 21.08, 15.34};
        double[] expectedLA = new double[]{10.96, 16.85, 21.46, 25.03, 25.11, 23.86, 22.08, 14.24};

<<<<<<< HEAD
    /**
     * TC26 – Road source with influence of retrodiffraction
     * */
    @Test
    public void TC26() {
        GeometryFactory factory = new GeometryFactory();
        //Create obstruction test object
        ProfileBuilder builder = new ProfileBuilder();

        // Add building
        // screen
        builder.addWall(new Coordinate[]{
                        new Coordinate(74.0, 52.0, 6),
                        new Coordinate(130.0, 60.0, 8)}, 0, -1)

                .addGroundEffect(factory.toGeometry(new Envelope(0, 50, -10, 100)), 0.0)
                .addGroundEffect(factory.toGeometry(new Envelope(50, 150, -10, 100)), 0.5)

                .finishFeeding();

        //Propagation data building
        CnossosPropagationData rayData = new PropagationDataBuilder(builder)
                .addSource(10, 10, 0.05)
                .addReceiver(120, 20, 8)
                .hEdgeDiff(true)
                .vEdgeDiff(true)
                .setGs(0.)
                .build();
        rayData.reflexionOrder=1;

        //Propagation process path data building
        PropagationProcessPathData attData = new PropagationProcessPathData();
=======
        PropagationPath proPath = propDataOut.propagationPaths.get(0);

        double[] actualDeltaDiffSRH = proPath.aBoundaryH.deltaDiffSR;
        double[] actualAGroundSOH = proPath.aBoundaryH.aGroundSO;
        double[] actualAGroundORH = proPath.aBoundaryH.aGroundOR;
        double[] actualDeltaDiffSPrimeRH = proPath.aBoundaryH.deltaDiffSPrimeR;
        double[] actualDeltaDiffSRPrimeH = proPath.aBoundaryH.deltaDiffSRPrime;
        double[] actualDeltaGroundSOH = proPath.aBoundaryH.deltaGroundSO;
        double[] actualDeltaGroundORH = proPath.aBoundaryH.deltaGroundOR;
        double[] actualADiffH = proPath.aBoundaryH.aDiff;

        double[] actualDeltaDiffSRF = proPath.aBoundaryF.deltaDiffSR;
        double[] actualAGroundSOF = proPath.aBoundaryF.aGroundSO;
        double[] actualAGroundORF = proPath.aBoundaryF.aGroundOR;
        double[] actualDeltaDiffSPrimeRF = proPath.aBoundaryF.deltaDiffSPrimeR;
        double[] actualDeltaDiffSRPrimeF = proPath.aBoundaryF.deltaDiffSRPrime;
        double[] actualDeltaGroundSOF = proPath.aBoundaryF.deltaGroundSO;
        double[] actualDeltaGroundORF = proPath.aBoundaryF.deltaGroundOR;
        double[] actualADiffF = proPath.aBoundaryF.aDiff;

        double[] actualAlphaAtm = propDataOut.genericMeteoData.getAlpha_atmo();
        double[] actualAAtm = proPath.absorptionData.aAtm;
        double[] actualADiv = proPath.absorptionData.aDiv;
        double[] actualABoundaryH = proPath.absorptionData.aBoundaryH;
        double[] actualABoundaryF = proPath.absorptionData.aBoundaryF;
        double[] actualLH = addArray(proPath.absorptionData.aGlobalH, SOUND_POWER_LEVELS);
        double[] actualLF = addArray(proPath.absorptionData.aGlobalF, SOUND_POWER_LEVELS);
        double[] actualL = addArray(proPath.absorptionData.aGlobal, SOUND_POWER_LEVELS);
        double[] actualLA = addArray(actualL, A_WEIGHTING);

        /*assertDoubleArrayEquals("DeltaDiffSRH - vertical plane", expectedDeltaDiffSRH, actualDeltaDiffSRH, ERROR_EPSILON_LOWEST);
        assertDoubleArrayEquals("AGroundSOH - vertical plane", expectedAGroundSOH, actualAGroundSOH, ERROR_EPSILON_VERY_LOW);
        assertDoubleArrayEquals("AGroundORH - vertical plane", expectedAGroundORH, actualAGroundORH, ERROR_EPSILON_VERY_LOW);
        assertDoubleArrayEquals("DeltaDiffSPrimeRH - vertical plane", expectedDeltaDiffSPrimeRH, actualDeltaDiffSPrimeRH, ERROR_EPSILON_LOWEST);
        assertDoubleArrayEquals("DeltaDiffSRPrimeH - vertical plane", expectedDeltaDiffSRPrimeH, actualDeltaDiffSRPrimeH, ERROR_EPSILON_VERY_LOW);
        assertDoubleArrayEquals("DeltaGroundSOH - vertical plane", expectedDeltaGroundSOH, actualDeltaGroundSOH, ERROR_EPSILON_VERY_LOW);
        assertDoubleArrayEquals("DeltaGroundORH - vertical plane", expectedDeltaGroundORH, actualDeltaGroundORH, ERROR_EPSILON_VERY_LOW);
        assertDoubleArrayEquals("actualADiffH - vertical plane", expectedADiffH, actualADiffH, ERROR_EPSILON_VERY_LOW);

        assertDoubleArrayEquals("DeltaDiffSRF - vertical plane", expectedDeltaDiffSRF, actualDeltaDiffSRF, ERROR_EPSILON_VERY_LOW);
        assertDoubleArrayEquals("AGroundSOF - vertical plane", expectedAGroundSOF, actualAGroundSOF, ERROR_EPSILON_VERY_LOW);
        assertDoubleArrayEquals("AGroundORF - vertical plane", expectedAGroundORF, actualAGroundORF, ERROR_EPSILON_VERY_LOW);
        assertDoubleArrayEquals("DeltaDiffSPrimeRF - vertical plane", expectedDeltaDiffSPrimeRF, actualDeltaDiffSPrimeRF, ERROR_EPSILON_VERY_LOW);
        assertDoubleArrayEquals("DeltaDiffSRPrimeF - vertical plane", expectedDeltaDiffSRPrimeF, actualDeltaDiffSRPrimeF, ERROR_EPSILON_LOW);
        assertDoubleArrayEquals("DeltaGroundSOF - vertical plane", expectedDeltaGroundSOF, actualDeltaGroundSOF, ERROR_EPSILON_VERY_LOW);
        assertDoubleArrayEquals("DeltaGroundORF - vertical plane", expectedDeltaGroundORF, actualDeltaGroundORF, ERROR_EPSILON_VERY_LOW);
        assertDoubleArrayEquals("ADiffF - vertical plane", expectedADiffF, actualADiffF, ERROR_EPSILON_VERY_LOW);

        assertDoubleArrayEquals("AlphaAtm - vertical plane", expectedAlphaAtm, actualAlphaAtm, ERROR_EPSILON_LOWEST);
        assertDoubleArrayEquals("AAtm - vertical plane", expectedAAtm, actualAAtm, ERROR_EPSILON_VERY_LOW);
        assertDoubleArrayEquals("ADiv - vertical plane", expectedADiv, actualADiv, ERROR_EPSILON_VERY_LOW);
        assertDoubleArrayEquals("ABoundaryH - vertical plane", expectedABoundaryH, actualABoundaryH, ERROR_EPSILON_VERY_LOW);
        assertDoubleArrayEquals("ABoundaryF - vertical plane", expectedABoundaryF, actualABoundaryF, ERROR_EPSILON_VERY_LOW);
        assertDoubleArrayEquals("LH - vertical plane", expectedLH, actualLH, ERROR_EPSILON_VERY_LOW);
        assertDoubleArrayEquals("LF - vertical plane", expectedLF, actualLF, ERROR_EPSILON_VERY_LOW);*/
        //assertDoubleArrayEquals("L - vertical plane", expectedL, actualL, ERROR_EPSILON_HIGH);
        assertDoubleArrayEquals("LA - vertical plane", expectedLA, actualLA, ERROR_EPSILON_VERY_HIGH);

        //Path1 : reflexion
        expectedDeltaDiffSRH = new double[]{7.18, 8.71, 1080, 13.49, 17.00, 21.36, 25.56, 29.08};
        expectedAGroundSOH = new double[]{-1.01, -0.08, -0.75, -2.79, -2.79, -2.79, -2.79, -2.79};
        expectedAGroundORH = new double[]{-0.27, -0.94, -2.47, -2.47, -2.47, -2.47, -2.47, -2.47};
        expectedDeltaDiffSPrimeRH = new double[]{10.58, 12.96, 15.71, 18.82, 22.59, 27.07, 31.31, 34.85};
        expectedDeltaDiffSRPrimeH = new double[]{10.80, 13.22, 15.98, 19.11, 22.88, 27.37, 31.61, 35.15};
        expectedDeltaGroundSOH = new double[]{-0.70, -0.05, -0.43, -1.62, -1.58, -1.56, -1.55, -1.55};
        expectedDeltaGroundORH = new double[]{-0.18, -0.57, -1.45, -1.38, -1.34, -1.32, -1.32, -1.32};
        expectedADiffH = new double[]{6.30, 8.09, 8.93, 10.49, 14.08, 18.48, 22.13, 22.14};

        expectedDeltaDiffSRF = new double[]{7.12, 8.61, 10.62, 13.02, 15.69, 18.52, 21.44, 24.40};
        expectedAGroundSOF = new double[]{-0.95, -0.13, -1.10, -2.79, -2.79, -2.79, -2.79, -2.79};
        expectedAGroundORF = new double[]{-0.52, -1.21, -2.40, -2.40, -2.40, -2.40, -2.40, -2.40};
        expectedDeltaDiffSPrimeRF = new double[]{10.55, 12.91, 15.57, 18.40, 21.32, 24.28, 27.26, 30.26};
        expectedDeltaDiffSRPrimeF = new double[]{10.81, 13.21, 15.90, 18.74, 21.66, 24.63, 27.61, 30.61};
        expectedDeltaGroundSOF = new double[]{-0.65, -0.08, -0.64, -1.61, -1.57, -1.55, -1.54, -1.53};
        expectedDeltaGroundORF = new double[]{-0.34, -0.73, -1.39, -1.33, -1.29, -1.27, -1.26, -1.26};
        expectedADiffF = new double[]{6.12, 7.80, 8.59, 10.08, 12.38, 15.70, 18.64, 21.61};

        expectedAlphaAtm = new double[]{0.12, 0.41, 1.04, 1.93, 3.66, 9.66, 32.77, 116.88};
        expectedAAtm = new double[]{0.01, 0.03, 0.07, 0.14, 0.26, 0.68, 2.32, 8.28};
        expectedADiv = new double[]{48.00, 48.00, 48.00, 48.00, 48.00, 48.00, 48.00, 48.00};
        expectedABoundaryH = new double[]{6.30, 8.09, 8.93, 10.49, 14.08, 18.48, 22.13, 22.14};
        expectedABoundaryF = new double[]{6.12, 7.80, 8.59, 10.08, 12.83, 15.70, 18.64, 21.61};
        expectedLH = new double[]{37.72, 35.91, 35.03, 33.41, 29.69, 24.87, 19.58, 13.62};
        expectedLF = new double[]{37.90, 36.20, 35.37, 33.81, 30.94, 27.64, 23.07, 14.14};
        expectedL = new double[]{37.81, 36.06, 35.20, 33.61, 30.36, 26.47, 21.67, 13.89};
        expectedLA = new double[]{11.61, 19.96, 26.60, 30.41, 30.36, 27.67, 22.67, 12.79};

        proPath = propDataOut.propagationPaths.get(1);

        actualDeltaDiffSRH = proPath.aBoundaryH.deltaDiffSR;
        actualAGroundSOH = proPath.aBoundaryH.aGroundSO;
        actualAGroundORH = proPath.aBoundaryH.aGroundOR;
        actualDeltaDiffSPrimeRH = proPath.aBoundaryH.deltaDiffSPrimeR;
        actualDeltaDiffSRPrimeH = proPath.aBoundaryH.deltaDiffSRPrime;
        actualDeltaGroundSOH = proPath.aBoundaryH.deltaGroundSO;
        actualDeltaGroundORH = proPath.aBoundaryH.deltaGroundOR;
        actualADiffH = proPath.aBoundaryH.aDiff;

        actualDeltaDiffSRF = proPath.aBoundaryF.deltaDiffSR;
        actualAGroundSOF = proPath.aBoundaryF.aGroundSO;
        actualAGroundORF = proPath.aBoundaryF.aGroundOR;
        actualDeltaDiffSPrimeRF = proPath.aBoundaryF.deltaDiffSPrimeR;
        actualDeltaDiffSRPrimeF = proPath.aBoundaryF.deltaDiffSRPrime;
        actualDeltaGroundSOF = proPath.aBoundaryF.deltaGroundSO;
        actualDeltaGroundORF = proPath.aBoundaryF.deltaGroundOR;
        actualADiffF = proPath.aBoundaryF.aDiff;

        actualAlphaAtm = propDataOut.genericMeteoData.getAlpha_atmo();
        actualAAtm = proPath.absorptionData.aAtm;
        actualADiv = proPath.absorptionData.aDiv;
        actualABoundaryH = proPath.absorptionData.aBoundaryH;
        actualABoundaryF = proPath.absorptionData.aBoundaryF;
        actualLH = addArray(proPath.absorptionData.aGlobalH, SOUND_POWER_LEVELS);
        actualLF = addArray(proPath.absorptionData.aGlobalF, SOUND_POWER_LEVELS);
        actualL = addArray(proPath.absorptionData.aGlobal, SOUND_POWER_LEVELS);
        actualLA = addArray(actualL, A_WEIGHTING);

        /*assertDoubleArrayEquals("DeltaDiffSRH - vertical plane", expectedDeltaDiffSRH, actualDeltaDiffSRH, ERROR_EPSILON_LOWEST);
        assertDoubleArrayEquals("AGroundSOH - vertical plane", expectedAGroundSOH, actualAGroundSOH, ERROR_EPSILON_VERY_LOW);
        assertDoubleArrayEquals("AGroundORH - vertical plane", expectedAGroundORH, actualAGroundORH, ERROR_EPSILON_VERY_LOW);
        assertDoubleArrayEquals("DeltaDiffSPrimeRH - vertical plane", expectedDeltaDiffSPrimeRH, actualDeltaDiffSPrimeRH, ERROR_EPSILON_LOWEST);
        assertDoubleArrayEquals("DeltaDiffSRPrimeH - vertical plane", expectedDeltaDiffSRPrimeH, actualDeltaDiffSRPrimeH, ERROR_EPSILON_VERY_LOW);
        assertDoubleArrayEquals("DeltaGroundSOH - vertical plane", expectedDeltaGroundSOH, actualDeltaGroundSOH, ERROR_EPSILON_VERY_LOW);
        assertDoubleArrayEquals("DeltaGroundORH - vertical plane", expectedDeltaGroundORH, actualDeltaGroundORH, ERROR_EPSILON_VERY_LOW);
        assertDoubleArrayEquals("actualADiffH - vertical plane", expectedADiffH, actualADiffH, ERROR_EPSILON_VERY_LOW);

        assertDoubleArrayEquals("DeltaDiffSRF - vertical plane", expectedDeltaDiffSRF, actualDeltaDiffSRF, ERROR_EPSILON_VERY_LOW);
        assertDoubleArrayEquals("AGroundSOF - vertical plane", expectedAGroundSOF, actualAGroundSOF, ERROR_EPSILON_VERY_LOW);
        assertDoubleArrayEquals("AGroundORF - vertical plane", expectedAGroundORF, actualAGroundORF, ERROR_EPSILON_VERY_LOW);
        assertDoubleArrayEquals("DeltaDiffSPrimeRF - vertical plane", expectedDeltaDiffSPrimeRF, actualDeltaDiffSPrimeRF, ERROR_EPSILON_VERY_LOW);
        assertDoubleArrayEquals("DeltaDiffSRPrimeF - vertical plane", expectedDeltaDiffSRPrimeF, actualDeltaDiffSRPrimeF, ERROR_EPSILON_LOW);
        assertDoubleArrayEquals("DeltaGroundSOF - vertical plane", expectedDeltaGroundSOF, actualDeltaGroundSOF, ERROR_EPSILON_VERY_LOW);
        assertDoubleArrayEquals("DeltaGroundORF - vertical plane", expectedDeltaGroundORF, actualDeltaGroundORF, ERROR_EPSILON_VERY_LOW);
        assertDoubleArrayEquals("ADiffF - vertical plane", expectedADiffF, actualADiffF, ERROR_EPSILON_VERY_LOW);

        assertDoubleArrayEquals("AlphaAtm - vertical plane", expectedAlphaAtm, actualAlphaAtm, ERROR_EPSILON_LOWEST);
        assertDoubleArrayEquals("AAtm - vertical plane", expectedAAtm, actualAAtm, ERROR_EPSILON_VERY_LOW);
        assertDoubleArrayEquals("ADiv - vertical plane", expectedADiv, actualADiv, ERROR_EPSILON_VERY_LOW);
        assertDoubleArrayEquals("ABoundaryH - vertical plane", expectedABoundaryH, actualABoundaryH, ERROR_EPSILON_VERY_LOW);
        assertDoubleArrayEquals("ABoundaryF - vertical plane", expectedABoundaryF, actualABoundaryF, ERROR_EPSILON_VERY_LOW);
        assertDoubleArrayEquals("LH - vertical plane", expectedLH, actualLH, ERROR_EPSILON_VERY_LOW);
        assertDoubleArrayEquals("LF - vertical plane", expectedLF, actualLF, ERROR_EPSILON_VERY_LOW);*/
        //assertDoubleArrayEquals("L - vertical plane", expectedL, actualL, ERROR_EPSILON_HIGH);
        //assertDoubleArrayEquals("LA - vertical plane", expectedLA, actualLA, ERROR_EPSILON_VERY_HIGH);

        assertEquals(1, propDataOut.getVerticesSoundLevel().size());
        double[] L = addArray(propDataOut.getVerticesSoundLevel().get(0).value, new double[]{93 - 26.2, 93 - 16.1,
                93 - 8.6, 93 - 3.2, 93, 93 + 1.2, 93 + 1.0, 93 - 1.1});
        //todo IL Y A UNE ERREUR DANS LA NORME AVEC LE BATIMENT 2, SI ON LE SUPPRIME LES RESULTATS SONT EQUIVALENTS
        assertArrayEquals(new double[]{14.31, 21.69, 27.76, 31.52, 31.49, 29.18, 25.39, 16.58}, L, ERROR_EPSILON_HIGHEST);

    }

    /**
     * Replacement of the earth-berm by a barrier
     */
    @Test
    public void TC25() {
        PropagationProcessPathData attData = new PropagationProcessPathData();
        GeometryFactory factory = new GeometryFactory();

        // Add building 20% abs
        List<Double> buildingsAbs = Collections.nCopies(attData.freq_lvl.size(), 0.2);

        //Create obstruction test object
        ProfileBuilder builder = new ProfileBuilder();

        builder.addBuilding(new Coordinate[]{
                        new Coordinate(75, 34, 0),
                        new Coordinate(110, 34, 0),
                        new Coordinate(110, 26, 0),
                        new Coordinate(75, 26, 0)}, 9, buildingsAbs)
                .addBuilding(new Coordinate[]{
                        new Coordinate(83, 18, 0),
                        new Coordinate(118, 18, 0),
                        new Coordinate(118, 10, 0),
                        new Coordinate(83, 10, 0)}, 8, buildingsAbs)
                // Ground Surface

                .addWall(new Coordinate[]{
                        new Coordinate(59.19, 24.47, 0),
                        new Coordinate(64.17, 6.95, 0)
                }, 5)
                .finishFeeding();

        //Propagation data building
        CnossosPropagationData rayData = new PropagationDataBuilder(builder)
                .addSource(38, 14, 1)
                .addReceiver(107, 25.95, 4)
                .hEdgeDiff(true)
                .vEdgeDiff(true)
                .setGs(0.)
                .build();
        rayData.reflexionOrder=1;

        //Propagation process path data building
>>>>>>> 25911b4c
        attData.setHumidity(HUMIDITY);
        attData.setTemperature(TEMPERATURE);

        //Out and computation settings
        ComputeRaysOutAttenuation propDataOut = new ComputeRaysOutAttenuation(true, true, attData);
        ComputeCnossosRays computeRays = new ComputeCnossosRays(rayData);
        computeRays.setThreadCount(1);

        //Run computation
        computeRays.run(propDataOut);

        //Expected values
        //Path0 : vertical plane
        double[] expectedDeltaDiffSRH = new double[]{10.09, 13.54, 16.87, 19.94, 22.94, 25.93, 28.93, 31.93};
        double[] expectedAGroundSOH = new double[]{-3.00, -3.00, -3.00, -3.00, -3.00, -3.00, -3.00, -3.00};
        double[] expectedAGroundORH = new double[]{-3.00, -3.00, -3.00, -3.00, -3.00, -3.00, -3.00, -3.00};
        double[] expectedDeltaDiffSPrimeRH = new double[]{11.48, 15.20, 18.63, 21.75, 24.77, 27.78, 30.78, 33.78};
        double[] expectedDeltaDiffSRPrimeH = new double[]{18.47, 22.70, 26.32, 29.52, 32.58, 35.60, 38.61, 41.62};
        double[] expectedDeltaGroundSOH = new double[]{-2.62, -2.55, -2.52, -2.51, -2.50, -2.50, -2.50, -2.50};
        double[] expectedDeltaGroundORH = new double[]{-1.27, -1.17, -1.13, -1.11, -1.11, -1.10, -1.10, -1.10};
        double[] expectedADiffH = new double[]{6.21, 9.83, 13.22, 16.32, 19.33, 21.40, 21.40, 21.40};

        double[] expectedDeltaDiffSRF = new double[]{10.03, 13.46, 16.78, 19.85, 22.84, 25.83, 28.83, 31.83};
        double[] expectedAGroundSOF = new double[]{-3.00, -3.00, -3.00, -3.00, -3.00, -3.00, -3.00, -3.00};
        double[] expectedAGroundORF = new double[]{-3.00, -3.00, -3.00, -3.00, -3.00, -3.00, -3.00, -3.00};
        double[] expectedDeltaDiffSPrimeRF = new double[]{11.43, 15.14, 18.57, 21.69, 24.71, 27.71, 30.72, 33.72};
        double[] expectedDeltaDiffSRPrimeF = new double[]{18.46, 22.69, 26.31, 29.51, 32.57, 35.59, 38.60, 41.61};
        double[] expectedDeltaGroundSOF = new double[]{-2.61, -2.54, -2.51, -2.50, -2.50, -2.49, -2.49, -2.49};
        double[] expectedDeltaGroundORF = new double[]{-1.26, -1.16, -1.12, -1.10, -1.10, -1.09, -1.09, -1.09};
        double[] expectedADiffF = new double[]{6.15, 9.76, 13.15, 16.24, 19.25, 21.41, 21.42, 21.42};

        double[] expectedAlphaAtm = new double[]{0.12, 0.41, 1.04, 1.93, 3.66, 9.66, 32.77, 116.88};
        double[] expectedAAtm = new double[]{0.01, 0.03, 0.07, 0.13, 0.25, 0.66, 2.24, 7.97};
        double[] expectedADiv = new double[]{47.68, 47.68, 47.68, 47.68, 47.68, 47.68, 47.68, 47.68};
        double[] expectedABoundaryH = new double[]{6.21, 9.83, 13.22, 16.32, 19.33, 21.40, 21.40, 21.40};
        double[] expectedABoundaryF = new double[]{6.15, 9.76, 13.15, 16.24, 19.25, 21.41, 21.42, 21.42};
        double[] expectedLH = new double[]{39.11, 35.47, 32.03, 28.87, 25.74, 23.27, 21.69, 15.95};
        double[] expectedLF = new double[]{39.16, 35.53, 32.11, 28.95, 25.82, 23.25, 21.67, 15.93};
        double[] expectedL = new double[]{39.13, 35.50, 32.07, 28.91, 25.78, 23.26, 21.68, 15.94};
        double[] expectedLA = new double[]{12.93, 19.40, 23.47, 25.71, 25.78, 24.46, 22.68, 14.84};

        PropagationPath proPath = propDataOut.propagationPaths.get(0);

        double[] actualDeltaDiffSRH = proPath.aBoundaryH.deltaDiffSR;
        double[] actualAGroundSOH = proPath.aBoundaryH.aGroundSO;
        double[] actualAGroundORH = proPath.aBoundaryH.aGroundOR;
        double[] actualDeltaDiffSPrimeRH = proPath.aBoundaryH.deltaDiffSPrimeR;
        double[] actualDeltaDiffSRPrimeH = proPath.aBoundaryH.deltaDiffSRPrime;
        double[] actualDeltaGroundSOH = proPath.aBoundaryH.deltaGroundSO;
        double[] actualDeltaGroundORH = proPath.aBoundaryH.deltaGroundOR;
        double[] actualADiffH = proPath.aBoundaryH.aDiff;

        double[] actualDeltaDiffSRF = proPath.aBoundaryF.deltaDiffSR;
        double[] actualAGroundSOF = proPath.aBoundaryF.aGroundSO;
        double[] actualAGroundORF = proPath.aBoundaryF.aGroundOR;
        double[] actualDeltaDiffSPrimeRF = proPath.aBoundaryF.deltaDiffSPrimeR;
        double[] actualDeltaDiffSRPrimeF = proPath.aBoundaryF.deltaDiffSRPrime;
        double[] actualDeltaGroundSOF = proPath.aBoundaryF.deltaGroundSO;
        double[] actualDeltaGroundORF = proPath.aBoundaryF.deltaGroundOR;
        double[] actualADiffF = proPath.aBoundaryF.aDiff;

        double[] actualAlphaAtm = propDataOut.genericMeteoData.getAlpha_atmo();
        double[] actualAAtm = proPath.absorptionData.aAtm;
        double[] actualADiv = proPath.absorptionData.aDiv;
        double[] actualABoundaryH = proPath.absorptionData.aBoundaryH;
        double[] actualABoundaryF = proPath.absorptionData.aBoundaryF;
        double[] actualLH = addArray(proPath.absorptionData.aGlobalH, SOUND_POWER_LEVELS);
        double[] actualLF = addArray(proPath.absorptionData.aGlobalF, SOUND_POWER_LEVELS);
        double[] actualL = addArray(proPath.absorptionData.aGlobal, SOUND_POWER_LEVELS);
        double[] actualLA = addArray(actualL, A_WEIGHTING);

        /*assertDoubleArrayEquals("DeltaDiffSRH - vertical plane", expectedDeltaDiffSRH, actualDeltaDiffSRH, ERROR_EPSILON_LOWEST);
        assertDoubleArrayEquals("AGroundSOH - vertical plane", expectedAGroundSOH, actualAGroundSOH, ERROR_EPSILON_VERY_LOW);
        assertDoubleArrayEquals("AGroundORH - vertical plane", expectedAGroundORH, actualAGroundORH, ERROR_EPSILON_VERY_LOW);
        assertDoubleArrayEquals("DeltaDiffSPrimeRH - vertical plane", expectedDeltaDiffSPrimeRH, actualDeltaDiffSPrimeRH, ERROR_EPSILON_LOWEST);
        assertDoubleArrayEquals("DeltaDiffSRPrimeH - vertical plane", expectedDeltaDiffSRPrimeH, actualDeltaDiffSRPrimeH, ERROR_EPSILON_VERY_LOW);
        assertDoubleArrayEquals("DeltaGroundSOH - vertical plane", expectedDeltaGroundSOH, actualDeltaGroundSOH, ERROR_EPSILON_VERY_LOW);
        assertDoubleArrayEquals("DeltaGroundORH - vertical plane", expectedDeltaGroundORH, actualDeltaGroundORH, ERROR_EPSILON_VERY_LOW);
        assertDoubleArrayEquals("actualADiffH - vertical plane", expectedADiffH, actualADiffH, ERROR_EPSILON_VERY_LOW);

        assertDoubleArrayEquals("DeltaDiffSRF - vertical plane", expectedDeltaDiffSRF, actualDeltaDiffSRF, ERROR_EPSILON_VERY_LOW);
        assertDoubleArrayEquals("AGroundSOF - vertical plane", expectedAGroundSOF, actualAGroundSOF, ERROR_EPSILON_VERY_LOW);
        assertDoubleArrayEquals("AGroundORF - vertical plane", expectedAGroundORF, actualAGroundORF, ERROR_EPSILON_VERY_LOW);
        assertDoubleArrayEquals("DeltaDiffSPrimeRF - vertical plane", expectedDeltaDiffSPrimeRF, actualDeltaDiffSPrimeRF, ERROR_EPSILON_VERY_LOW);
        assertDoubleArrayEquals("DeltaDiffSRPrimeF - vertical plane", expectedDeltaDiffSRPrimeF, actualDeltaDiffSRPrimeF, ERROR_EPSILON_LOW);
        assertDoubleArrayEquals("DeltaGroundSOF - vertical plane", expectedDeltaGroundSOF, actualDeltaGroundSOF, ERROR_EPSILON_VERY_LOW);
        assertDoubleArrayEquals("DeltaGroundORF - vertical plane", expectedDeltaGroundORF, actualDeltaGroundORF, ERROR_EPSILON_VERY_LOW);
        assertDoubleArrayEquals("ADiffF - vertical plane", expectedADiffF, actualADiffF, ERROR_EPSILON_VERY_LOW);

        assertDoubleArrayEquals("AlphaAtm - vertical plane", expectedAlphaAtm, actualAlphaAtm, ERROR_EPSILON_LOWEST);
        assertDoubleArrayEquals("AAtm - vertical plane", expectedAAtm, actualAAtm, ERROR_EPSILON_VERY_LOW);
        assertDoubleArrayEquals("ADiv - vertical plane", expectedADiv, actualADiv, ERROR_EPSILON_VERY_LOW);
        assertDoubleArrayEquals("ABoundaryH - vertical plane", expectedABoundaryH, actualABoundaryH, ERROR_EPSILON_VERY_LOW);
        assertDoubleArrayEquals("ABoundaryF - vertical plane", expectedABoundaryF, actualABoundaryF, ERROR_EPSILON_VERY_LOW);
        assertDoubleArrayEquals("LH - vertical plane", expectedLH, actualLH, ERROR_EPSILON_VERY_LOW);
        assertDoubleArrayEquals("LF - vertical plane", expectedLF, actualLF, ERROR_EPSILON_VERY_LOW);*/
        //assertDoubleArrayEquals("L - vertical plane", expectedL, actualL, ERROR_EPSILON_HIGH);
        //assertDoubleArrayEquals("LA - vertical plane", expectedLA, actualLA, ERROR_EPSILON_VERY_HIGH);

        //Path1 : lateral right

        expectedAlphaAtm = new double[]{0.12, 0.41, 1.04, 1.93, 3.66, 9.66, 32.77, 116.88};
        expectedAAtm = new double[]{0.01, 0.04, 0.11, 0.19, 0.37, 0.98, 3.31, 11.82};
        expectedADiv = new double[]{47.68, 47.68, 47.68, 47.68, 47.68, 47.68, 47.68, 47.68};
        double[] expectedAGroundH = new double[]{-3.00, -3.00, -3.00, -3.00, -3.00, -3.00, -3.00, -3.00};
        expectedLH = new double[]{20.84, 17.03, 13.68, 10.51, 7.31, 3.68, -1.66, -13.18};
        expectedLF = new double[]{20.84, 17.03, 13.68, 10.51, 7.31, 3.68, -1.66, -13.18};

        proPath = propDataOut.propagationPaths.get(1);

        actualAlphaAtm = propDataOut.genericMeteoData.getAlpha_atmo();
        actualAAtm = proPath.absorptionData.aAtm;
        actualADiv = proPath.absorptionData.aDiv;
        double[] actualAGroundH = proPath.groundAttenuation.aGroundH;
        actualLH = addArray(proPath.absorptionData.aGlobalH, SOUND_POWER_LEVELS);
        actualLF = addArray(proPath.absorptionData.aGlobalF, SOUND_POWER_LEVELS);
        actualL = addArray(proPath.absorptionData.aGlobal, SOUND_POWER_LEVELS);
        actualLA = addArray(actualL, A_WEIGHTING);

        /*assertDoubleArrayEquals("AlphaAtm - lateral right", expectedAlphaAtm, actualAlphaAtm, ERROR_EPSILON_LOWEST);
        assertDoubleArrayEquals("AAtm - lateral right", expectedAAtm, actualAAtm, ERROR_EPSILON_VERY_LOW);
        assertDoubleArrayEquals("ADiv - lateral right", expectedADiv, actualADiv, ERROR_EPSILON_VERY_LOW);
        assertDoubleArrayEquals("AGroundH - lateral right", expectedAGroundH, actualAGroundH, ERROR_EPSILON_LOWEST);
        assertDoubleArrayEquals("LH - lateral right", expectedLH, actualLH, ERROR_EPSILON_VERY_LOW);
        assertDoubleArrayEquals("LF - lateral right", expectedLF, actualLF, ERROR_EPSILON_VERY_LOW);*/

        //Path2 : lateral right

        expectedAlphaAtm = new double[]{0.12, 0.41, 1.04, 1.93, 3.66, 9.66, 32.77, 116.88};
        expectedAAtm = new double[]{0.01, 0.03, 0.07, 0.14, 0.26, 0.69, 2.32, 8.29};
        expectedADiv = new double[]{47.68, 47.68, 47.68, 47.68, 47.68, 47.68, 47.68, 47.68};
        expectedAGroundH = new double[]{-3.00, -3.00, -3.00, -3.00, -3.00, -3.00, -3.00, -3.00};
        expectedLH = new double[]{34.73, 32.02, 29.13, 26.13, 23.04, 19.63, 14.99, 6.02};
        expectedLF = new double[]{34.73, 32.02, 29.13, 26.13, 23.04, 19.63, 14.99, 6.02};

        //proPath = propDataOut.propagationPaths.get(2);

        /*actualAlphaAtm = propDataOut.genericMeteoData.getAlpha_atmo();
        actualAAtm = proPath.absorptionData.aAtm;
        actualADiv = proPath.absorptionData.aDiv;
        actualAGroundH = proPath.groundAttenuation.aGroundH;
        actualLH = addArray(proPath.absorptionData.aGlobalH, SOUND_POWER_LEVELS);
        actualLF = addArray(proPath.absorptionData.aGlobalF, SOUND_POWER_LEVELS);
        actualL = addArray(proPath.absorptionData.aGlobal, SOUND_POWER_LEVELS);
        actualLA = addArray(actualL, A_WEIGHTING);*/

<<<<<<< HEAD
        assertArrayEquals(  new double[]{17.50,27.52,34.89,40.14,43.10,43.59,40.55,29.15},L, ERROR_EPSILON_HIGH);
    }


    /**
     * TC27 – Road source with influence of retrodiffraction
     * */
    @Test
    public void TC27() {
=======
        /*assertDoubleArrayEquals("AlphaAtm - lateral right", expectedAlphaAtm, actualAlphaAtm, ERROR_EPSILON_LOWEST);
        assertDoubleArrayEquals("AAtm - lateral right", expectedAAtm, actualAAtm, ERROR_EPSILON_VERY_LOW);
        assertDoubleArrayEquals("ADiv - lateral right", expectedADiv, actualADiv, ERROR_EPSILON_VERY_LOW);
        assertDoubleArrayEquals("AGroundH - lateral right", expectedAGroundH, actualAGroundH, ERROR_EPSILON_LOWEST);
        assertDoubleArrayEquals("LH - lateral right", expectedLH, actualLH, ERROR_EPSILON_VERY_LOW);
        assertDoubleArrayEquals("LF - lateral right", expectedLF, actualLF, ERROR_EPSILON_VERY_LOW);*/

        //Path3 : reflexion
        expectedDeltaDiffSRH = new double[]{7.11, 8.60, 10.60, 13.01, 15.68, 18.51, 21.42, 24.39};
        expectedAGroundSOH = new double[]{-3.00, -3.00, -3.00, -3.00, -3.00, -3.00, -3.00, -3.00};
        expectedAGroundORH = new double[]{-3.00, -3.00, -3.00, -3.00, -3.00, -3.00, -3.00, -3.00};
        expectedDeltaDiffSPrimeRH = new double[]{8.70, 10.71, 13.12, 15.80, 18.64, 21.56, 24.52, 27.51};
        expectedDeltaDiffSRPrimeH = new double[]{10.21, 12.52, 15.15, 17.95, 20.86, 23.82, 26.80, 29.80};
        expectedDeltaGroundSOH = new double[]{-2.56, -2.44, -2.34, -2.27, -2.23, -2.21, -2.20, -2.20};
        expectedDeltaGroundORH = new double[]{-2.20, -2.03, -1.90, -1.82, -1.78, -1.75, -1.74, -1.74};
        expectedADiffH = new double[]{2.34, 4.14, 6.37, 8.91, 11.66, 14.54, 17.48, 20.45};

        expectedDeltaDiffSRF = new double[]{7.05, 8.51, 10.49, 12.88, 15.54, 18.36, 21.28, 24.24};
        expectedAGroundSOF = new double[]{-3.00, -3.00, -3.00, -3.00, -3.00, -3.00, -3.00, -3.00};
        expectedAGroundORF = new double[]{-3.00, -3.00, -3.00, -3.00, -3.00, -3.00, -3.00, -3.00};
        expectedDeltaDiffSPrimeRF = new double[]{8.66, 10.65, 13.06, 15.74, 18.57, 21.49, 24.45, 27.44};
        expectedDeltaDiffSRPrimeF = new double[]{10.18, 12.48, 15.11, 17.91, 20.82, 23.77, 26.76, 29.75};
        expectedDeltaGroundSOF = new double[]{-2.56, -2.43, -2.32, -2.26, -2.22, -2.20, -2.19, -2.18};
        expectedDeltaGroundORF = new double[]{-2.20, -2.02, -1.89, -1.81, -1.76, -1.74, -1.72, -1.72};
        expectedADiffF = new double[]{2.29, 4.07, 6.28, 8.82, 11.56, 14.43, 17.37, 20.34};

        expectedAlphaAtm = new double[]{0.12, 0.41, 1.04, 1.93, 3.66, 9.66, 32.77, 116.88};
        expectedAAtm = new double[]{0.01, 0.03, 0.07, 0.14, 0.26, 0.68, 2.32, 8.28};
        expectedADiv = new double[]{48.00, 48.00, 48.00, 48.00, 48.00, 48.00, 48.00, 48.00};
        expectedABoundaryH = new double[]{2.34, 4.14, 6.37, 8.91, 11.66, 14.54, 17.48, 20.45};
        expectedABoundaryF = new double[]{2.29, 4.07, 6.28, 8.82, 11.56, 14.43, 17.37, 20.34};
        expectedLH = new double[]{41.68, 39.86, 37.59, 34.98, 32.11, 28.81, 24.23, 15.30};
        expectedLF = new double[]{41.73, 39.93, 37.67, 35.08, 32.21, 28.92, 24.34, 15.41};
        expectedL = new double[]{41.70, 39.90, 37.63, 35.03, 32.16, 28.86, 24.29, 15.36};

        //proPath = propDataOut.propagationPaths.get(3);

        /*actualDeltaDiffSRH = proPath.aBoundaryH.deltaDiffSR;
        actualAGroundSOH = proPath.aBoundaryH.aGroundSO;
        actualAGroundORH = proPath.aBoundaryH.aGroundOR;
        actualDeltaDiffSPrimeRH = proPath.aBoundaryH.deltaDiffSPrimeR;
        actualDeltaDiffSRPrimeH = proPath.aBoundaryH.deltaDiffSRPrime;
        actualDeltaGroundSOH = proPath.aBoundaryH.deltaGroundSO;
        actualDeltaGroundORH = proPath.aBoundaryH.deltaGroundOR;
        actualADiffH = proPath.aBoundaryH.aDiff;

        actualDeltaDiffSRF = proPath.aBoundaryF.deltaDiffSR;
        actualAGroundSOF = proPath.aBoundaryF.aGroundSO;
        actualAGroundORF = proPath.aBoundaryF.aGroundOR;
        actualDeltaDiffSPrimeRF = proPath.aBoundaryF.deltaDiffSPrimeR;
        actualDeltaDiffSRPrimeF = proPath.aBoundaryF.deltaDiffSRPrime;
        actualDeltaGroundSOF = proPath.aBoundaryF.deltaGroundSO;
        actualDeltaGroundORF = proPath.aBoundaryF.deltaGroundOR;
        actualADiffF = proPath.aBoundaryF.aDiff;

        actualAlphaAtm = propDataOut.genericMeteoData.getAlpha_atmo();
        actualAAtm = proPath.absorptionData.aAtm;
        actualADiv = proPath.absorptionData.aDiv;
        actualABoundaryH = proPath.absorptionData.aBoundaryH;
        actualABoundaryF = proPath.absorptionData.aBoundaryF;
        actualLH = addArray(proPath.absorptionData.aGlobalH, SOUND_POWER_LEVELS);
        actualLF = addArray(proPath.absorptionData.aGlobalF, SOUND_POWER_LEVELS);
        actualL = addArray(proPath.absorptionData.aGlobal, SOUND_POWER_LEVELS);
        actualLA = addArray(actualL, A_WEIGHTING);*/

        /*assertDoubleArrayEquals("DeltaDiffSRH - reflexion", expectedDeltaDiffSRH, actualDeltaDiffSRH, ERROR_EPSILON_LOWEST);
        assertDoubleArrayEquals("AGroundSOH - reflexion", expectedAGroundSOH, actualAGroundSOH, ERROR_EPSILON_VERY_LOW);
        assertDoubleArrayEquals("AGroundORH - reflexion", expectedAGroundORH, actualAGroundORH, ERROR_EPSILON_VERY_LOW);
        assertDoubleArrayEquals("DeltaDiffSPrimeRH - reflexion", expectedDeltaDiffSPrimeRH, actualDeltaDiffSPrimeRH, ERROR_EPSILON_LOWEST);
        assertDoubleArrayEquals("DeltaDiffSRPrimeH - reflexion", expectedDeltaDiffSRPrimeH, actualDeltaDiffSRPrimeH, ERROR_EPSILON_VERY_LOW);
        assertDoubleArrayEquals("DeltaGroundSOH - reflexion", expectedDeltaGroundSOH, actualDeltaGroundSOH, ERROR_EPSILON_VERY_LOW);
        assertDoubleArrayEquals("DeltaGroundORH - reflexion", expectedDeltaGroundORH, actualDeltaGroundORH, ERROR_EPSILON_VERY_LOW);
        assertDoubleArrayEquals("actualADiffH - reflexion", expectedADiffH, actualADiffH, ERROR_EPSILON_VERY_LOW);

        assertDoubleArrayEquals("DeltaDiffSRF - reflexion", expectedDeltaDiffSRF, actualDeltaDiffSRF, ERROR_EPSILON_VERY_LOW);
        assertDoubleArrayEquals("AGroundSOF - reflexion", expectedAGroundSOF, actualAGroundSOF, ERROR_EPSILON_VERY_LOW);
        assertDoubleArrayEquals("AGroundORF - reflexion", expectedAGroundORF, actualAGroundORF, ERROR_EPSILON_VERY_LOW);
        assertDoubleArrayEquals("DeltaDiffSPrimeRF - reflexion", expectedDeltaDiffSPrimeRF, actualDeltaDiffSPrimeRF, ERROR_EPSILON_VERY_LOW);
        assertDoubleArrayEquals("DeltaDiffSRPrimeF - reflexion", expectedDeltaDiffSRPrimeF, actualDeltaDiffSRPrimeF, ERROR_EPSILON_LOW);
        assertDoubleArrayEquals("DeltaGroundSOF - reflexion", expectedDeltaGroundSOF, actualDeltaGroundSOF, ERROR_EPSILON_VERY_LOW);
        assertDoubleArrayEquals("DeltaGroundORF - reflexion", expectedDeltaGroundORF, actualDeltaGroundORF, ERROR_EPSILON_VERY_LOW);
        assertDoubleArrayEquals("ADiffF - reflexion", expectedADiffF, actualADiffF, ERROR_EPSILON_VERY_LOW);

        assertDoubleArrayEquals("AlphaAtm - reflexion", expectedAlphaAtm, actualAlphaAtm, ERROR_EPSILON_LOWEST);
        assertDoubleArrayEquals("AAtm - reflexion", expectedAAtm, actualAAtm, ERROR_EPSILON_VERY_LOW);
        assertDoubleArrayEquals("ADiv - reflexion", expectedADiv, actualADiv, ERROR_EPSILON_VERY_LOW);
        assertDoubleArrayEquals("ABoundaryH - reflexion", expectedABoundaryH, actualABoundaryH, ERROR_EPSILON_VERY_LOW);
        assertDoubleArrayEquals("ABoundaryF - reflexion", expectedABoundaryF, actualABoundaryF, ERROR_EPSILON_VERY_LOW);
        assertDoubleArrayEquals("LH - reflexion", expectedLH, actualLH, ERROR_EPSILON_VERY_LOW);
        assertDoubleArrayEquals("LF - reflexion", expectedLF, actualLF, ERROR_EPSILON_VERY_LOW);*/
        //assertDoubleArrayEquals("L - reflexion", expectedL, actualL, ERROR_EPSILON_HIGH);
        //assertDoubleArrayEquals("LA - reflexion", expectedLA, actualLA, ERROR_EPSILON_VERY_HIGH);

        double[] L = addArray(propDataOut.getVerticesSoundLevel().get(0).value, new double[]{93-26.2,93-16.1,93-8.6,93-3.2,93,93+1.2,93+1.0,93-1.1});
        //MANQUE DIFFRACTIONS HORIZONTALES
        assertArrayEquals( new double[]{17.50,25.65,30.56,33.22,33.48,31.52,27.51,17.80},L, ERROR_EPSILON_HIGHEST);
    }


    /**
     * TC26 – Road source with influence of retrodiffraction
     * */
    @Test
    public void TC26() {
>>>>>>> 25911b4c
        GeometryFactory factory = new GeometryFactory();
        //Create obstruction test object
        ProfileBuilder builder = new ProfileBuilder()

        // Add building
        // screen
<<<<<<< HEAD
                .addWall(new Coordinate[]{
                new Coordinate(114.0, 52.0, 0),
                new Coordinate(170.0, 60.0, 0)}, 4, -1)

                .addTopographicLine(80.0, 20.0, -1.0, 110.0, 20.0, -1.0)
                .addTopographicLine(110.0, 20.0, -1.0, 111.0, 20.0, 0.0)
                .addTopographicLine(111.0, 20.0, 0.0, 215.0, 20.0, 0.0)
                .addTopographicLine(215.0, 20.0, 0.0, 215.0, 80.0, 0.0)
                .addTopographicLine(215.0, 80.0, 0.0, 111.0, 80.0, 0.0)
                .addTopographicLine(111.0, 80.0, 0.0, 110.0, 80.0, -0.5)
                .addTopographicLine(110.0, 80.0, -0.5, 80.0, 80.0, -0.5)
                .addTopographicLine(80.0, 80.0, -0.5, 80.0, 20.0, -0.5)
                .addTopographicLine(110.0, 20.0, -0.5, 110.0, 80.0, -0.5)
                .addTopographicLine(111.0, 20.0, 0.0, 111.0, 80.0, 0.0)

                .addGroundEffect(80, 110, 20, 80, 0.0)
                .addGroundEffect(110, 215, 20, 80, 1.0)

=======
        builder.addWall(new Coordinate[]{
                        new Coordinate(74.0, 52.0, 6),
                        new Coordinate(130.0, 60.0, 8)}, 0, -1)

                .addGroundEffect(factory.toGeometry(new Envelope(0, 50, -10, 100)), 0.0)
                .addGroundEffect(factory.toGeometry(new Envelope(50, 150, -10, 100)), 0.5)

                .finishFeeding();

        //Propagation data building
        CnossosPropagationData rayData = new PropagationDataBuilder(builder)
                .addSource(10, 10, 0.05)
                .addReceiver(120, 20, 8)
                .hEdgeDiff(true)
                .vEdgeDiff(true)
                .setGs(0.)
                .build();
        rayData.reflexionOrder=1;

        //Propagation process path data building
        PropagationProcessPathData attData = new PropagationProcessPathData();
        attData.setHumidity(HUMIDITY);
        attData.setTemperature(TEMPERATURE);

        //Out and computation settings
        ComputeRaysOutAttenuation propDataOut = new ComputeRaysOutAttenuation(true, true, attData);
        ComputeCnossosRays computeRays = new ComputeCnossosRays(rayData);
        computeRays.setThreadCount(1);
        computeRays.run(propDataOut);

        double[] L = addArray(propDataOut.getVerticesSoundLevel().get(0).value, new double[]{93-26.2,93-16.1,93-8.6,93-3.2,93,93+1.2,93+1.0,93-1.1});

        assertArrayEquals(  new double[]{17.50,27.52,34.89,40.14,43.10,43.59,40.55,29.15},L, ERROR_EPSILON_HIGH);
    }


    /**
     * TC27 – Road source with influence of retrodiffraction
     * */
    @Test
    public void TC27() {
        GeometryFactory factory = new GeometryFactory();
        //Create obstruction test object
        ProfileBuilder builder = new ProfileBuilder()

        // Add building
        // screen
                .addWall(new Coordinate[]{
                new Coordinate(114.0, 52.0, 0),
                new Coordinate(170.0, 60.0, 0)}, 4, -1)

                .addTopographicLine(80.0, 20.0, -1.0, 110.0, 20.0, -1.0)
                .addTopographicLine(110.0, 20.0, -1.0, 111.0, 20.0, 0.0)
                .addTopographicLine(111.0, 20.0, 0.0, 215.0, 20.0, 0.0)
                .addTopographicLine(215.0, 20.0, 0.0, 215.0, 80.0, 0.0)
                .addTopographicLine(215.0, 80.0, 0.0, 111.0, 80.0, 0.0)
                .addTopographicLine(111.0, 80.0, 0.0, 110.0, 80.0, -0.5)
                .addTopographicLine(110.0, 80.0, -0.5, 80.0, 80.0, -0.5)
                .addTopographicLine(80.0, 80.0, -0.5, 80.0, 20.0, -0.5)
                .addTopographicLine(110.0, 20.0, -0.5, 110.0, 80.0, -0.5)
                .addTopographicLine(111.0, 20.0, 0.0, 111.0, 80.0, 0.0)

                .addGroundEffect(80, 110, 20, 80, 0.0)
                .addGroundEffect(110, 215, 20, 80, 1.0)

>>>>>>> 25911b4c
                .finishFeeding();


        //Propagation data building
        CnossosPropagationData rayData = new PropagationDataBuilder(builder)
                .addSource(105, 35, -0.45)
                .addReceiver(200, 50, 4)
                .hEdgeDiff(true)
                .vEdgeDiff(true)
                .setGs(0.)
                .build();
        rayData.reflexionOrder=1;

        //Propagation process path data building
        PropagationProcessPathData attData = new PropagationProcessPathData();
        attData.setHumidity(HUMIDITY);
        attData.setTemperature(TEMPERATURE);

        //Out and computation settings
        ComputeRaysOutAttenuation propDataOut = new ComputeRaysOutAttenuation(true, true, attData);
        ComputeCnossosRays computeRays = new ComputeCnossosRays(rayData);
        computeRays.setThreadCount(1);
        computeRays.run(propDataOut);

        double[] L = addArray(propDataOut.getVerticesSoundLevel().get(0).value, new double[]{93-26.2,93-16.1,93-8.6,93-3.2,93,93+1.2,93+1.0,93-1.1});

        assertArrayEquals(  new double[]{16.84,26.97,34.79,40.23,38.57,38.58,39.36,29.60},L, ERROR_EPSILON_VERY_HIGH);// we don't take into account retrodiffraction

    }

    /**
     * TC28 Propagation over a large distance with many buildings between source and
     * receiver
     */
    @Test
    public void TC28() {
        GeometryFactory factory = new GeometryFactory();

        //Scene dimension
        Envelope cellEnvelope = new Envelope(new Coordinate(-1500., -1500., 0.), new Coordinate(1500, 1500, 0.));

        //Create obstruction test object
        ProfileBuilder builder = new ProfileBuilder();

        // Add building
        builder.addBuilding(new Coordinate[]{
                    new Coordinate(113, 10, 0),
                    new Coordinate(127, 16, 0),
                    new Coordinate(102, 70, 0),
                    new Coordinate(88, 64, 0)}, 6, -1)

                .addBuilding(new Coordinate[]{
                    new Coordinate(176, 19, 0),
                    new Coordinate(164, 88, 0),
                    new Coordinate(184, 91, 0),
                    new Coordinate(196, 22, 0)}, 10, -1)

                .addBuilding(new Coordinate[]{
                    new Coordinate(250, 70, 0),
                    new Coordinate(250, 180, 0),
                    new Coordinate(270, 180, 0),
                    new Coordinate(270, 70, 0)}, 14, -1)

                .addBuilding(new Coordinate[]{
                    new Coordinate(332, 32, 0),
                    new Coordinate(348, 126, 0),
                    new Coordinate(361, 108, 0),
                    new Coordinate(349, 44, 0)}, 10, -1)

                .addBuilding(new Coordinate[]{
                    new Coordinate(400, 5, 0),
                    new Coordinate(400, 85, 0),
                    new Coordinate(415, 85, 0),
                    new Coordinate(415, 5, 0)}, 9, -1)

                .addBuilding(new Coordinate[]{
                    new Coordinate(444, 47, 0),
                    new Coordinate(436, 136, 0),
                    new Coordinate(516, 143, 0),
                    new Coordinate(521, 89, 0),
                    new Coordinate(506, 87, 0),
                    new Coordinate(502, 127, 0),
                    new Coordinate(452, 123, 0),
                    new Coordinate(459, 48, 0)}, 12, -1)

                .addBuilding(new Coordinate[]{
                    new Coordinate(773, 12, 0),
                    new Coordinate(728, 90, 0),
                    new Coordinate(741, 98, 0),
                    new Coordinate(786, 20, 0)}, 14, -1)

                .addBuilding(new Coordinate[]{
                    new Coordinate(972, 82, 0),
                    new Coordinate(979, 121, 0),
                    new Coordinate(993, 118, 0),
                    new Coordinate(986, 79, 0)}, 8, -1);

        builder.addGroundEffect(factory.toGeometry(new Envelope(-11, 1011, -300, 300)), 0.5);

        builder.finishFeeding();

        //Propagation data building
        CnossosPropagationData rayData = new PropagationDataBuilder(builder)
                .addSource(0, 50, 4)
                .addReceiver(1000, 100, 1)
                .hEdgeDiff(true)
                .vEdgeDiff(true)
                .setGs(0.5)
                .build();
        rayData.reflexionOrder=1;
        rayData.maxSrcDist = 1500;

        //Propagation process path data building
        PropagationProcessPathData attData = new PropagationProcessPathData();
        attData.setHumidity(HUMIDITY);
        attData.setTemperature(TEMPERATURE);

        //Out and computation settings
        ComputeRaysOutAttenuation propDataOut = new ComputeRaysOutAttenuation(true, true, attData);
        ComputeCnossosRays computeRays = new ComputeCnossosRays(rayData);
        computeRays.setThreadCount(1);
        computeRays.run(propDataOut);

        double[] L = addArray(propDataOut.getVerticesSoundLevel().get(0).value, new double[]{150-26.2,150-16.1,150-8.6,150-3.2,150,150+1.2,150+1.0,150-1.1});
        assertArrayEquals(  new double[]{43.56,50.59,54.49,56.14,55.31,49.77,23.37,-59.98},L, ERROR_EPSILON_VERY_HIGH);


    }


    /**
     * Test optimisation feature {@link CnossosPropagationData#maximumError}
     */
    @Test
    public void testIgnoreNonSignificantSources() throws LayerDelaunayError {

        GeometryFactory factory = new GeometryFactory();
        //Scene dimension
        Envelope cellEnvelope = new Envelope(new Coordinate(-1200, -1200, 0.), new Coordinate(1200, 1200, 0.));

        //Create obstruction test object
        ProfileBuilder builder = new ProfileBuilder();

        builder.addGroundEffect(factory.toGeometry(new Envelope(0, 50, -250, 250)), 0.9);
        builder.addGroundEffect(factory.toGeometry(new Envelope(50, 150, -250, 250)), 0.5);
        builder.addGroundEffect(factory.toGeometry(new Envelope(150, 225, -250, 250)), 0.2);

        builder.finishFeeding();

        double[] roadLvl = new double[]{25.65, 38.15, 54.35, 60.35, 74.65, 66.75, 59.25, 53.95};
        for(int i = 0; i < roadLvl.length; i++) {
            roadLvl[i] = dbaToW(roadLvl[i]);
        }

        DirectPropagationProcessData rayData = new DirectPropagationProcessData(builder);
        rayData.addReceiver(new Coordinate(0, 0, 4));
        rayData.addSource(factory.createPoint(new Coordinate(10, 10, 1)), roadLvl);
        rayData.addSource(factory.createPoint(new Coordinate(1100, 1100, 1)), roadLvl);
        rayData.setComputeHorizontalDiffraction(true);
        rayData.setComputeVerticalDiffraction(true);

        rayData.maxSrcDist = 2000;
        rayData.maximumError = 3; // 3 dB error max

        PropagationProcessPathData attData = new PropagationProcessPathData();
        attData.setHumidity(70);
        attData.setTemperature(10);
        RayOut propDataOut = new RayOut(true, attData, rayData);
        ComputeCnossosRays computeRays = new ComputeCnossosRays(rayData);
        computeRays.setThreadCount(1);
        computeRays.run(propDataOut);

        // Second source has not been computed because at best it would only increase the received level of only 0.0004 dB
        assertEquals(1, propDataOut.receiversAttenuationLevels.size());

        //TODO check the expected level and the delta should be reduced to at least 0.1
        assertEquals(44.07, wToDba(sumArray(roadLvl.length, dbaToW(propDataOut.getVerticesSoundLevel().get(0).value))), 3);
    }

    @Test
    public void testRoseIndex() {
        double angle_section = (2 * Math.PI) / PropagationProcessPathData.DEFAULT_WIND_ROSE.length;
        double angleStart = Math.PI / 2 - angle_section / 2;
        for(int i = 0; i < PropagationProcessPathData.DEFAULT_WIND_ROSE.length; i++) {
            double angle = angleStart - angle_section * i - angle_section / 3;
            int index = ComputeRaysOutAttenuation.getRoseIndex(new Coordinate(0, 0), new Coordinate(Math.cos(angle), Math.sin(angle)));
            assertEquals(i, index);angle = angleStart - angle_section * i - angle_section * 2.0/3.0;
            index = ComputeRaysOutAttenuation.getRoseIndex(new Coordinate(0, 0), new Coordinate(Math.cos(angle), Math.sin(angle)));
            assertEquals(i, index);
        }
    }

    /**
     * Check if Li coefficient computation and line source subdivision are correctly done
     * @throws LayerDelaunayError
     */
    @Test
    public void testSourceLines()  throws LayerDelaunayError, IOException, ParseException {

        // First Compute the scene with only point sources at 1m each
        GeometryFactory factory = new GeometryFactory();
        WKTReader wktReader = new WKTReader(factory);
        LineString geomSource = (LineString)wktReader.read("LINESTRING (51 40.5 0.05, 51 55.5 0.05)");
        //Scene dimension
        Envelope cellEnvelope = new Envelope(new Coordinate(-1200, -1200, 0.), new Coordinate(1200, 1200, 0.));

        //Create obstruction test object
        ProfileBuilder builder = new ProfileBuilder();

        builder.addGroundEffect(factory.toGeometry(new Envelope(0, 50, -250, 250)), 0.9);
        builder.addGroundEffect(factory.toGeometry(new Envelope(50, 150, -250, 250)), 0.5);
        builder.addGroundEffect(factory.toGeometry(new Envelope(150, 225, -250, 250)), 0.2);

        builder.finishFeeding();

        double[] roadLvl = new double[]{25.65, 38.15, 54.35, 60.35, 74.65, 66.75, 59.25, 53.95};
        for(int i = 0; i < roadLvl.length; i++) {
            roadLvl[i] = dbaToW(roadLvl[i]);
        }

        DirectPropagationProcessData rayData = new DirectPropagationProcessData(builder);
        rayData.addReceiver(new Coordinate(50, 50, 0.05));
        rayData.addReceiver(new Coordinate(48, 50, 4));
        rayData.addReceiver(new Coordinate(44, 50, 4));
        rayData.addReceiver(new Coordinate(40, 50, 4));
        rayData.addReceiver(new Coordinate(20, 50, 4));
        rayData.addReceiver(new Coordinate(0, 50, 4));

        List<Coordinate> srcPtsRef = new ArrayList<>();
        ComputeCnossosRays.splitLineStringIntoPoints(geomSource, 1.0, srcPtsRef);
        for(Coordinate srcPtRef : srcPtsRef) {
            rayData.addSource(factory.createPoint(srcPtRef), roadLvl);
        }

        rayData.setComputeHorizontalDiffraction(true);
        rayData.setComputeVerticalDiffraction(true);
        rayData.maxSrcDist = 2000;

        PropagationProcessPathData attData = new PropagationProcessPathData();
        attData.setHumidity(70);
        attData.setTemperature(10);

        RayOut propDataOut = new RayOut(true, attData, rayData);
        ComputeCnossosRays computeRays = new ComputeCnossosRays(rayData);
        computeRays.makeRelativeZToAbsolute();
        computeRays.setThreadCount(1);
        computeRays.run(propDataOut);


        // Second compute the same scene but with a line source
        rayData.clearSources();
        rayData.addSource(geomSource, roadLvl);
        RayOut propDataOutTest = new RayOut(true, attData, rayData);
        computeRays.run(propDataOutTest);

        // Merge levels for each receiver for point sources
        Map<Long, double[]> levelsPerReceiver = new HashMap<>();
        for(ComputeRaysOutAttenuation.VerticeSL lvl : propDataOut.receiversAttenuationLevels) {
            if(!levelsPerReceiver.containsKey(lvl.receiverId)) {
                levelsPerReceiver.put(lvl.receiverId, lvl.value);
            } else {
                // merge
                levelsPerReceiver.put(lvl.receiverId, sumDbArray(levelsPerReceiver.get(lvl.receiverId),
                        lvl.value));
            }
        }


        // Merge levels for each receiver for lines sources
        Map<Long, double[]> levelsPerReceiverLines = new HashMap<>();
        for(ComputeRaysOutAttenuation.VerticeSL lvl : propDataOutTest.receiversAttenuationLevels) {
            if(!levelsPerReceiverLines.containsKey(lvl.receiverId)) {
                levelsPerReceiverLines.put(lvl.receiverId, lvl.value);
            } else {
                // merge
                levelsPerReceiverLines.put(lvl.receiverId, sumDbArray(levelsPerReceiverLines.get(lvl.receiverId),
                        lvl.value));
            }
        }

        assertEquals(6, levelsPerReceiverLines.size());
        assertEquals(6, levelsPerReceiver.size());

//        KMLDocument.exportScene("target/testSourceLines.kml", manager, propDataOutTest);
//        KMLDocument.exportScene("target/testSourceLinesPt.kml", manager, propDataOut);
//        // Uncomment for printing maximum error
//        for(int i = 0; i < levelsPerReceiver.size(); i++) {
//            LOGGER.info(String.format("%d error %.2f", i,  getMaxError(levelsPerReceiver.get(i), levelsPerReceiverLines.get(i))));
//        }

        for(int i = 0; i < levelsPerReceiver.size(); i++) {
            assertArrayEquals(levelsPerReceiver.get(i), levelsPerReceiverLines.get(i), 0.2);
        }
    }

    /**
     * Test reported issue with receiver over building
     */
    @Test
    public void testReceiverOverBuilding() throws LayerDelaunayError, ParseException {

        GeometryFactory factory = new GeometryFactory();
        //Scene dimension
        Envelope cellEnvelope = new Envelope(new Coordinate(-1200, -1200, 0.), new Coordinate(1200, 1200, 0.));

        WKTReader wktReader = new WKTReader();
        //Create obstruction test object
        ProfileBuilder builder = new ProfileBuilder();

        builder.addGroundEffect(factory.toGeometry(new Envelope(0, 50, -250, 250)), 0.9);
        builder.addGroundEffect(factory.toGeometry(new Envelope(50, 150, -250, 250)), 0.5);
        builder.addGroundEffect(factory.toGeometry(new Envelope(150, 225, -250, 250)), 0.2);

        builder.addBuilding(wktReader.read("POLYGON ((-111 -35, -111 82, 70 82, 70 285, 282 285, 282 -35, -111 -35))"), 10, -1);

        builder.finishFeeding();

        double[] roadLvl = new double[]{25.65, 38.15, 54.35, 60.35, 74.65, 66.75, 59.25, 53.95};
        for(int i = 0; i < roadLvl.length; i++) {
            roadLvl[i] = dbaToW(roadLvl[i]);
        }

        DirectPropagationProcessData rayData = new DirectPropagationProcessData(builder);
        rayData.addReceiver(new Coordinate(162, 80, 150));
        rayData.addSource(factory.createPoint(new Coordinate(-150, 200, 1)), roadLvl);
        rayData.setComputeHorizontalDiffraction(true);
        rayData.setComputeVerticalDiffraction(true);

        rayData.maxSrcDist = 2000;

        PropagationProcessPathData attData = new PropagationProcessPathData();
        attData.setHumidity(70);
        attData.setTemperature(10);
        RayOut propDataOut = new RayOut(true, attData, rayData);
        ComputeCnossosRays computeRays = new ComputeCnossosRays(rayData);
        computeRays.setThreadCount(1);
        computeRays.run(propDataOut);

        assertEquals(1, propDataOut.receiversAttenuationLevels.size());

        assertEquals(14.6, wToDba(sumArray(roadLvl.length, dbaToW(propDataOut.getVerticesSoundLevel().get(0).value))), 0.1);
    }

    private static double getMaxError(double[] ref, double[] result) {
        assertEquals(ref.length, result.length);
        double max = Double.MIN_VALUE;
        for(int i=0; i < ref.length; i++) {
            max = Math.max(max, Math.abs(ref[i] - result[i]));
        }
        return max;
    }

    private static final class RayOut extends ComputeRaysOutAttenuation {
        private DirectPropagationProcessData processData;

        public RayOut(boolean keepRays, PropagationProcessPathData pathData, DirectPropagationProcessData processData) {
            super(keepRays, pathData);
            this.processData = processData;
        }

        @Override
        public double[] computeAttenuation(PropagationProcessPathData data, long sourceId, double sourceLi, long receiverId, List<PropagationPath> propagationPath) {
            double[] attenuation = super.computeAttenuation(data, sourceId, sourceLi, receiverId, propagationPath);
            double[] soundLevel = wToDba(multArray(processData.wjSources.get((int)sourceId), dbaToW(attenuation)));
            return soundLevel;
        }
    }

    private static final class DirectPropagationProcessData extends CnossosPropagationData {
        private List<double[]> wjSources = new ArrayList<>();

        public DirectPropagationProcessData(ProfileBuilder builder) {
            super(builder);
        }

        public void addSource(Geometry geom, double[] spectrum) {
            super.addSource(geom);
            wjSources.add(spectrum);
        }

        public void addSource(Geometry geom, List<Double> spectrum) {
            super.addSource(geom);
            double[] wj = new double[spectrum.size()];
            for(int i=0; i < spectrum.size(); i++) {
                wj[i] = spectrum.get(i);
            }
            wjSources.add(wj);
        }

        public void clearSources() {
            wjSources.clear();
            sourceGeometries.clear();
            sourcesIndex = new QueryRTree();
        }

        @Override
        public double[] getMaximalSourcePower(int sourceId) {
            return wjSources.get(sourceId);
        }
    }


    /**
     * Test NaN regression issue
     * ByteArrayOutputStream bos = new ByteArrayOutputStream();
     * propath.writeStream(new DataOutputStream(bos));
     * new String(Base64.getEncoder().encode(bos.toByteArray()));
     */
    //@Test
    public void TestRegressionNaN() throws LayerDelaunayError, IOException {
        String path = "AAAAAAAAAAAAAAAAAAAAAAAAAAAAAAAABkELTp9wo7AcQVnI2rXCgfo/qZmZmZmZmgAAAAAAAAAAAAAAAAAAAAAACH/4" +
                "AAAAAAAAf/gAAAAAAAB/+AAAAAAAAH/4AAAAAAAAf/gAAAAAAAB/+AAAAAAAAH/4AAAAAAAAf/gAAAAAAAD/////AAAAAEELUD" +
                "JSoUA3QVnItqDcGhJAJdiQBvXwS0AVTjoMf9fiAAAAAAAAAAAACH/4AAAAAAAAf/gAAAAAAAB/+AAAAAAAAH/4AAAAAAAAf/gA" +
                "AAAAAAB/+AAAAAAAAH/4AAAAAAAAf/gAAAAAAAD/////AAAAA0ELUoGFTOGrQVnIga50fzdANmqD/Me4pUActzMeCMRaAAAAAA" +
                "AAAAAACH/4AAAAAAAAf/gAAAAAAAB/+AAAAAAAAH/4AAAAAAAAf/gAAAAAAAB/+AAAAAAAAH/4AAAAAAAAf/gAAAAAAAD/////" +
                "AAAAA0ELUo/NRf1KQVnIgGcH8SZANmqD/Me4pUAe4TEhnNY1AAAAAAAAAAAACH/4AAAAAAAAf/gAAAAAAAB/+AAAAAAAAH/4AA" +
                "AAAAAAf/gAAAAAAAB/+AAAAAAAAH/4AAAAAAAAf/gAAAAAAAD/////AAAAA0ELU1RrgqjDQVnIbssqD85AMNkgsNSQIkAlRqCv" +
                "boWkAAAAAAAAAAAACH/4AAAAAAAAf/gAAAAAAAB/+AAAAAAAAH/4AAAAAAAAf/gAAAAAAAB/+AAAAAAAAH/4AAAAAAAAf/gAAA" +
                "AAAAD/////AAAAA0ELU3djM9QGQVnIa6l2eGhALdnXzMMRgUAl2dfMwxGBAAAAAAAAAAAACH/4AAAAAAAAf/gAAAAAAAB/+AAAA" +
                "AAAAH/4AAAAAAAAf/gAAAAAAAB/+AAAAAAAAH/4AAAAAAAAf/gAAAAAAAD/////AAAABAAAAAU/wBvxnrf6hkBJLxOOJzAAwGIL" +
                "Ic/cAABAJRdmLHGkLkELTp9xTapHQVnI2rWzSOi/jTelQ3f5WD/hNUTOrUdwQFJ6WqIZaADAanpOelWAAD/odGaWtL+wQQtQMkh" +
                "BG1pBWci2ocn7h0ASDrQig+tyAAAAAAAAAAA/+uzqKo4AAMATSo/AwAAAP/Qml6qEHQRBC1J9yb/w6kFZyIIECGuLQBb5xfFciCQ" +
                "AAAAAAAAAAEA4e506acAAwFGKjYvwAABABNd1zN/3IEELUo8N2d3pQVnIgHgsr3lAIC98kZ14SQAAAAAAAAAAQBFrZiGsAADAKP" +
                "YLaTAAAD/SoWVrORNgQQtTU81vkgNBWchu2VI9a0AlRuFfAqJXAAAABT/TBsY8SUi2QGNg7UkPZADAe8S0CsKAAEAVMZUczyA2Q" +
                "QtOn1fPWpRBWcjat/vFwUAKJWO95msGP9MGxjxJSLZAY2CN2WJwAMB7xCtJq4AAQCDgvd4PLeBBC06fP717akFZyNq6I58WQBny" +
                "M91nx0E/0wbGPElItkBjYUy4vFgAwHvFPMvZgABAAUNc+v/JNkELTp9Xz1qUQVnI2rf7xcFACiVjveZrBj/TBsY8SUi2QGNfsm" +
                "l4cADAe8Lw2QoAAEAuAc8nHC4hQQtOn3aZdepBWcjatTnckL+z+60sjk/gP9MGxjxJSLZAY2GkR76YAMB7xbpDLYAAQBuZiTof" +
                "xetBC06fV89alEFZyNq3+8XBQAolY73mawY=";

        PropagationPath propPath = new PropagationPath();
        propPath.readStream(new DataInputStream(new ByteArrayInputStream(Base64.getDecoder().decode(path))));
        propPath.initPropagationPath();

//        ByteArrayOutputStream bos = new ByteArrayOutputStream();
//        propPath.writeStream(new DataOutputStream(bos));
//        String newVersion  = new String(Base64.getEncoder().encode(bos.toByteArray()));
//        System.out.println(newVersion);

        PropagationProcessPathData pathData = new PropagationProcessPathData();
        EvaluateAttenuationCnossos.evaluate(propPath, pathData);
        double[] aGlobalMeteoHom = EvaluateAttenuationCnossos.getaGlobal();
        for (int i = 0; i < aGlobalMeteoHom.length; i++) {
            assertFalse(String.format("freq %d Hz with nan value", pathData.freq_lvl.get(i)),
                    Double.isNaN(aGlobalMeteoHom[i]));
        }

    }
}<|MERGE_RESOLUTION|>--- conflicted
+++ resolved
@@ -3497,13 +3497,8 @@
         assertDoubleArrayEquals("WH - lateral left", expectedWH, actualWH, ERROR_EPSILON_VERY_HIGH);
         assertDoubleArrayEquals("CfH - lateral left", expectedCfH, actualCfH, ERROR_EPSILON_HIGHEST);
         assertDoubleArrayEquals("AGroundH - lateral left", expectedAGroundH, actualAGroundH, ERROR_EPSILON_HIGH);
-<<<<<<< HEAD
-        assertDoubleArrayEquals("WF - lateral left", expectedWF, actualWF, ERROR_EPSILON_LOWEST);
-        assertDoubleArrayEquals("CfF - lateral left", expectedCfF, actualCfF, ERROR_EPSILON_LOW);
-=======
         //assertDoubleArrayEquals("WF - lateral left", expectedWF, actualWF, ERROR_EPSILON_LOWEST);
         //assertDoubleArrayEquals("CfF - lateral left", expectedCfF, actualCfF, ERROR_EPSILON_LOW);
->>>>>>> 25911b4c
         assertDoubleArrayEquals("AGroundF - lateral left", expectedAGroundF, actualAGroundF, ERROR_EPSILON_LOW);
 
         assertDoubleArrayEquals("AlphaAtm - lateral left", expectedAlphaAtm, actualAlphaAtm, ERROR_EPSILON_LOWEST);
@@ -3905,7 +3900,6 @@
         ComputeRaysOutAttenuation propDataOut = new ComputeRaysOutAttenuation(true, true, attData);
         ComputeCnossosRays computeRays = new ComputeCnossosRays(rayData);
         computeRays.setThreadCount(1);
-<<<<<<< HEAD
 
         //Run computation
         computeRays.run(propDataOut);
@@ -4518,124 +4512,9 @@
                 93 - 8.6, 93 - 3.2, 93, 93 + 1.2, 93 + 1.0, 93 - 1.1});
         //todo IL Y A UNE ERREUR DANS LA NORME AVEC LE BATIMENT 2, SI ON LE SUPPRIME LES RESULTATS SONT EQUIVALENTS
         assertArrayEquals(new double[]{14.31, 21.69, 27.76, 31.52, 31.49, 29.18, 25.39, 16.58}, L, ERROR_EPSILON_HIGHEST);
-=======
-
-        //Run computation
-        computeRays.run(propDataOut);
-
-        //Expected values
-        //Path0 : vertical plane
-        double[] expectedDeltaDiffSRH = new double[]{17.34, 20.76, 25.01, 29.48, 33.28, 36.55, 39.63, 42.66};
-        double[] expectedAGroundSOH = new double[]{-0.64, -0.64, -0.64, -0.64, -0.64, -0.64, -0.64, -0.64};
-        double[] expectedAGroundORH = new double[]{-2.40, -2.40, -2.40, -2.40, -2.40, -2.40, -2.40, -2.40};
-        double[] expectedDeltaDiffSPrimeRH = new double[]{17.49, 20.91, 25.17, 29.64, 33.43, 36.70, 39.78, 42.81};
-        double[] expectedDeltaDiffSRPrimeH = new double[]{20.79, 24.29, 28.58, 33.06, 36.87, 40.14, 43.22, 46.25};
-        double[] expectedDeltaGroundSOH = new double[]{-0.63, -0.63, -0.63, -0.63, -0.63, -0.63, -0.63, -0.63};
-        double[] expectedDeltaGroundORH = new double[]{-1.68, -1.67, -1.66, -1.66, -1.66, -1.66, -1.66, -1.66};
-        double[] expectedADiffH = new double[]{15.03, 18.46, 22.71, 22.71, 22.71, 22.71, 22.71, 22.71};
-
-        double[] expectedDeltaDiffSRF = new double[]{17.33, 20.75, 25.00, 29.47, 33.27, 36.54, 39.62, 42.65};
-        double[] expectedAGroundSOF = new double[]{-0.64, -0.64, -0.64, -0.64, -0.64, -0.64, -0.64, -0.64};
-        double[] expectedAGroundORF = new double[]{-2.40, -2.40, -2.40, -2.40, -2.40, -2.40, -2.40, -2.40};
-        double[] expectedDeltaDiffSPrimeRF = new double[]{17.48, 20.90, 25.16, 29.63, 33.43, 36.70, 39.78, 42.80};
-        double[] expectedDeltaDiffSRPrimeF = new double[]{20.79, 24.28, 28.58, 33.06, 36.86, 40.13, 43.21, 46.24};
-        double[] expectedDeltaGroundSOF = new double[]{-0.63, -0.63, -0.63, -0.63, -0.63, -0.63, -0.63, -0.63};
-        double[] expectedDeltaGroundORF = new double[]{-1.68, -1.67, -1.66, -1.66, -1.66, -1.66, -1.66, -1.66};
-        double[] expectedADiffF = new double[]{15.02, 18.45, 22.71, 22.71, 22.71, 22.71, 22.71, 22.71};
-
-        double[] expectedAlphaAtm = new double[]{0.12, 0.41, 1.04, 1.93, 3.66, 9.66, 32.77, 116.88};
-        double[] expectedAAtm = new double[]{0.02, 0.07, 0.19, 0.34, 0.65, 1.72, 5.84, 20.82};
-        double[] expectedADiv = new double[]{56.02, 56.02, 56.02, 56.02, 56.02, 56.02, 56.02, 56.02};
-        double[] expectedABoundaryH = new double[]{15.03, 18.46, 22.71, 22.71, 22.71, 22.71, 22.71, 22.71};
-        double[] expectedABoundaryF = new double[]{15.02, 18.45, 22.71, 22.71, 22.71, 22.71, 22.71, 22.71};
-        double[] expectedLH = new double[]{21.93, 18.45, 14.09, 13.93, 13.62, 12.55, 8.43, -6.55};
-        double[] expectedLF = new double[]{21.94, 18.46, 14.09, 13.93, 13.62, 12.55, 8.43, -6.55};
-        double[] expectedL = new double[]{21.94, 18.46, 14.09, 13.93, 13.62, 12.55, 8.43, -6.55};
-        double[] expectedLA = new double[]{-4.26, 2.36, 5.49, 10.73, 13.62, 13.75, 9.43, -7.65};
-
-        PropagationPath proPath = propDataOut.propagationPaths.get(0);
-
-        double[] actualDeltaDiffSRH = proPath.aBoundaryH.deltaDiffSR;
-        double[] actualAGroundSOH = proPath.aBoundaryH.aGroundSO;
-        double[] actualAGroundORH = proPath.aBoundaryH.aGroundOR;
-        double[] actualDeltaDiffSPrimeRH = proPath.aBoundaryH.deltaDiffSPrimeR;
-        double[] actualDeltaDiffSRPrimeH = proPath.aBoundaryH.deltaDiffSRPrime;
-        double[] actualDeltaGroundSOH = proPath.aBoundaryH.deltaGroundSO;
-        double[] actualDeltaGroundORH = proPath.aBoundaryH.deltaGroundOR;
-        double[] actualADiffH = proPath.aBoundaryH.aDiff;
-
-        double[] actualDeltaDiffSRF = proPath.aBoundaryF.deltaDiffSR;
-        double[] actualAGroundSOF = proPath.aBoundaryF.aGroundSO;
-        double[] actualAGroundORF = proPath.aBoundaryF.aGroundOR;
-        double[] actualDeltaDiffSPrimeRF = proPath.aBoundaryF.deltaDiffSPrimeR;
-        double[] actualDeltaDiffSRPrimeF = proPath.aBoundaryF.deltaDiffSRPrime;
-        double[] actualDeltaGroundSOF = proPath.aBoundaryF.deltaGroundSO;
-        double[] actualDeltaGroundORF = proPath.aBoundaryF.deltaGroundOR;
-        double[] actualADiffF = proPath.aBoundaryF.aDiff;
-
-        double[] actualAlphaAtm = propDataOut.genericMeteoData.getAlpha_atmo();
-        double[] actualAAtm = proPath.absorptionData.aAtm;
-        double[] actualADiv = proPath.absorptionData.aDiv;
-        double[] actualABoundaryH = proPath.absorptionData.aBoundaryH;
-        double[] actualABoundaryF = proPath.absorptionData.aBoundaryF;
-        double[] actualLH = addArray(proPath.absorptionData.aGlobalH, SOUND_POWER_LEVELS);
-        double[] actualLF = addArray(proPath.absorptionData.aGlobalF, SOUND_POWER_LEVELS);
-        double[] actualL = addArray(proPath.absorptionData.aGlobal, SOUND_POWER_LEVELS);
-        double[] actualLA = addArray(actualL, A_WEIGHTING);
-
-        /*assertDoubleArrayEquals("DeltaDiffSRH - vertical plane", expectedDeltaDiffSRH, actualDeltaDiffSRH, ERROR_EPSILON_LOWEST);
-        assertDoubleArrayEquals("AGroundSOH - vertical plane", expectedAGroundSOH, actualAGroundSOH, ERROR_EPSILON_VERY_LOW);
-        assertDoubleArrayEquals("AGroundORH - vertical plane", expectedAGroundORH, actualAGroundORH, ERROR_EPSILON_VERY_LOW);
-        assertDoubleArrayEquals("DeltaDiffSPrimeRH - vertical plane", expectedDeltaDiffSPrimeRH, actualDeltaDiffSPrimeRH, ERROR_EPSILON_LOWEST);
-        assertDoubleArrayEquals("DeltaDiffSRPrimeH - vertical plane", expectedDeltaDiffSRPrimeH, actualDeltaDiffSRPrimeH, ERROR_EPSILON_VERY_LOW);
-        assertDoubleArrayEquals("DeltaGroundSOH - vertical plane", expectedDeltaGroundSOH, actualDeltaGroundSOH, ERROR_EPSILON_VERY_LOW);
-        assertDoubleArrayEquals("DeltaGroundORH - vertical plane", expectedDeltaGroundORH, actualDeltaGroundORH, ERROR_EPSILON_VERY_LOW);
-        assertDoubleArrayEquals("actualADiffH - vertical plane", expectedADiffH, actualADiffH, ERROR_EPSILON_VERY_LOW);
-
-        assertDoubleArrayEquals("DeltaDiffSRF - vertical plane", expectedDeltaDiffSRF, actualDeltaDiffSRF, ERROR_EPSILON_VERY_LOW);
-        assertDoubleArrayEquals("AGroundSOF - vertical plane", expectedAGroundSOF, actualAGroundSOF, ERROR_EPSILON_VERY_LOW);
-        assertDoubleArrayEquals("AGroundORF - vertical plane", expectedAGroundORF, actualAGroundORF, ERROR_EPSILON_VERY_LOW);
-        assertDoubleArrayEquals("DeltaDiffSPrimeRF - vertical plane", expectedDeltaDiffSPrimeRF, actualDeltaDiffSPrimeRF, ERROR_EPSILON_VERY_LOW);
-        assertDoubleArrayEquals("DeltaDiffSRPrimeF - vertical plane", expectedDeltaDiffSRPrimeF, actualDeltaDiffSRPrimeF, ERROR_EPSILON_LOW);
-        assertDoubleArrayEquals("DeltaGroundSOF - vertical plane", expectedDeltaGroundSOF, actualDeltaGroundSOF, ERROR_EPSILON_VERY_LOW);
-        assertDoubleArrayEquals("DeltaGroundORF - vertical plane", expectedDeltaGroundORF, actualDeltaGroundORF, ERROR_EPSILON_VERY_LOW);
-        assertDoubleArrayEquals("ADiffF - vertical plane", expectedADiffF, actualADiffF, ERROR_EPSILON_VERY_LOW);
-
-        assertDoubleArrayEquals("AlphaAtm - vertical plane", expectedAlphaAtm, actualAlphaAtm, ERROR_EPSILON_LOWEST);
-        assertDoubleArrayEquals("AAtm - vertical plane", expectedAAtm, actualAAtm, ERROR_EPSILON_VERY_LOW);
-        assertDoubleArrayEquals("ADiv - vertical plane", expectedADiv, actualADiv, ERROR_EPSILON_VERY_LOW);
-        assertDoubleArrayEquals("ABoundaryH - vertical plane", expectedABoundaryH, actualABoundaryH, ERROR_EPSILON_VERY_LOW);
-        assertDoubleArrayEquals("ABoundaryF - vertical plane", expectedABoundaryF, actualABoundaryF, ERROR_EPSILON_VERY_LOW);
-        assertDoubleArrayEquals("LH - vertical plane", expectedLH, actualLH, ERROR_EPSILON_VERY_LOW);
-        assertDoubleArrayEquals("LF - vertical plane", expectedLF, actualLF, ERROR_EPSILON_VERY_LOW);
-        assertDoubleArrayEquals("L - vertical plane", expectedL, actualL, ERROR_EPSILON_HIGH);
-        assertDoubleArrayEquals("LA - vertical plane", expectedLA, actualLA, ERROR_EPSILON_HIGH);*/
-
-        //Path1 : lateral right
-        double[] expectedWH = new double[]{0.00, 0.00, 0.00, 0.02, 0.11, 0.60, 3.00, 13.93};
-        double[] expectedCfH = new double[]{212.03, 230.71, 226.18, 101.93, 13.28, 1.67, 0.33, 0.07};
-        double[] expectedAGroundH = new double[]{-1.25, -1.25, -1.03, 0.77, -1.25, -1.25, -1.25, -1.25};
-        double[] expectedWF = new double[]{0.00, 0.00, 0.00, 0.02, 0.11, 0.59, 2.96, 13.76};
-        double[] expectedCfF = new double[]{209.34, 224.10, 237.46, 143.50, 25.94, 2.69, 0.51, 0.11};
-        double[] expectedAGroundF = new double[]{-1.25, -1.17, -1.25, -1.25, -1.25, -1.25, -1.25, -1.25};
-
-        expectedAlphaAtm = new double[]{0.12, 0.41, 1.04, 1.93, 3.66, 9.66, 32.77, 116.88};
-        expectedAAtm = new double[]{0.02, 0.08, 0.21, 0.39, 0.75, 1.97, 6.70, 23.88};
-        expectedADiv = new double[]{56.02, 56.02, 56.02, 56.02, 56.02, 56.02, 56.02, 56.02};
-        expectedLH = new double[]{15.12, 11.76, 7.43, 0.88, -1.57, -6.24, -14-10, -34.33};
-        expectedLF = new double[]{15.12, 11.69, 7.64, 2.90, -1.57, -6.24, -14.10, -34.33};
-
-        /*proPath = propDataOut.propagationPaths.get(1);*/
->>>>>>> 25911b4c
-
-        double[] actualWH = proPath.groundAttenuation.wH;
-        double[] actualCfH = proPath.groundAttenuation.cfH;
-        double[] actualAGroundH = proPath.groundAttenuation.aGroundH;
-        double[] actualWF = proPath.groundAttenuation.wF;
-        double[] actualCfF = proPath.groundAttenuation.cfF;
-        double[] actualAGroundF = proPath.groundAttenuation.aGroundF;
-
-<<<<<<< HEAD
+
+    }
+
     /**
      * Replacement of the earth-berm by a barrier
      */
@@ -4777,75 +4656,9 @@
         assertDoubleArrayEquals("LF - vertical plane", expectedLF, actualLF, ERROR_EPSILON_VERY_LOW);*/
         //assertDoubleArrayEquals("L - vertical plane", expectedL, actualL, ERROR_EPSILON_HIGH);
         //assertDoubleArrayEquals("LA - vertical plane", expectedLA, actualLA, ERROR_EPSILON_VERY_HIGH);
-=======
-        actualAlphaAtm = propDataOut.genericMeteoData.getAlpha_atmo();
-        actualAAtm = proPath.absorptionData.aAtm;
-        actualADiv = proPath.absorptionData.aDiv;
-        actualLH = addArray(proPath.absorptionData.aGlobalH, SOUND_POWER_LEVELS);
-        actualLF = addArray(proPath.absorptionData.aGlobalF, SOUND_POWER_LEVELS);
-
-        /*assertDoubleArrayEquals("WH - lateral right", expectedWH, actualWH, ERROR_EPSILON_LOWEST);
-        assertDoubleArrayEquals("CfH - lateral right", expectedCfH, actualCfH, ERROR_EPSILON_LOWEST);
-        assertDoubleArrayEquals("AGroundH - lateral right", expectedAGroundH, actualAGroundH, ERROR_EPSILON_LOWEST);
-        assertDoubleArrayEquals("WF - lateral right", expectedWF, actualWF, ERROR_EPSILON_LOWEST);
-        assertDoubleArrayEquals("CfF - lateral right", expectedCfF, actualCfF, ERROR_EPSILON_VERY_LOW);
-        assertDoubleArrayEquals("AGroundF - lateral right", expectedAGroundF, actualAGroundF, ERROR_EPSILON_VERY_LOW);
-
-        assertDoubleArrayEquals("AlphaAtm - lateral right", expectedAlphaAtm, actualAlphaAtm, ERROR_EPSILON_LOWEST);
-        assertDoubleArrayEquals("AAtm - lateral right", expectedAAtm, actualAAtm, ERROR_EPSILON_VERY_LOW);
-        assertDoubleArrayEquals("ADiv - lateral right", expectedADiv, actualADiv, ERROR_EPSILON_VERY_LOW);
-        assertDoubleArrayEquals("LH - lateral right", expectedLH, actualLH, ERROR_EPSILON_VERY_LOW);
-        assertDoubleArrayEquals("LF - lateral right", expectedLF, actualLF, ERROR_EPSILON_VERY_LOW);*/
-
-        //Path2 : lateral left
-        expectedWH = new double[]{0.00, 0.00, 0.00, 0.02, 0.11, 0.59, 2.96, 13.76};
-        expectedCfH = new double[]{214.41, 233.28, 228.92, 103.46, 13.51, 1.70, 0.34, 0.07};
-        expectedAGroundH = new double[]{-1.26, -1.26, -1.05, 0.86, -1.26, -1.26, -1.26, -1.26};
-        expectedWF = new double[]{0.00, 0.00, 0.00, 0.01, 0.07, 0.59, 2.96, 13.76};
-        expectedCfF = new double[]{211.78, 226.80, 240.03, 144.13, 25.83, 2.69, 0.51, 0.11};
-        expectedAGroundF = new double[]{-1.26, -1.18, -1.26, -1.26, -1.26, -1.26, -1.26, -1.26};
-
-        expectedAlphaAtm = new double[]{0.12, 0.41, 1.04, 1.93, 3.66, 9.66, 32.77, 116.88};
-        expectedAAtm = new double[]{0.03, 0.08, 0.22, 0.40, 0.76, 2.00, 6.77, 24.16};
-        expectedADiv = new double[]{56.02, 56.02, 56.02, 56.02, 56.02, 56.02, 56.02, 56.02};
-        expectedLH = new double[]{13.40, 8.86, 4.40, -1.13, -2.50, -6.78, -14.58, -34.97};
-        expectedLF = new double[]{13.40, 8.78, 4.61, 0.99, -2.50, -6.78, -14.58, -34.97};
-
-        //proPath = propDataOut.propagationPaths.get(1);
-
-        /*actualWH = proPath.groundAttenuation.wH;
-        actualCfH = proPath.groundAttenuation.cfH;
-        actualAGroundH = proPath.groundAttenuation.aGroundH;
-        actualWF = proPath.groundAttenuation.wF;
-        actualCfF = proPath.groundAttenuation.cfF;
-        actualAGroundF = proPath.groundAttenuation.aGroundF;
-
-        actualAlphaAtm = propDataOut.genericMeteoData.getAlpha_atmo();
-        actualAAtm = proPath.absorptionData.aAtm;
-        actualADiv = proPath.absorptionData.aDiv;
-        actualLH = addArray(proPath.absorptionData.aGlobalH, SOUND_POWER_LEVELS);
-        actualLF = addArray(proPath.absorptionData.aGlobalF, SOUND_POWER_LEVELS);*/
-
-        /*assertDoubleArrayEquals("WH - lateral left", expectedWH, actualWH, ERROR_EPSILON_LOWEST);
-        assertDoubleArrayEquals("CfH - lateral left", expectedCfH, actualCfH, ERROR_EPSILON_LOWEST);
-        assertDoubleArrayEquals("AGroundH - lateral left", expectedAGroundH, actualAGroundH, ERROR_EPSILON_LOWEST);
-        assertDoubleArrayEquals("WF - lateral left", expectedWF, actualWF, ERROR_EPSILON_LOWEST);
-        assertDoubleArrayEquals("CfF - lateral left", expectedCfF, actualCfF, ERROR_EPSILON_VERY_LOW);
-        assertDoubleArrayEquals("AGroundF - lateral left", expectedAGroundF, actualAGroundF, ERROR_EPSILON_VERY_LOW);
-
-        assertDoubleArrayEquals("AlphaAtm - lateral left", expectedAlphaAtm, actualAlphaAtm, ERROR_EPSILON_LOWEST);
-        assertDoubleArrayEquals("AAtm - lateral left", expectedAAtm, actualAAtm, ERROR_EPSILON_VERY_LOW);
-        assertDoubleArrayEquals("ADiv - lateral left", expectedADiv, actualADiv, ERROR_EPSILON_VERY_LOW);
-        assertDoubleArrayEquals("LH - lateral left", expectedLH, actualLH, ERROR_EPSILON_VERY_LOW);
-        assertDoubleArrayEquals("LF - lateral left", expectedLF, actualLF, ERROR_EPSILON_VERY_LOW);*/
-
-        double[] L = addArray(propDataOut.getVerticesSoundLevel().get(0).value, new double[]{93-26.2,93-16.1,93-8.6,93-3.2,93,93+1.2,93+1.0,93-1.1});
-        assertArrayEquals(  new double[]{-2.96,3.56,6.73,11.17,13.85,13.86,9.48,-7.64},L, ERROR_EPSILON_VERY_HIGH); //because we don't take into account this rays
->>>>>>> 25911b4c
 
         //Path1 : lateral right
 
-<<<<<<< HEAD
         expectedAlphaAtm = new double[]{0.12, 0.41, 1.04, 1.93, 3.66, 9.66, 32.77, 116.88};
         expectedAAtm = new double[]{0.01, 0.04, 0.11, 0.19, 0.37, 0.98, 3.31, 11.82};
         expectedADiv = new double[]{47.68, 47.68, 47.68, 47.68, 47.68, 47.68, 47.68, 47.68};
@@ -4854,18 +4667,6 @@
         expectedLF = new double[]{20.84, 17.03, 13.68, 10.51, 7.31, 3.68, -1.66, -13.18};
 
         proPath = propDataOut.propagationPaths.get(1);
-=======
-    /**
-     * TC23 – Two buildings behind an earth-berm on flat ground with homogeneous acoustic properties
-     */
-    @Test
-    public void TC23() {
-        PropagationProcessPathData attData = new PropagationProcessPathData();
-        GeometryFactory factory = new GeometryFactory();
-
-        // Add building 20% abs
-        List<Double> buildingsAbs = Collections.nCopies(attData.freq_lvl.size(), 0.2);
->>>>>>> 25911b4c
 
         actualAlphaAtm = propDataOut.genericMeteoData.getAlpha_atmo();
         actualAAtm = proPath.absorptionData.aAtm;
@@ -4876,7 +4677,6 @@
         actualL = addArray(proPath.absorptionData.aGlobal, SOUND_POWER_LEVELS);
         actualLA = addArray(actualL, A_WEIGHTING);
 
-<<<<<<< HEAD
         /*assertDoubleArrayEquals("AlphaAtm - lateral right", expectedAlphaAtm, actualAlphaAtm, ERROR_EPSILON_LOWEST);
         assertDoubleArrayEquals("AAtm - lateral right", expectedAAtm, actualAAtm, ERROR_EPSILON_VERY_LOW);
         assertDoubleArrayEquals("ADiv - lateral right", expectedADiv, actualADiv, ERROR_EPSILON_VERY_LOW);
@@ -5001,276 +4801,8 @@
         //MANQUE DIFFRACTIONS HORIZONTALES
         assertArrayEquals( new double[]{17.50,25.65,30.56,33.22,33.48,31.52,27.51,17.80},L, ERROR_EPSILON_HIGHEST);
     }
-=======
-        builder.addBuilding(new Coordinate[]{
-                        new Coordinate(75, 34, 0),
-                        new Coordinate(110, 34, 0),
-                        new Coordinate(110, 26, 0),
-                        new Coordinate(75, 26, 0)}, 9, buildingsAbs)
-                .addBuilding(new Coordinate[]{
-                        new Coordinate(83, 18, 0),
-                        new Coordinate(118, 18, 0),
-                        new Coordinate(118, 10, 0),
-                        new Coordinate(83, 10, 0)}, 8, buildingsAbs)
-                // Ground Surface
-
-                .addTopographicLine(30, -14, 0, 122, -14, 0)// 1
-                .addTopographicLine(122, -14, 0, 122, 45, 0)// 2
-                .addTopographicLine(122, 45, 0, 30, 45, 0)// 3
-                .addTopographicLine(30, 45, 0, 30, -14, 0)// 4
-                .addTopographicLine(59.6, -9.87, 0, 76.84, -5.28, 0)// 5
-                .addTopographicLine(76.84, -5.28, 0, 63.71, 41.16, 0)// 6
-                .addTopographicLine(63.71, 41.16, 0, 46.27, 36.28, 0)// 7
-                .addTopographicLine(46.27, 36.28, 0, 59.6, -9.87, 0)// 8
-                .addTopographicLine(46.27, 36.28, 0, 54.68, 37.59, 5)// 9
-                .addTopographicLine(54.68, 37.59, 5, 55.93, 37.93, 5)// 10
-                .addTopographicLine(55.93, 37.93, 5, 63.71, 41.16, 0)// 11
-                .addTopographicLine(59.6, -9.87, 0, 67.35, -6.83, 5)// 12
-                .addTopographicLine(67.35, -6.83, 5, 68.68, -6.49, 5)// 13
-                .addTopographicLine(68.68, -6.49, 5, 76.84, -5.28, 0)// 14
-                .addTopographicLine(54.68, 37.59, 5, 67.35, -6.83, 5)// 15
-                .addTopographicLine(55.93, 37.93, 5, 68.68, -6.49, 5)// 16
-                .addGroundEffect(factory.createPolygon(new Coordinate[]{
-                        new Coordinate(59.6, -9.87, 0), // 5
-                        new Coordinate(76.84, -5.28, 0), // 5-6
-                        new Coordinate(63.71, 41.16, 0), // 6-7
-                        new Coordinate(46.27, 36.28, 0), // 7-8
-                        new Coordinate(59.6, -9.87, 0)
-                }), 1.)
-                .addGroundEffect(factory.createPolygon(new Coordinate[]{
-                        new Coordinate(30, -14, 0), // 5
-                        new Coordinate(122, -14, 0), // 5-6
-                        new Coordinate(122, 45, 0), // 6-7
-                        new Coordinate(30, 45, 0), // 7-8
-                        new Coordinate(30, -14, 0)
-                }), 0.)
-                .finishFeeding();
-
-        //Propagation data building
-        CnossosPropagationData rayData = new PropagationDataBuilder(builder)
-                .addSource(38, 14, 1)
-                .addReceiver(107, 25.95, 4)
-                .hEdgeDiff(true)
-                .vEdgeDiff(true)
-                .setGs(0.)
-                .build();
-        rayData.reflexionOrder=0;
-
-        //Propagation process path data building
-        attData.setHumidity(HUMIDITY);
-        attData.setTemperature(TEMPERATURE);
-
-        //Out and computation settings
-        ComputeRaysOutAttenuation propDataOut = new ComputeRaysOutAttenuation(true, true, attData);
-        ComputeCnossosRays computeRays = new ComputeCnossosRays(rayData);
-        computeRays.setThreadCount(1);
-
-        //Run computation
-        computeRays.run(propDataOut);
-
-        //Expected values
-        //Path0 : vertical plane
-        double[] expectedDeltaDiffSRH = new double[]{7.17, 8.69, 10.78, 13.46, 16.98, 21.34, 25.53, 29.05};
-        double[] expectedAGroundSOH = new double[]{-1.02, -0.08, -0.73, -2.79, -2.79, -2.79, -2.79, -2.79};
-        double[] expectedAGroundORH = new double[]{-0.28, -1.00, -2.46, -2.46, -2.46, -2.46, -2.46, -2.46};
-        double[] expectedDeltaDiffSPrimeRH = new double[]{10.54, 12.93, 15.67, 18.78, 22.56, 27.04, 31.28, 34.81};
-        double[] expectedDeltaDiffSRPrimeH = new double[]{10.86, 13.28, 16.05, 19.18, 22.97, 27.46, 31.70, 35.22};
-        double[] expectedDeltaGroundSOH = new double[]{-0.71, -0.05, -0.42, -1.62, -1.58, -1.56, -1.55, -1.55};
-        double[] expectedDeltaGroundORH = new double[]{-0.18, -0.60, -1.42, -1.36, -1.32, -1.30, -1.30, -1.29};
-        double[] expectedADiffH = new double[]{6.28, 8.04, 8.93, 10.48, 14.09, 18.48, 22.15, 22.16};
-
-        double[] expectedDeltaDiffSRF = new double[]{7.10, 8.59, 10.59, 12.99, 15.66, 18.49, 21.41, 24.37};
-        double[] expectedAGroundSOF = new double[]{-0.96, -0.13, -1.09, -2.79, -2.79, -2.79, -2.79, -2.79};
-        double[] expectedAGroundORF = new double[]{-0.54, -1.28, -2.39, -2.39, -2.39, -2.39, -2.39, -2.39};
-        double[] expectedDeltaDiffSPrimeRF = new double[]{10.51, 12.87, 15.53, 18.36, 21.27, 24.23, 27.22, 30.22};
-        double[] expectedDeltaDiffSRPrimeF = new double[]{10.86, 13.27, 15.96, 18.81, 21.73, 24.70, 27.68, 30.68};
-        double[] expectedDeltaGroundSOF = new double[]{-0.66, -0.08, -0.64, -1.61, -1.57, -1.55, -1.54, -1.53};
-        double[] expectedDeltaGroundORF = new double[]{-0.35, -0.77, -1.37, -1.30, -1.27, -1.25, -1.24, -1.24};
-        double[] expectedADiffF = new double[]{6.09, 7.74, 8.59, 10.07, 12.82, 15.69, 18.63, 21.60};
-
-        double[] expectedAlphaAtm = new double[]{0.12, 0.41, 1.04, 1.93, 3.66, 9.66, 32.77, 116.88};
-        double[] expectedAAtm = new double[]{0.01, 0.03, 0.07, 0.14, 0.26, 0.68, 2.30, 8.19};
-        double[] expectedADiv = new double[]{47.91, 47.91, 47.91, 47.91, 47.91, 47.91, 47.91, 47.91};
-        double[] expectedABoundaryH = new double[]{6.28, 8.04, 8.93, 10.48, 14.09, 18.48, 22.15, 22.16};
-        double[] expectedABoundaryF = new double[]{6.09, 7.74, 8.59, 10.07, 12.82, 15.69, 18.63, 21.60};
-        double[] expectedLH = new double[]{38.80, 37.02, 36.08, 34.47, 30.75, 25.93, 20.64, 14.74};
-        double[] expectedLF = new double[]{38.99, 37.32, 36.42, 34.88, 32.01, 28.72, 24.16, 15.29};
-        double[] expectedL = new double[]{38.90, 37.17, 36.26, 34.68, 31.42, 27.54, 22.75, 15.02};
-        double[] expectedLA = new double[]{12.70, 21.07, 27.66, 31.48, 31.42, 28.74, 23.75, 13.92};
-
-        PropagationPath proPath = propDataOut.propagationPaths.get(0);
-
-        double[] actualDeltaDiffSRH = proPath.aBoundaryH.deltaDiffSR;
-        double[] actualAGroundSOH = proPath.aBoundaryH.aGroundSO;
-        double[] actualAGroundORH = proPath.aBoundaryH.aGroundOR;
-        double[] actualDeltaDiffSPrimeRH = proPath.aBoundaryH.deltaDiffSPrimeR;
-        double[] actualDeltaDiffSRPrimeH = proPath.aBoundaryH.deltaDiffSRPrime;
-        double[] actualDeltaGroundSOH = proPath.aBoundaryH.deltaGroundSO;
-        double[] actualDeltaGroundORH = proPath.aBoundaryH.deltaGroundOR;
-        double[] actualADiffH = proPath.aBoundaryH.aDiff;
-
-        double[] actualDeltaDiffSRF = proPath.aBoundaryF.deltaDiffSR;
-        double[] actualAGroundSOF = proPath.aBoundaryF.aGroundSO;
-        double[] actualAGroundORF = proPath.aBoundaryF.aGroundOR;
-        double[] actualDeltaDiffSPrimeRF = proPath.aBoundaryF.deltaDiffSPrimeR;
-        double[] actualDeltaDiffSRPrimeF = proPath.aBoundaryF.deltaDiffSRPrime;
-        double[] actualDeltaGroundSOF = proPath.aBoundaryF.deltaGroundSO;
-        double[] actualDeltaGroundORF = proPath.aBoundaryF.deltaGroundOR;
-        double[] actualADiffF = proPath.aBoundaryF.aDiff;
-
-        double[] actualAlphaAtm = propDataOut.genericMeteoData.getAlpha_atmo();
-        double[] actualAAtm = proPath.absorptionData.aAtm;
-        double[] actualADiv = proPath.absorptionData.aDiv;
-        double[] actualABoundaryH = proPath.absorptionData.aBoundaryH;
-        double[] actualABoundaryF = proPath.absorptionData.aBoundaryF;
-        double[] actualLH = addArray(proPath.absorptionData.aGlobalH, SOUND_POWER_LEVELS);
-        double[] actualLF = addArray(proPath.absorptionData.aGlobalF, SOUND_POWER_LEVELS);
-        double[] actualL = addArray(proPath.absorptionData.aGlobal, SOUND_POWER_LEVELS);
-        double[] actualLA = addArray(actualL, A_WEIGHTING);
-
-        /*assertDoubleArrayEquals("DeltaDiffSRH - vertical plane", expectedDeltaDiffSRH, actualDeltaDiffSRH, ERROR_EPSILON_LOWEST);
-        assertDoubleArrayEquals("AGroundSOH - vertical plane", expectedAGroundSOH, actualAGroundSOH, ERROR_EPSILON_VERY_LOW);
-        assertDoubleArrayEquals("AGroundORH - vertical plane", expectedAGroundORH, actualAGroundORH, ERROR_EPSILON_VERY_LOW);
-        assertDoubleArrayEquals("DeltaDiffSPrimeRH - vertical plane", expectedDeltaDiffSPrimeRH, actualDeltaDiffSPrimeRH, ERROR_EPSILON_LOWEST);
-        assertDoubleArrayEquals("DeltaDiffSRPrimeH - vertical plane", expectedDeltaDiffSRPrimeH, actualDeltaDiffSRPrimeH, ERROR_EPSILON_VERY_LOW);
-        assertDoubleArrayEquals("DeltaGroundSOH - vertical plane", expectedDeltaGroundSOH, actualDeltaGroundSOH, ERROR_EPSILON_VERY_LOW);
-        assertDoubleArrayEquals("DeltaGroundORH - vertical plane", expectedDeltaGroundORH, actualDeltaGroundORH, ERROR_EPSILON_VERY_LOW);
-        assertDoubleArrayEquals("actualADiffH - vertical plane", expectedADiffH, actualADiffH, ERROR_EPSILON_VERY_LOW);
-
-        assertDoubleArrayEquals("DeltaDiffSRF - vertical plane", expectedDeltaDiffSRF, actualDeltaDiffSRF, ERROR_EPSILON_VERY_LOW);
-        assertDoubleArrayEquals("AGroundSOF - vertical plane", expectedAGroundSOF, actualAGroundSOF, ERROR_EPSILON_VERY_LOW);
-        assertDoubleArrayEquals("AGroundORF - vertical plane", expectedAGroundORF, actualAGroundORF, ERROR_EPSILON_VERY_LOW);
-        assertDoubleArrayEquals("DeltaDiffSPrimeRF - vertical plane", expectedDeltaDiffSPrimeRF, actualDeltaDiffSPrimeRF, ERROR_EPSILON_VERY_LOW);
-        assertDoubleArrayEquals("DeltaDiffSRPrimeF - vertical plane", expectedDeltaDiffSRPrimeF, actualDeltaDiffSRPrimeF, ERROR_EPSILON_LOW);
-        assertDoubleArrayEquals("DeltaGroundSOF - vertical plane", expectedDeltaGroundSOF, actualDeltaGroundSOF, ERROR_EPSILON_VERY_LOW);
-        assertDoubleArrayEquals("DeltaGroundORF - vertical plane", expectedDeltaGroundORF, actualDeltaGroundORF, ERROR_EPSILON_VERY_LOW);
-        assertDoubleArrayEquals("ADiffF - vertical plane", expectedADiffF, actualADiffF, ERROR_EPSILON_VERY_LOW);
-
-        assertDoubleArrayEquals("AlphaAtm - vertical plane", expectedAlphaAtm, actualAlphaAtm, ERROR_EPSILON_LOWEST);
-        assertDoubleArrayEquals("AAtm - vertical plane", expectedAAtm, actualAAtm, ERROR_EPSILON_VERY_LOW);
-        assertDoubleArrayEquals("ADiv - vertical plane", expectedADiv, actualADiv, ERROR_EPSILON_VERY_LOW);
-        assertDoubleArrayEquals("ABoundaryH - vertical plane", expectedABoundaryH, actualABoundaryH, ERROR_EPSILON_VERY_LOW);
-        assertDoubleArrayEquals("ABoundaryF - vertical plane", expectedABoundaryF, actualABoundaryF, ERROR_EPSILON_VERY_LOW);
-        assertDoubleArrayEquals("LH - vertical plane", expectedLH, actualLH, ERROR_EPSILON_VERY_LOW);
-        assertDoubleArrayEquals("LF - vertical plane", expectedLF, actualLF, ERROR_EPSILON_VERY_LOW);*/
-        //assertDoubleArrayEquals("L - vertical plane", expectedL, actualL, ERROR_EPSILON_HIGH);
-        assertDoubleArrayEquals("LA - vertical plane", expectedLA, actualLA, ERROR_EPSILON_VERY_HIGH);
-
-    }
-
-    /**
-     * – Two buildings behind an earth-berm on flat ground with homogeneous acoustic properties – receiver position modified
-     */
-    @Test
-    public void TC24() {
-
-        PropagationProcessPathData attData = new PropagationProcessPathData();
-        GeometryFactory factory = new GeometryFactory();
-
-        // Add building 20% abs
-        List<Double> buildingsAbs = Collections.nCopies(attData.freq_lvl.size(), 0.2);
-
-        //Create obstruction test object
-        ProfileBuilder builder = new ProfileBuilder();
-
-        builder.addBuilding(new Coordinate[]{
-                        new Coordinate(75, 34, 0),
-                        new Coordinate(110, 34, 0),
-                        new Coordinate(110, 26, 0),
-                        new Coordinate(75, 26, 0)}, 9, buildingsAbs)
-                .addBuilding(new Coordinate[]{
-                        new Coordinate(83, 18, 0),
-                        new Coordinate(118, 18, 0),
-                        new Coordinate(118, 10, 0),
-                        new Coordinate(83, 10, 0)}, 8, buildingsAbs)
-                // Ground Surface
-
-                .addTopographicLine(30, -14, 0, 122, -14, 0)// 1
-                .addTopographicLine(122, -14, 0, 122, 45, 0)// 2
-                .addTopographicLine(122, 45, 0, 30, 45, 0)// 3
-                .addTopographicLine(30, 45, 0, 30, -14, 0)// 4
-                .addTopographicLine(59.6, -9.87, 0, 76.84, -5.28, 0)// 5
-                .addTopographicLine(76.84, -5.28, 0, 63.71, 41.16, 0)// 6
-                .addTopographicLine(63.71, 41.16, 0, 46.27, 36.28, 0)// 7
-                .addTopographicLine(46.27, 36.28, 0, 59.6, -9.87, 0)// 8
-                .addTopographicLine(46.27, 36.28, 0, 54.68, 37.59, 5)// 9
-                .addTopographicLine(54.68, 37.59, 5, 55.93, 37.93, 5)// 10
-                .addTopographicLine(55.93, 37.93, 5, 63.71, 41.16, 0)// 11
-                .addTopographicLine(59.6, -9.87, 0, 67.35, -6.83, 5)// 12
-                .addTopographicLine(67.35, -6.83, 5, 68.68, -6.49, 5)// 13
-                .addTopographicLine(68.68, -6.49, 5, 76.84, -5.28, 0)// 14
-                .addTopographicLine(54.68, 37.59, 5, 67.35, -6.83, 5)// 15
-                .addTopographicLine(55.93, 37.93, 5, 68.68, -6.49, 5)// 16
-                .addGroundEffect(factory.createPolygon(new Coordinate[]{
-                        new Coordinate(59.6, -9.87, 0), // 5
-                        new Coordinate(76.84, -5.28, 0), // 5-6
-                        new Coordinate(63.71, 41.16, 0), // 6-7
-                        new Coordinate(46.27, 36.28, 0), // 7-8
-                        new Coordinate(59.6, -9.87, 0)
-                }), 1.)
-                .addGroundEffect(factory.createPolygon(new Coordinate[]{
-                        new Coordinate(30, -14, 0), // 5
-                        new Coordinate(122, -14, 0), // 5-6
-                        new Coordinate(122, 45, 0), // 6-7
-                        new Coordinate(30, 45, 0), // 7-8
-                        new Coordinate(30, -14, 0)
-                }), 0.)
-                .finishFeeding();
-
-        //Propagation data building
-        CnossosPropagationData rayData = new PropagationDataBuilder(builder)
-                .addSource(38, 14, 1)
-                .addReceiver(106, 18.5, 4)
-                .hEdgeDiff(true)
-                .vEdgeDiff(true)
-                .setGs(0.)
-                .build();
-        rayData.reflexionOrder=1;
-
-        //Propagation process path data building
-        attData.setHumidity(HUMIDITY);
-        attData.setTemperature(TEMPERATURE);
-
-        //Out and computation settings
-        ComputeRaysOutAttenuation propDataOut = new ComputeRaysOutAttenuation(true, true, attData);
-        ComputeCnossosRays computeRays = new ComputeCnossosRays(rayData);
-        computeRays.setThreadCount(1);
-
-        //Run computation
-        computeRays.run(propDataOut);
-
-        //Expected values
-        //Path0 : vertical plane
-        double[] expectedDeltaDiffSRH = new double[]{10.18, 13.64, 16.95, 20.02, 23.02, 26.01, 29.00, 23.01};
-        double[] expectedAGroundSOH = new double[]{-1.05, -0.09, -0.69, -2.79, -2.79, -2.79, -2.79, -2.79};
-        double[] expectedAGroundORH = new double[]{-3.00, -3.00, -3.00, -3.00, -3.00, -3.00, -3.00, -3.00};
-        double[] expectedDeltaDiffSPrimeRH = new double[]{13.22, 17.14, 20.64, 23.79, 26.82, 29.83, 32.84, 35.85};
-        double[] expectedDeltaDiffSRPrimeH = new double[]{18.53, 22.73, 26.34, 29.53, 32.59, 35.61, 38.62, 41.63};
-        double[] expectedDeltaGroundSOH = new double[]{-0.75, -0.06, -0.46, -1.90, -1.90, -1.89, -1.89, -1.89};
-        double[] expectedDeltaGroundORH = new double[]{-1.27, -1.17, -1.14, -1.12, -1.12, -1.11, -1.11, -1.11};
-        double[] expectedADiffH = new double[]{8.16, 12.40, 15.36, 16.99, 20.00, 22.00, 22.00, 22.00};
-
-        double[] expectedDeltaDiffSRF = new double[]{10.11, 13.55, 16.86, 19.93, 22.92, 25.91, 28.91, 31.91};
-        double[] expectedAGroundSOF = new double[]{-0.98, -0.14, -1.05, -2.79, -2.79, -2.79, -2.79, -2.79};
-        double[] expectedAGroundORF = new double[]{-3.00, -3.00, -3.00, -3.00, -3.00, -3.00, -3.00, -3.00};
-        double[] expectedDeltaDiffSPrimeRF = new double[]{13.19, 17.10, 20.60, 23.75, 26.79, 29.79, 32.80, 35.81};
-        double[] expectedDeltaDiffSRPrimeF = new double[]{18.52, 22.72, 26.33, 29.52, 32.58, 35.60, 38.61, 41.62};
-        double[] expectedDeltaGroundSOF = new double[]{-0.70, -0.10, -0.70, -1.89, -1.89, -1.88, -1.88, -1.88};
-        double[] expectedDeltaGroundORF = new double[]{-1.27, -1.17, -1.13, -1.11, -1.11, -1.10, -1.10, -1.10};
-        double[] expectedADiffF = new double[]{8.15, 12.29, 15.04, 16.92, 19.93, 22.02, 22.02, 22.02};
->>>>>>> 25911b4c
-
-        double[] expectedAlphaAtm = new double[]{0.12, 0.41, 1.04, 1.93, 3.66, 9.66, 32.77, 116.88};
-        double[] expectedAAtm = new double[]{0.01, 0.03, 0.07, 0.13, 0.25, 0.66, 2.24, 7.97};
-        double[] expectedADiv = new double[]{47.68, 47.68, 47.68, 47.68, 47.68, 47.68, 47.68, 47.68};
-        double[] expectedABoundaryH = new double[]{8.16, 12.40, 15.36, 16.99, 20.00, 22.00, 22.00, 22.00};
-        double[] expectedABoundaryF = new double[]{8.15, 12.29, 15.04, 16.92, 19.93, 22.02, 22.02, 22.02};
-        double[] expectedLH = new double[]{37.16, 32.90, 29.89, 28.20, 25.07, 22.67, 21.09, 15.35};
-        double[] expectedLF = new double[]{37.17, 33.00, 30.22, 28.27, 25.14, 22.65, 21.07, 15.33};
-        double[] expectedL = new double[]{37.16, 32.95, 30.06, 28.23, 25.11, 22.66, 21.08, 15.34};
-        double[] expectedLA = new double[]{10.96, 16.85, 21.46, 25.03, 25.11, 23.86, 22.08, 14.24};
-
-<<<<<<< HEAD
+
+
     /**
      * TC26 – Road source with influence of retrodiffraction
      * */
@@ -5303,204 +4835,6 @@
 
         //Propagation process path data building
         PropagationProcessPathData attData = new PropagationProcessPathData();
-=======
-        PropagationPath proPath = propDataOut.propagationPaths.get(0);
-
-        double[] actualDeltaDiffSRH = proPath.aBoundaryH.deltaDiffSR;
-        double[] actualAGroundSOH = proPath.aBoundaryH.aGroundSO;
-        double[] actualAGroundORH = proPath.aBoundaryH.aGroundOR;
-        double[] actualDeltaDiffSPrimeRH = proPath.aBoundaryH.deltaDiffSPrimeR;
-        double[] actualDeltaDiffSRPrimeH = proPath.aBoundaryH.deltaDiffSRPrime;
-        double[] actualDeltaGroundSOH = proPath.aBoundaryH.deltaGroundSO;
-        double[] actualDeltaGroundORH = proPath.aBoundaryH.deltaGroundOR;
-        double[] actualADiffH = proPath.aBoundaryH.aDiff;
-
-        double[] actualDeltaDiffSRF = proPath.aBoundaryF.deltaDiffSR;
-        double[] actualAGroundSOF = proPath.aBoundaryF.aGroundSO;
-        double[] actualAGroundORF = proPath.aBoundaryF.aGroundOR;
-        double[] actualDeltaDiffSPrimeRF = proPath.aBoundaryF.deltaDiffSPrimeR;
-        double[] actualDeltaDiffSRPrimeF = proPath.aBoundaryF.deltaDiffSRPrime;
-        double[] actualDeltaGroundSOF = proPath.aBoundaryF.deltaGroundSO;
-        double[] actualDeltaGroundORF = proPath.aBoundaryF.deltaGroundOR;
-        double[] actualADiffF = proPath.aBoundaryF.aDiff;
-
-        double[] actualAlphaAtm = propDataOut.genericMeteoData.getAlpha_atmo();
-        double[] actualAAtm = proPath.absorptionData.aAtm;
-        double[] actualADiv = proPath.absorptionData.aDiv;
-        double[] actualABoundaryH = proPath.absorptionData.aBoundaryH;
-        double[] actualABoundaryF = proPath.absorptionData.aBoundaryF;
-        double[] actualLH = addArray(proPath.absorptionData.aGlobalH, SOUND_POWER_LEVELS);
-        double[] actualLF = addArray(proPath.absorptionData.aGlobalF, SOUND_POWER_LEVELS);
-        double[] actualL = addArray(proPath.absorptionData.aGlobal, SOUND_POWER_LEVELS);
-        double[] actualLA = addArray(actualL, A_WEIGHTING);
-
-        /*assertDoubleArrayEquals("DeltaDiffSRH - vertical plane", expectedDeltaDiffSRH, actualDeltaDiffSRH, ERROR_EPSILON_LOWEST);
-        assertDoubleArrayEquals("AGroundSOH - vertical plane", expectedAGroundSOH, actualAGroundSOH, ERROR_EPSILON_VERY_LOW);
-        assertDoubleArrayEquals("AGroundORH - vertical plane", expectedAGroundORH, actualAGroundORH, ERROR_EPSILON_VERY_LOW);
-        assertDoubleArrayEquals("DeltaDiffSPrimeRH - vertical plane", expectedDeltaDiffSPrimeRH, actualDeltaDiffSPrimeRH, ERROR_EPSILON_LOWEST);
-        assertDoubleArrayEquals("DeltaDiffSRPrimeH - vertical plane", expectedDeltaDiffSRPrimeH, actualDeltaDiffSRPrimeH, ERROR_EPSILON_VERY_LOW);
-        assertDoubleArrayEquals("DeltaGroundSOH - vertical plane", expectedDeltaGroundSOH, actualDeltaGroundSOH, ERROR_EPSILON_VERY_LOW);
-        assertDoubleArrayEquals("DeltaGroundORH - vertical plane", expectedDeltaGroundORH, actualDeltaGroundORH, ERROR_EPSILON_VERY_LOW);
-        assertDoubleArrayEquals("actualADiffH - vertical plane", expectedADiffH, actualADiffH, ERROR_EPSILON_VERY_LOW);
-
-        assertDoubleArrayEquals("DeltaDiffSRF - vertical plane", expectedDeltaDiffSRF, actualDeltaDiffSRF, ERROR_EPSILON_VERY_LOW);
-        assertDoubleArrayEquals("AGroundSOF - vertical plane", expectedAGroundSOF, actualAGroundSOF, ERROR_EPSILON_VERY_LOW);
-        assertDoubleArrayEquals("AGroundORF - vertical plane", expectedAGroundORF, actualAGroundORF, ERROR_EPSILON_VERY_LOW);
-        assertDoubleArrayEquals("DeltaDiffSPrimeRF - vertical plane", expectedDeltaDiffSPrimeRF, actualDeltaDiffSPrimeRF, ERROR_EPSILON_VERY_LOW);
-        assertDoubleArrayEquals("DeltaDiffSRPrimeF - vertical plane", expectedDeltaDiffSRPrimeF, actualDeltaDiffSRPrimeF, ERROR_EPSILON_LOW);
-        assertDoubleArrayEquals("DeltaGroundSOF - vertical plane", expectedDeltaGroundSOF, actualDeltaGroundSOF, ERROR_EPSILON_VERY_LOW);
-        assertDoubleArrayEquals("DeltaGroundORF - vertical plane", expectedDeltaGroundORF, actualDeltaGroundORF, ERROR_EPSILON_VERY_LOW);
-        assertDoubleArrayEquals("ADiffF - vertical plane", expectedADiffF, actualADiffF, ERROR_EPSILON_VERY_LOW);
-
-        assertDoubleArrayEquals("AlphaAtm - vertical plane", expectedAlphaAtm, actualAlphaAtm, ERROR_EPSILON_LOWEST);
-        assertDoubleArrayEquals("AAtm - vertical plane", expectedAAtm, actualAAtm, ERROR_EPSILON_VERY_LOW);
-        assertDoubleArrayEquals("ADiv - vertical plane", expectedADiv, actualADiv, ERROR_EPSILON_VERY_LOW);
-        assertDoubleArrayEquals("ABoundaryH - vertical plane", expectedABoundaryH, actualABoundaryH, ERROR_EPSILON_VERY_LOW);
-        assertDoubleArrayEquals("ABoundaryF - vertical plane", expectedABoundaryF, actualABoundaryF, ERROR_EPSILON_VERY_LOW);
-        assertDoubleArrayEquals("LH - vertical plane", expectedLH, actualLH, ERROR_EPSILON_VERY_LOW);
-        assertDoubleArrayEquals("LF - vertical plane", expectedLF, actualLF, ERROR_EPSILON_VERY_LOW);*/
-        //assertDoubleArrayEquals("L - vertical plane", expectedL, actualL, ERROR_EPSILON_HIGH);
-        assertDoubleArrayEquals("LA - vertical plane", expectedLA, actualLA, ERROR_EPSILON_VERY_HIGH);
-
-        //Path1 : reflexion
-        expectedDeltaDiffSRH = new double[]{7.18, 8.71, 1080, 13.49, 17.00, 21.36, 25.56, 29.08};
-        expectedAGroundSOH = new double[]{-1.01, -0.08, -0.75, -2.79, -2.79, -2.79, -2.79, -2.79};
-        expectedAGroundORH = new double[]{-0.27, -0.94, -2.47, -2.47, -2.47, -2.47, -2.47, -2.47};
-        expectedDeltaDiffSPrimeRH = new double[]{10.58, 12.96, 15.71, 18.82, 22.59, 27.07, 31.31, 34.85};
-        expectedDeltaDiffSRPrimeH = new double[]{10.80, 13.22, 15.98, 19.11, 22.88, 27.37, 31.61, 35.15};
-        expectedDeltaGroundSOH = new double[]{-0.70, -0.05, -0.43, -1.62, -1.58, -1.56, -1.55, -1.55};
-        expectedDeltaGroundORH = new double[]{-0.18, -0.57, -1.45, -1.38, -1.34, -1.32, -1.32, -1.32};
-        expectedADiffH = new double[]{6.30, 8.09, 8.93, 10.49, 14.08, 18.48, 22.13, 22.14};
-
-        expectedDeltaDiffSRF = new double[]{7.12, 8.61, 10.62, 13.02, 15.69, 18.52, 21.44, 24.40};
-        expectedAGroundSOF = new double[]{-0.95, -0.13, -1.10, -2.79, -2.79, -2.79, -2.79, -2.79};
-        expectedAGroundORF = new double[]{-0.52, -1.21, -2.40, -2.40, -2.40, -2.40, -2.40, -2.40};
-        expectedDeltaDiffSPrimeRF = new double[]{10.55, 12.91, 15.57, 18.40, 21.32, 24.28, 27.26, 30.26};
-        expectedDeltaDiffSRPrimeF = new double[]{10.81, 13.21, 15.90, 18.74, 21.66, 24.63, 27.61, 30.61};
-        expectedDeltaGroundSOF = new double[]{-0.65, -0.08, -0.64, -1.61, -1.57, -1.55, -1.54, -1.53};
-        expectedDeltaGroundORF = new double[]{-0.34, -0.73, -1.39, -1.33, -1.29, -1.27, -1.26, -1.26};
-        expectedADiffF = new double[]{6.12, 7.80, 8.59, 10.08, 12.38, 15.70, 18.64, 21.61};
-
-        expectedAlphaAtm = new double[]{0.12, 0.41, 1.04, 1.93, 3.66, 9.66, 32.77, 116.88};
-        expectedAAtm = new double[]{0.01, 0.03, 0.07, 0.14, 0.26, 0.68, 2.32, 8.28};
-        expectedADiv = new double[]{48.00, 48.00, 48.00, 48.00, 48.00, 48.00, 48.00, 48.00};
-        expectedABoundaryH = new double[]{6.30, 8.09, 8.93, 10.49, 14.08, 18.48, 22.13, 22.14};
-        expectedABoundaryF = new double[]{6.12, 7.80, 8.59, 10.08, 12.83, 15.70, 18.64, 21.61};
-        expectedLH = new double[]{37.72, 35.91, 35.03, 33.41, 29.69, 24.87, 19.58, 13.62};
-        expectedLF = new double[]{37.90, 36.20, 35.37, 33.81, 30.94, 27.64, 23.07, 14.14};
-        expectedL = new double[]{37.81, 36.06, 35.20, 33.61, 30.36, 26.47, 21.67, 13.89};
-        expectedLA = new double[]{11.61, 19.96, 26.60, 30.41, 30.36, 27.67, 22.67, 12.79};
-
-        proPath = propDataOut.propagationPaths.get(1);
-
-        actualDeltaDiffSRH = proPath.aBoundaryH.deltaDiffSR;
-        actualAGroundSOH = proPath.aBoundaryH.aGroundSO;
-        actualAGroundORH = proPath.aBoundaryH.aGroundOR;
-        actualDeltaDiffSPrimeRH = proPath.aBoundaryH.deltaDiffSPrimeR;
-        actualDeltaDiffSRPrimeH = proPath.aBoundaryH.deltaDiffSRPrime;
-        actualDeltaGroundSOH = proPath.aBoundaryH.deltaGroundSO;
-        actualDeltaGroundORH = proPath.aBoundaryH.deltaGroundOR;
-        actualADiffH = proPath.aBoundaryH.aDiff;
-
-        actualDeltaDiffSRF = proPath.aBoundaryF.deltaDiffSR;
-        actualAGroundSOF = proPath.aBoundaryF.aGroundSO;
-        actualAGroundORF = proPath.aBoundaryF.aGroundOR;
-        actualDeltaDiffSPrimeRF = proPath.aBoundaryF.deltaDiffSPrimeR;
-        actualDeltaDiffSRPrimeF = proPath.aBoundaryF.deltaDiffSRPrime;
-        actualDeltaGroundSOF = proPath.aBoundaryF.deltaGroundSO;
-        actualDeltaGroundORF = proPath.aBoundaryF.deltaGroundOR;
-        actualADiffF = proPath.aBoundaryF.aDiff;
-
-        actualAlphaAtm = propDataOut.genericMeteoData.getAlpha_atmo();
-        actualAAtm = proPath.absorptionData.aAtm;
-        actualADiv = proPath.absorptionData.aDiv;
-        actualABoundaryH = proPath.absorptionData.aBoundaryH;
-        actualABoundaryF = proPath.absorptionData.aBoundaryF;
-        actualLH = addArray(proPath.absorptionData.aGlobalH, SOUND_POWER_LEVELS);
-        actualLF = addArray(proPath.absorptionData.aGlobalF, SOUND_POWER_LEVELS);
-        actualL = addArray(proPath.absorptionData.aGlobal, SOUND_POWER_LEVELS);
-        actualLA = addArray(actualL, A_WEIGHTING);
-
-        /*assertDoubleArrayEquals("DeltaDiffSRH - vertical plane", expectedDeltaDiffSRH, actualDeltaDiffSRH, ERROR_EPSILON_LOWEST);
-        assertDoubleArrayEquals("AGroundSOH - vertical plane", expectedAGroundSOH, actualAGroundSOH, ERROR_EPSILON_VERY_LOW);
-        assertDoubleArrayEquals("AGroundORH - vertical plane", expectedAGroundORH, actualAGroundORH, ERROR_EPSILON_VERY_LOW);
-        assertDoubleArrayEquals("DeltaDiffSPrimeRH - vertical plane", expectedDeltaDiffSPrimeRH, actualDeltaDiffSPrimeRH, ERROR_EPSILON_LOWEST);
-        assertDoubleArrayEquals("DeltaDiffSRPrimeH - vertical plane", expectedDeltaDiffSRPrimeH, actualDeltaDiffSRPrimeH, ERROR_EPSILON_VERY_LOW);
-        assertDoubleArrayEquals("DeltaGroundSOH - vertical plane", expectedDeltaGroundSOH, actualDeltaGroundSOH, ERROR_EPSILON_VERY_LOW);
-        assertDoubleArrayEquals("DeltaGroundORH - vertical plane", expectedDeltaGroundORH, actualDeltaGroundORH, ERROR_EPSILON_VERY_LOW);
-        assertDoubleArrayEquals("actualADiffH - vertical plane", expectedADiffH, actualADiffH, ERROR_EPSILON_VERY_LOW);
-
-        assertDoubleArrayEquals("DeltaDiffSRF - vertical plane", expectedDeltaDiffSRF, actualDeltaDiffSRF, ERROR_EPSILON_VERY_LOW);
-        assertDoubleArrayEquals("AGroundSOF - vertical plane", expectedAGroundSOF, actualAGroundSOF, ERROR_EPSILON_VERY_LOW);
-        assertDoubleArrayEquals("AGroundORF - vertical plane", expectedAGroundORF, actualAGroundORF, ERROR_EPSILON_VERY_LOW);
-        assertDoubleArrayEquals("DeltaDiffSPrimeRF - vertical plane", expectedDeltaDiffSPrimeRF, actualDeltaDiffSPrimeRF, ERROR_EPSILON_VERY_LOW);
-        assertDoubleArrayEquals("DeltaDiffSRPrimeF - vertical plane", expectedDeltaDiffSRPrimeF, actualDeltaDiffSRPrimeF, ERROR_EPSILON_LOW);
-        assertDoubleArrayEquals("DeltaGroundSOF - vertical plane", expectedDeltaGroundSOF, actualDeltaGroundSOF, ERROR_EPSILON_VERY_LOW);
-        assertDoubleArrayEquals("DeltaGroundORF - vertical plane", expectedDeltaGroundORF, actualDeltaGroundORF, ERROR_EPSILON_VERY_LOW);
-        assertDoubleArrayEquals("ADiffF - vertical plane", expectedADiffF, actualADiffF, ERROR_EPSILON_VERY_LOW);
-
-        assertDoubleArrayEquals("AlphaAtm - vertical plane", expectedAlphaAtm, actualAlphaAtm, ERROR_EPSILON_LOWEST);
-        assertDoubleArrayEquals("AAtm - vertical plane", expectedAAtm, actualAAtm, ERROR_EPSILON_VERY_LOW);
-        assertDoubleArrayEquals("ADiv - vertical plane", expectedADiv, actualADiv, ERROR_EPSILON_VERY_LOW);
-        assertDoubleArrayEquals("ABoundaryH - vertical plane", expectedABoundaryH, actualABoundaryH, ERROR_EPSILON_VERY_LOW);
-        assertDoubleArrayEquals("ABoundaryF - vertical plane", expectedABoundaryF, actualABoundaryF, ERROR_EPSILON_VERY_LOW);
-        assertDoubleArrayEquals("LH - vertical plane", expectedLH, actualLH, ERROR_EPSILON_VERY_LOW);
-        assertDoubleArrayEquals("LF - vertical plane", expectedLF, actualLF, ERROR_EPSILON_VERY_LOW);*/
-        //assertDoubleArrayEquals("L - vertical plane", expectedL, actualL, ERROR_EPSILON_HIGH);
-        //assertDoubleArrayEquals("LA - vertical plane", expectedLA, actualLA, ERROR_EPSILON_VERY_HIGH);
-
-        assertEquals(1, propDataOut.getVerticesSoundLevel().size());
-        double[] L = addArray(propDataOut.getVerticesSoundLevel().get(0).value, new double[]{93 - 26.2, 93 - 16.1,
-                93 - 8.6, 93 - 3.2, 93, 93 + 1.2, 93 + 1.0, 93 - 1.1});
-        //todo IL Y A UNE ERREUR DANS LA NORME AVEC LE BATIMENT 2, SI ON LE SUPPRIME LES RESULTATS SONT EQUIVALENTS
-        assertArrayEquals(new double[]{14.31, 21.69, 27.76, 31.52, 31.49, 29.18, 25.39, 16.58}, L, ERROR_EPSILON_HIGHEST);
-
-    }
-
-    /**
-     * Replacement of the earth-berm by a barrier
-     */
-    @Test
-    public void TC25() {
-        PropagationProcessPathData attData = new PropagationProcessPathData();
-        GeometryFactory factory = new GeometryFactory();
-
-        // Add building 20% abs
-        List<Double> buildingsAbs = Collections.nCopies(attData.freq_lvl.size(), 0.2);
-
-        //Create obstruction test object
-        ProfileBuilder builder = new ProfileBuilder();
-
-        builder.addBuilding(new Coordinate[]{
-                        new Coordinate(75, 34, 0),
-                        new Coordinate(110, 34, 0),
-                        new Coordinate(110, 26, 0),
-                        new Coordinate(75, 26, 0)}, 9, buildingsAbs)
-                .addBuilding(new Coordinate[]{
-                        new Coordinate(83, 18, 0),
-                        new Coordinate(118, 18, 0),
-                        new Coordinate(118, 10, 0),
-                        new Coordinate(83, 10, 0)}, 8, buildingsAbs)
-                // Ground Surface
-
-                .addWall(new Coordinate[]{
-                        new Coordinate(59.19, 24.47, 0),
-                        new Coordinate(64.17, 6.95, 0)
-                }, 5)
-                .finishFeeding();
-
-        //Propagation data building
-        CnossosPropagationData rayData = new PropagationDataBuilder(builder)
-                .addSource(38, 14, 1)
-                .addReceiver(107, 25.95, 4)
-                .hEdgeDiff(true)
-                .vEdgeDiff(true)
-                .setGs(0.)
-                .build();
-        rayData.reflexionOrder=1;
-
-        //Propagation process path data building
->>>>>>> 25911b4c
         attData.setHumidity(HUMIDITY);
         attData.setTemperature(TEMPERATURE);
 
@@ -5508,146 +4842,10 @@
         ComputeRaysOutAttenuation propDataOut = new ComputeRaysOutAttenuation(true, true, attData);
         ComputeCnossosRays computeRays = new ComputeCnossosRays(rayData);
         computeRays.setThreadCount(1);
-
-        //Run computation
         computeRays.run(propDataOut);
 
-        //Expected values
-        //Path0 : vertical plane
-        double[] expectedDeltaDiffSRH = new double[]{10.09, 13.54, 16.87, 19.94, 22.94, 25.93, 28.93, 31.93};
-        double[] expectedAGroundSOH = new double[]{-3.00, -3.00, -3.00, -3.00, -3.00, -3.00, -3.00, -3.00};
-        double[] expectedAGroundORH = new double[]{-3.00, -3.00, -3.00, -3.00, -3.00, -3.00, -3.00, -3.00};
-        double[] expectedDeltaDiffSPrimeRH = new double[]{11.48, 15.20, 18.63, 21.75, 24.77, 27.78, 30.78, 33.78};
-        double[] expectedDeltaDiffSRPrimeH = new double[]{18.47, 22.70, 26.32, 29.52, 32.58, 35.60, 38.61, 41.62};
-        double[] expectedDeltaGroundSOH = new double[]{-2.62, -2.55, -2.52, -2.51, -2.50, -2.50, -2.50, -2.50};
-        double[] expectedDeltaGroundORH = new double[]{-1.27, -1.17, -1.13, -1.11, -1.11, -1.10, -1.10, -1.10};
-        double[] expectedADiffH = new double[]{6.21, 9.83, 13.22, 16.32, 19.33, 21.40, 21.40, 21.40};
-
-        double[] expectedDeltaDiffSRF = new double[]{10.03, 13.46, 16.78, 19.85, 22.84, 25.83, 28.83, 31.83};
-        double[] expectedAGroundSOF = new double[]{-3.00, -3.00, -3.00, -3.00, -3.00, -3.00, -3.00, -3.00};
-        double[] expectedAGroundORF = new double[]{-3.00, -3.00, -3.00, -3.00, -3.00, -3.00, -3.00, -3.00};
-        double[] expectedDeltaDiffSPrimeRF = new double[]{11.43, 15.14, 18.57, 21.69, 24.71, 27.71, 30.72, 33.72};
-        double[] expectedDeltaDiffSRPrimeF = new double[]{18.46, 22.69, 26.31, 29.51, 32.57, 35.59, 38.60, 41.61};
-        double[] expectedDeltaGroundSOF = new double[]{-2.61, -2.54, -2.51, -2.50, -2.50, -2.49, -2.49, -2.49};
-        double[] expectedDeltaGroundORF = new double[]{-1.26, -1.16, -1.12, -1.10, -1.10, -1.09, -1.09, -1.09};
-        double[] expectedADiffF = new double[]{6.15, 9.76, 13.15, 16.24, 19.25, 21.41, 21.42, 21.42};
-
-        double[] expectedAlphaAtm = new double[]{0.12, 0.41, 1.04, 1.93, 3.66, 9.66, 32.77, 116.88};
-        double[] expectedAAtm = new double[]{0.01, 0.03, 0.07, 0.13, 0.25, 0.66, 2.24, 7.97};
-        double[] expectedADiv = new double[]{47.68, 47.68, 47.68, 47.68, 47.68, 47.68, 47.68, 47.68};
-        double[] expectedABoundaryH = new double[]{6.21, 9.83, 13.22, 16.32, 19.33, 21.40, 21.40, 21.40};
-        double[] expectedABoundaryF = new double[]{6.15, 9.76, 13.15, 16.24, 19.25, 21.41, 21.42, 21.42};
-        double[] expectedLH = new double[]{39.11, 35.47, 32.03, 28.87, 25.74, 23.27, 21.69, 15.95};
-        double[] expectedLF = new double[]{39.16, 35.53, 32.11, 28.95, 25.82, 23.25, 21.67, 15.93};
-        double[] expectedL = new double[]{39.13, 35.50, 32.07, 28.91, 25.78, 23.26, 21.68, 15.94};
-        double[] expectedLA = new double[]{12.93, 19.40, 23.47, 25.71, 25.78, 24.46, 22.68, 14.84};
-
-        PropagationPath proPath = propDataOut.propagationPaths.get(0);
-
-        double[] actualDeltaDiffSRH = proPath.aBoundaryH.deltaDiffSR;
-        double[] actualAGroundSOH = proPath.aBoundaryH.aGroundSO;
-        double[] actualAGroundORH = proPath.aBoundaryH.aGroundOR;
-        double[] actualDeltaDiffSPrimeRH = proPath.aBoundaryH.deltaDiffSPrimeR;
-        double[] actualDeltaDiffSRPrimeH = proPath.aBoundaryH.deltaDiffSRPrime;
-        double[] actualDeltaGroundSOH = proPath.aBoundaryH.deltaGroundSO;
-        double[] actualDeltaGroundORH = proPath.aBoundaryH.deltaGroundOR;
-        double[] actualADiffH = proPath.aBoundaryH.aDiff;
-
-        double[] actualDeltaDiffSRF = proPath.aBoundaryF.deltaDiffSR;
-        double[] actualAGroundSOF = proPath.aBoundaryF.aGroundSO;
-        double[] actualAGroundORF = proPath.aBoundaryF.aGroundOR;
-        double[] actualDeltaDiffSPrimeRF = proPath.aBoundaryF.deltaDiffSPrimeR;
-        double[] actualDeltaDiffSRPrimeF = proPath.aBoundaryF.deltaDiffSRPrime;
-        double[] actualDeltaGroundSOF = proPath.aBoundaryF.deltaGroundSO;
-        double[] actualDeltaGroundORF = proPath.aBoundaryF.deltaGroundOR;
-        double[] actualADiffF = proPath.aBoundaryF.aDiff;
-
-        double[] actualAlphaAtm = propDataOut.genericMeteoData.getAlpha_atmo();
-        double[] actualAAtm = proPath.absorptionData.aAtm;
-        double[] actualADiv = proPath.absorptionData.aDiv;
-        double[] actualABoundaryH = proPath.absorptionData.aBoundaryH;
-        double[] actualABoundaryF = proPath.absorptionData.aBoundaryF;
-        double[] actualLH = addArray(proPath.absorptionData.aGlobalH, SOUND_POWER_LEVELS);
-        double[] actualLF = addArray(proPath.absorptionData.aGlobalF, SOUND_POWER_LEVELS);
-        double[] actualL = addArray(proPath.absorptionData.aGlobal, SOUND_POWER_LEVELS);
-        double[] actualLA = addArray(actualL, A_WEIGHTING);
-
-        /*assertDoubleArrayEquals("DeltaDiffSRH - vertical plane", expectedDeltaDiffSRH, actualDeltaDiffSRH, ERROR_EPSILON_LOWEST);
-        assertDoubleArrayEquals("AGroundSOH - vertical plane", expectedAGroundSOH, actualAGroundSOH, ERROR_EPSILON_VERY_LOW);
-        assertDoubleArrayEquals("AGroundORH - vertical plane", expectedAGroundORH, actualAGroundORH, ERROR_EPSILON_VERY_LOW);
-        assertDoubleArrayEquals("DeltaDiffSPrimeRH - vertical plane", expectedDeltaDiffSPrimeRH, actualDeltaDiffSPrimeRH, ERROR_EPSILON_LOWEST);
-        assertDoubleArrayEquals("DeltaDiffSRPrimeH - vertical plane", expectedDeltaDiffSRPrimeH, actualDeltaDiffSRPrimeH, ERROR_EPSILON_VERY_LOW);
-        assertDoubleArrayEquals("DeltaGroundSOH - vertical plane", expectedDeltaGroundSOH, actualDeltaGroundSOH, ERROR_EPSILON_VERY_LOW);
-        assertDoubleArrayEquals("DeltaGroundORH - vertical plane", expectedDeltaGroundORH, actualDeltaGroundORH, ERROR_EPSILON_VERY_LOW);
-        assertDoubleArrayEquals("actualADiffH - vertical plane", expectedADiffH, actualADiffH, ERROR_EPSILON_VERY_LOW);
-
-        assertDoubleArrayEquals("DeltaDiffSRF - vertical plane", expectedDeltaDiffSRF, actualDeltaDiffSRF, ERROR_EPSILON_VERY_LOW);
-        assertDoubleArrayEquals("AGroundSOF - vertical plane", expectedAGroundSOF, actualAGroundSOF, ERROR_EPSILON_VERY_LOW);
-        assertDoubleArrayEquals("AGroundORF - vertical plane", expectedAGroundORF, actualAGroundORF, ERROR_EPSILON_VERY_LOW);
-        assertDoubleArrayEquals("DeltaDiffSPrimeRF - vertical plane", expectedDeltaDiffSPrimeRF, actualDeltaDiffSPrimeRF, ERROR_EPSILON_VERY_LOW);
-        assertDoubleArrayEquals("DeltaDiffSRPrimeF - vertical plane", expectedDeltaDiffSRPrimeF, actualDeltaDiffSRPrimeF, ERROR_EPSILON_LOW);
-        assertDoubleArrayEquals("DeltaGroundSOF - vertical plane", expectedDeltaGroundSOF, actualDeltaGroundSOF, ERROR_EPSILON_VERY_LOW);
-        assertDoubleArrayEquals("DeltaGroundORF - vertical plane", expectedDeltaGroundORF, actualDeltaGroundORF, ERROR_EPSILON_VERY_LOW);
-        assertDoubleArrayEquals("ADiffF - vertical plane", expectedADiffF, actualADiffF, ERROR_EPSILON_VERY_LOW);
-
-        assertDoubleArrayEquals("AlphaAtm - vertical plane", expectedAlphaAtm, actualAlphaAtm, ERROR_EPSILON_LOWEST);
-        assertDoubleArrayEquals("AAtm - vertical plane", expectedAAtm, actualAAtm, ERROR_EPSILON_VERY_LOW);
-        assertDoubleArrayEquals("ADiv - vertical plane", expectedADiv, actualADiv, ERROR_EPSILON_VERY_LOW);
-        assertDoubleArrayEquals("ABoundaryH - vertical plane", expectedABoundaryH, actualABoundaryH, ERROR_EPSILON_VERY_LOW);
-        assertDoubleArrayEquals("ABoundaryF - vertical plane", expectedABoundaryF, actualABoundaryF, ERROR_EPSILON_VERY_LOW);
-        assertDoubleArrayEquals("LH - vertical plane", expectedLH, actualLH, ERROR_EPSILON_VERY_LOW);
-        assertDoubleArrayEquals("LF - vertical plane", expectedLF, actualLF, ERROR_EPSILON_VERY_LOW);*/
-        //assertDoubleArrayEquals("L - vertical plane", expectedL, actualL, ERROR_EPSILON_HIGH);
-        //assertDoubleArrayEquals("LA - vertical plane", expectedLA, actualLA, ERROR_EPSILON_VERY_HIGH);
-
-        //Path1 : lateral right
-
-        expectedAlphaAtm = new double[]{0.12, 0.41, 1.04, 1.93, 3.66, 9.66, 32.77, 116.88};
-        expectedAAtm = new double[]{0.01, 0.04, 0.11, 0.19, 0.37, 0.98, 3.31, 11.82};
-        expectedADiv = new double[]{47.68, 47.68, 47.68, 47.68, 47.68, 47.68, 47.68, 47.68};
-        double[] expectedAGroundH = new double[]{-3.00, -3.00, -3.00, -3.00, -3.00, -3.00, -3.00, -3.00};
-        expectedLH = new double[]{20.84, 17.03, 13.68, 10.51, 7.31, 3.68, -1.66, -13.18};
-        expectedLF = new double[]{20.84, 17.03, 13.68, 10.51, 7.31, 3.68, -1.66, -13.18};
-
-        proPath = propDataOut.propagationPaths.get(1);
-
-        actualAlphaAtm = propDataOut.genericMeteoData.getAlpha_atmo();
-        actualAAtm = proPath.absorptionData.aAtm;
-        actualADiv = proPath.absorptionData.aDiv;
-        double[] actualAGroundH = proPath.groundAttenuation.aGroundH;
-        actualLH = addArray(proPath.absorptionData.aGlobalH, SOUND_POWER_LEVELS);
-        actualLF = addArray(proPath.absorptionData.aGlobalF, SOUND_POWER_LEVELS);
-        actualL = addArray(proPath.absorptionData.aGlobal, SOUND_POWER_LEVELS);
-        actualLA = addArray(actualL, A_WEIGHTING);
-
-        /*assertDoubleArrayEquals("AlphaAtm - lateral right", expectedAlphaAtm, actualAlphaAtm, ERROR_EPSILON_LOWEST);
-        assertDoubleArrayEquals("AAtm - lateral right", expectedAAtm, actualAAtm, ERROR_EPSILON_VERY_LOW);
-        assertDoubleArrayEquals("ADiv - lateral right", expectedADiv, actualADiv, ERROR_EPSILON_VERY_LOW);
-        assertDoubleArrayEquals("AGroundH - lateral right", expectedAGroundH, actualAGroundH, ERROR_EPSILON_LOWEST);
-        assertDoubleArrayEquals("LH - lateral right", expectedLH, actualLH, ERROR_EPSILON_VERY_LOW);
-        assertDoubleArrayEquals("LF - lateral right", expectedLF, actualLF, ERROR_EPSILON_VERY_LOW);*/
-
-        //Path2 : lateral right
-
-        expectedAlphaAtm = new double[]{0.12, 0.41, 1.04, 1.93, 3.66, 9.66, 32.77, 116.88};
-        expectedAAtm = new double[]{0.01, 0.03, 0.07, 0.14, 0.26, 0.69, 2.32, 8.29};
-        expectedADiv = new double[]{47.68, 47.68, 47.68, 47.68, 47.68, 47.68, 47.68, 47.68};
-        expectedAGroundH = new double[]{-3.00, -3.00, -3.00, -3.00, -3.00, -3.00, -3.00, -3.00};
-        expectedLH = new double[]{34.73, 32.02, 29.13, 26.13, 23.04, 19.63, 14.99, 6.02};
-        expectedLF = new double[]{34.73, 32.02, 29.13, 26.13, 23.04, 19.63, 14.99, 6.02};
-
-        //proPath = propDataOut.propagationPaths.get(2);
-
-        /*actualAlphaAtm = propDataOut.genericMeteoData.getAlpha_atmo();
-        actualAAtm = proPath.absorptionData.aAtm;
-        actualADiv = proPath.absorptionData.aDiv;
-        actualAGroundH = proPath.groundAttenuation.aGroundH;
-        actualLH = addArray(proPath.absorptionData.aGlobalH, SOUND_POWER_LEVELS);
-        actualLF = addArray(proPath.absorptionData.aGlobalF, SOUND_POWER_LEVELS);
-        actualL = addArray(proPath.absorptionData.aGlobal, SOUND_POWER_LEVELS);
-        actualLA = addArray(actualL, A_WEIGHTING);*/
-
-<<<<<<< HEAD
+        double[] L = addArray(propDataOut.getVerticesSoundLevel().get(0).value, new double[]{93-26.2,93-16.1,93-8.6,93-3.2,93,93+1.2,93+1.0,93-1.1});
+
         assertArrayEquals(  new double[]{17.50,27.52,34.89,40.14,43.10,43.59,40.55,29.15},L, ERROR_EPSILON_HIGH);
     }
 
@@ -5657,119 +4855,12 @@
      * */
     @Test
     public void TC27() {
-=======
-        /*assertDoubleArrayEquals("AlphaAtm - lateral right", expectedAlphaAtm, actualAlphaAtm, ERROR_EPSILON_LOWEST);
-        assertDoubleArrayEquals("AAtm - lateral right", expectedAAtm, actualAAtm, ERROR_EPSILON_VERY_LOW);
-        assertDoubleArrayEquals("ADiv - lateral right", expectedADiv, actualADiv, ERROR_EPSILON_VERY_LOW);
-        assertDoubleArrayEquals("AGroundH - lateral right", expectedAGroundH, actualAGroundH, ERROR_EPSILON_LOWEST);
-        assertDoubleArrayEquals("LH - lateral right", expectedLH, actualLH, ERROR_EPSILON_VERY_LOW);
-        assertDoubleArrayEquals("LF - lateral right", expectedLF, actualLF, ERROR_EPSILON_VERY_LOW);*/
-
-        //Path3 : reflexion
-        expectedDeltaDiffSRH = new double[]{7.11, 8.60, 10.60, 13.01, 15.68, 18.51, 21.42, 24.39};
-        expectedAGroundSOH = new double[]{-3.00, -3.00, -3.00, -3.00, -3.00, -3.00, -3.00, -3.00};
-        expectedAGroundORH = new double[]{-3.00, -3.00, -3.00, -3.00, -3.00, -3.00, -3.00, -3.00};
-        expectedDeltaDiffSPrimeRH = new double[]{8.70, 10.71, 13.12, 15.80, 18.64, 21.56, 24.52, 27.51};
-        expectedDeltaDiffSRPrimeH = new double[]{10.21, 12.52, 15.15, 17.95, 20.86, 23.82, 26.80, 29.80};
-        expectedDeltaGroundSOH = new double[]{-2.56, -2.44, -2.34, -2.27, -2.23, -2.21, -2.20, -2.20};
-        expectedDeltaGroundORH = new double[]{-2.20, -2.03, -1.90, -1.82, -1.78, -1.75, -1.74, -1.74};
-        expectedADiffH = new double[]{2.34, 4.14, 6.37, 8.91, 11.66, 14.54, 17.48, 20.45};
-
-        expectedDeltaDiffSRF = new double[]{7.05, 8.51, 10.49, 12.88, 15.54, 18.36, 21.28, 24.24};
-        expectedAGroundSOF = new double[]{-3.00, -3.00, -3.00, -3.00, -3.00, -3.00, -3.00, -3.00};
-        expectedAGroundORF = new double[]{-3.00, -3.00, -3.00, -3.00, -3.00, -3.00, -3.00, -3.00};
-        expectedDeltaDiffSPrimeRF = new double[]{8.66, 10.65, 13.06, 15.74, 18.57, 21.49, 24.45, 27.44};
-        expectedDeltaDiffSRPrimeF = new double[]{10.18, 12.48, 15.11, 17.91, 20.82, 23.77, 26.76, 29.75};
-        expectedDeltaGroundSOF = new double[]{-2.56, -2.43, -2.32, -2.26, -2.22, -2.20, -2.19, -2.18};
-        expectedDeltaGroundORF = new double[]{-2.20, -2.02, -1.89, -1.81, -1.76, -1.74, -1.72, -1.72};
-        expectedADiffF = new double[]{2.29, 4.07, 6.28, 8.82, 11.56, 14.43, 17.37, 20.34};
-
-        expectedAlphaAtm = new double[]{0.12, 0.41, 1.04, 1.93, 3.66, 9.66, 32.77, 116.88};
-        expectedAAtm = new double[]{0.01, 0.03, 0.07, 0.14, 0.26, 0.68, 2.32, 8.28};
-        expectedADiv = new double[]{48.00, 48.00, 48.00, 48.00, 48.00, 48.00, 48.00, 48.00};
-        expectedABoundaryH = new double[]{2.34, 4.14, 6.37, 8.91, 11.66, 14.54, 17.48, 20.45};
-        expectedABoundaryF = new double[]{2.29, 4.07, 6.28, 8.82, 11.56, 14.43, 17.37, 20.34};
-        expectedLH = new double[]{41.68, 39.86, 37.59, 34.98, 32.11, 28.81, 24.23, 15.30};
-        expectedLF = new double[]{41.73, 39.93, 37.67, 35.08, 32.21, 28.92, 24.34, 15.41};
-        expectedL = new double[]{41.70, 39.90, 37.63, 35.03, 32.16, 28.86, 24.29, 15.36};
-
-        //proPath = propDataOut.propagationPaths.get(3);
-
-        /*actualDeltaDiffSRH = proPath.aBoundaryH.deltaDiffSR;
-        actualAGroundSOH = proPath.aBoundaryH.aGroundSO;
-        actualAGroundORH = proPath.aBoundaryH.aGroundOR;
-        actualDeltaDiffSPrimeRH = proPath.aBoundaryH.deltaDiffSPrimeR;
-        actualDeltaDiffSRPrimeH = proPath.aBoundaryH.deltaDiffSRPrime;
-        actualDeltaGroundSOH = proPath.aBoundaryH.deltaGroundSO;
-        actualDeltaGroundORH = proPath.aBoundaryH.deltaGroundOR;
-        actualADiffH = proPath.aBoundaryH.aDiff;
-
-        actualDeltaDiffSRF = proPath.aBoundaryF.deltaDiffSR;
-        actualAGroundSOF = proPath.aBoundaryF.aGroundSO;
-        actualAGroundORF = proPath.aBoundaryF.aGroundOR;
-        actualDeltaDiffSPrimeRF = proPath.aBoundaryF.deltaDiffSPrimeR;
-        actualDeltaDiffSRPrimeF = proPath.aBoundaryF.deltaDiffSRPrime;
-        actualDeltaGroundSOF = proPath.aBoundaryF.deltaGroundSO;
-        actualDeltaGroundORF = proPath.aBoundaryF.deltaGroundOR;
-        actualADiffF = proPath.aBoundaryF.aDiff;
-
-        actualAlphaAtm = propDataOut.genericMeteoData.getAlpha_atmo();
-        actualAAtm = proPath.absorptionData.aAtm;
-        actualADiv = proPath.absorptionData.aDiv;
-        actualABoundaryH = proPath.absorptionData.aBoundaryH;
-        actualABoundaryF = proPath.absorptionData.aBoundaryF;
-        actualLH = addArray(proPath.absorptionData.aGlobalH, SOUND_POWER_LEVELS);
-        actualLF = addArray(proPath.absorptionData.aGlobalF, SOUND_POWER_LEVELS);
-        actualL = addArray(proPath.absorptionData.aGlobal, SOUND_POWER_LEVELS);
-        actualLA = addArray(actualL, A_WEIGHTING);*/
-
-        /*assertDoubleArrayEquals("DeltaDiffSRH - reflexion", expectedDeltaDiffSRH, actualDeltaDiffSRH, ERROR_EPSILON_LOWEST);
-        assertDoubleArrayEquals("AGroundSOH - reflexion", expectedAGroundSOH, actualAGroundSOH, ERROR_EPSILON_VERY_LOW);
-        assertDoubleArrayEquals("AGroundORH - reflexion", expectedAGroundORH, actualAGroundORH, ERROR_EPSILON_VERY_LOW);
-        assertDoubleArrayEquals("DeltaDiffSPrimeRH - reflexion", expectedDeltaDiffSPrimeRH, actualDeltaDiffSPrimeRH, ERROR_EPSILON_LOWEST);
-        assertDoubleArrayEquals("DeltaDiffSRPrimeH - reflexion", expectedDeltaDiffSRPrimeH, actualDeltaDiffSRPrimeH, ERROR_EPSILON_VERY_LOW);
-        assertDoubleArrayEquals("DeltaGroundSOH - reflexion", expectedDeltaGroundSOH, actualDeltaGroundSOH, ERROR_EPSILON_VERY_LOW);
-        assertDoubleArrayEquals("DeltaGroundORH - reflexion", expectedDeltaGroundORH, actualDeltaGroundORH, ERROR_EPSILON_VERY_LOW);
-        assertDoubleArrayEquals("actualADiffH - reflexion", expectedADiffH, actualADiffH, ERROR_EPSILON_VERY_LOW);
-
-        assertDoubleArrayEquals("DeltaDiffSRF - reflexion", expectedDeltaDiffSRF, actualDeltaDiffSRF, ERROR_EPSILON_VERY_LOW);
-        assertDoubleArrayEquals("AGroundSOF - reflexion", expectedAGroundSOF, actualAGroundSOF, ERROR_EPSILON_VERY_LOW);
-        assertDoubleArrayEquals("AGroundORF - reflexion", expectedAGroundORF, actualAGroundORF, ERROR_EPSILON_VERY_LOW);
-        assertDoubleArrayEquals("DeltaDiffSPrimeRF - reflexion", expectedDeltaDiffSPrimeRF, actualDeltaDiffSPrimeRF, ERROR_EPSILON_VERY_LOW);
-        assertDoubleArrayEquals("DeltaDiffSRPrimeF - reflexion", expectedDeltaDiffSRPrimeF, actualDeltaDiffSRPrimeF, ERROR_EPSILON_LOW);
-        assertDoubleArrayEquals("DeltaGroundSOF - reflexion", expectedDeltaGroundSOF, actualDeltaGroundSOF, ERROR_EPSILON_VERY_LOW);
-        assertDoubleArrayEquals("DeltaGroundORF - reflexion", expectedDeltaGroundORF, actualDeltaGroundORF, ERROR_EPSILON_VERY_LOW);
-        assertDoubleArrayEquals("ADiffF - reflexion", expectedADiffF, actualADiffF, ERROR_EPSILON_VERY_LOW);
-
-        assertDoubleArrayEquals("AlphaAtm - reflexion", expectedAlphaAtm, actualAlphaAtm, ERROR_EPSILON_LOWEST);
-        assertDoubleArrayEquals("AAtm - reflexion", expectedAAtm, actualAAtm, ERROR_EPSILON_VERY_LOW);
-        assertDoubleArrayEquals("ADiv - reflexion", expectedADiv, actualADiv, ERROR_EPSILON_VERY_LOW);
-        assertDoubleArrayEquals("ABoundaryH - reflexion", expectedABoundaryH, actualABoundaryH, ERROR_EPSILON_VERY_LOW);
-        assertDoubleArrayEquals("ABoundaryF - reflexion", expectedABoundaryF, actualABoundaryF, ERROR_EPSILON_VERY_LOW);
-        assertDoubleArrayEquals("LH - reflexion", expectedLH, actualLH, ERROR_EPSILON_VERY_LOW);
-        assertDoubleArrayEquals("LF - reflexion", expectedLF, actualLF, ERROR_EPSILON_VERY_LOW);*/
-        //assertDoubleArrayEquals("L - reflexion", expectedL, actualL, ERROR_EPSILON_HIGH);
-        //assertDoubleArrayEquals("LA - reflexion", expectedLA, actualLA, ERROR_EPSILON_VERY_HIGH);
-
-        double[] L = addArray(propDataOut.getVerticesSoundLevel().get(0).value, new double[]{93-26.2,93-16.1,93-8.6,93-3.2,93,93+1.2,93+1.0,93-1.1});
-        //MANQUE DIFFRACTIONS HORIZONTALES
-        assertArrayEquals( new double[]{17.50,25.65,30.56,33.22,33.48,31.52,27.51,17.80},L, ERROR_EPSILON_HIGHEST);
-    }
-
-
-    /**
-     * TC26 – Road source with influence of retrodiffraction
-     * */
-    @Test
-    public void TC26() {
->>>>>>> 25911b4c
         GeometryFactory factory = new GeometryFactory();
         //Create obstruction test object
         ProfileBuilder builder = new ProfileBuilder()
 
         // Add building
         // screen
-<<<<<<< HEAD
                 .addWall(new Coordinate[]{
                 new Coordinate(114.0, 52.0, 0),
                 new Coordinate(170.0, 60.0, 0)}, 4, -1)
@@ -5788,73 +4879,6 @@
                 .addGroundEffect(80, 110, 20, 80, 0.0)
                 .addGroundEffect(110, 215, 20, 80, 1.0)
 
-=======
-        builder.addWall(new Coordinate[]{
-                        new Coordinate(74.0, 52.0, 6),
-                        new Coordinate(130.0, 60.0, 8)}, 0, -1)
-
-                .addGroundEffect(factory.toGeometry(new Envelope(0, 50, -10, 100)), 0.0)
-                .addGroundEffect(factory.toGeometry(new Envelope(50, 150, -10, 100)), 0.5)
-
-                .finishFeeding();
-
-        //Propagation data building
-        CnossosPropagationData rayData = new PropagationDataBuilder(builder)
-                .addSource(10, 10, 0.05)
-                .addReceiver(120, 20, 8)
-                .hEdgeDiff(true)
-                .vEdgeDiff(true)
-                .setGs(0.)
-                .build();
-        rayData.reflexionOrder=1;
-
-        //Propagation process path data building
-        PropagationProcessPathData attData = new PropagationProcessPathData();
-        attData.setHumidity(HUMIDITY);
-        attData.setTemperature(TEMPERATURE);
-
-        //Out and computation settings
-        ComputeRaysOutAttenuation propDataOut = new ComputeRaysOutAttenuation(true, true, attData);
-        ComputeCnossosRays computeRays = new ComputeCnossosRays(rayData);
-        computeRays.setThreadCount(1);
-        computeRays.run(propDataOut);
-
-        double[] L = addArray(propDataOut.getVerticesSoundLevel().get(0).value, new double[]{93-26.2,93-16.1,93-8.6,93-3.2,93,93+1.2,93+1.0,93-1.1});
-
-        assertArrayEquals(  new double[]{17.50,27.52,34.89,40.14,43.10,43.59,40.55,29.15},L, ERROR_EPSILON_HIGH);
-    }
-
-
-    /**
-     * TC27 – Road source with influence of retrodiffraction
-     * */
-    @Test
-    public void TC27() {
-        GeometryFactory factory = new GeometryFactory();
-        //Create obstruction test object
-        ProfileBuilder builder = new ProfileBuilder()
-
-        // Add building
-        // screen
-                .addWall(new Coordinate[]{
-                new Coordinate(114.0, 52.0, 0),
-                new Coordinate(170.0, 60.0, 0)}, 4, -1)
-
-                .addTopographicLine(80.0, 20.0, -1.0, 110.0, 20.0, -1.0)
-                .addTopographicLine(110.0, 20.0, -1.0, 111.0, 20.0, 0.0)
-                .addTopographicLine(111.0, 20.0, 0.0, 215.0, 20.0, 0.0)
-                .addTopographicLine(215.0, 20.0, 0.0, 215.0, 80.0, 0.0)
-                .addTopographicLine(215.0, 80.0, 0.0, 111.0, 80.0, 0.0)
-                .addTopographicLine(111.0, 80.0, 0.0, 110.0, 80.0, -0.5)
-                .addTopographicLine(110.0, 80.0, -0.5, 80.0, 80.0, -0.5)
-                .addTopographicLine(80.0, 80.0, -0.5, 80.0, 20.0, -0.5)
-                .addTopographicLine(110.0, 20.0, -0.5, 110.0, 80.0, -0.5)
-                .addTopographicLine(111.0, 20.0, 0.0, 111.0, 80.0, 0.0)
-
-                .addGroundEffect(80, 110, 20, 80, 0.0)
-                .addGroundEffect(110, 215, 20, 80, 1.0)
-
->>>>>>> 25911b4c
                 .finishFeeding();
 
 
