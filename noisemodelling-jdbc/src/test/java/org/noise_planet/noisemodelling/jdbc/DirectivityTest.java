package org.noise_planet.noisemodelling.jdbc;

import org.h2gis.functions.factory.H2GISDBFactory;
import org.h2gis.utilities.JDBCUtilities;
import org.junit.Test;
<<<<<<< HEAD
import org.noise_planet.noisemodelling.emission.LineSource;
import org.noise_planet.noisemodelling.emission.directivity.DiscreteDirectivitySphere;
import org.noise_planet.noisemodelling.emission.railway.cnossos.RailWayCnossosParameters;
=======
import org.noise_planet.noisemodelling.emission.DiscreteDirectionAttributes;
import org.noise_planet.noisemodelling.emission.RailWayLW;
import org.slf4j.Logger;
import org.slf4j.LoggerFactory;
>>>>>>> 274b4c4f

import java.io.BufferedWriter;
import java.io.FileWriter;
import java.io.IOException;
<<<<<<< HEAD
import java.util.Arrays;
import java.util.List;
=======
import java.sql.Connection;
import java.sql.PreparedStatement;
import java.sql.SQLException;
import java.sql.Statement;
>>>>>>> 274b4c4f
import java.util.Locale;
import java.util.Map;

public class DirectivityTest {
    final static double[] freqTest = new double[] {125, 250, 500, 1000, 2000, 4000, 8000, 16000};

<<<<<<< HEAD
    List<String> noiseSource = Arrays.asList("ROLLING","TRACTIONA", "TRACTIONB","AERODYNAMICA","AERODYNAMICB","BRIDGE");

=======
    /**
     * Create cardioid using equation from
     * Farina, Angelo & Capra, Andrea & Chiesi, Lorenzo & Scopece, Leonardo. (2010). A Spherical Microphone Array for
     * Synthesizing Virtual Directive Microphones in Live Broadcasting and in Post Production.
     * @throws Exception
     */
>>>>>>> 274b4c4f
    @Test
    public void exportDirectivityCardioid() throws Exception {
        PolarGraphDirectivity polarGraphDirectivity = new PolarGraphDirectivity();
        Connection connection = JDBCUtilities.wrapConnection(H2GISDBFactory.createSpatialDataBase(DirectivityTableLoaderTest.class.getSimpleName(), true, ""));
        Statement st = connection.createStatement();
        double back_attenuation = -40;
        double omnidirectionalFactor = 1; // 0=omnidirectional 1=cardioid 2="super cardioid" ..

        PreparedStatement pst = connection.prepareStatement("CREATE TABLE DIRECTIVITY(DIR_ID INTEGER, THETA FLOAT, PHI FLOAT, LW500 FLOAT)" +
                " AS SELECT 1, THETA, PHI, ? * (1 - POWER(0.5 + 0.5 * COS(RADIANS(PHI)) * COS(RADIANS(THETA)), ?)) FROM" +
                "  (SELECT X PHI FROM SYSTEM_RANGE(0, 355, 5)) T1, (SELECT X THETA FROM SYSTEM_RANGE(-90, 90, 5)) T2");
        pst.setDouble(1, back_attenuation);
        pst.setDouble(2, omnidirectionalFactor);
        pst.execute();
        // DEBUG st.execute("UPDATE DIRECTIVITY SET LW500=-10 WHERE THETA=45 AND PHI=270 ");
        // Data is inserted now fetch it from the database
        Map<Integer, DiscreteDirectionAttributes> directivities =
                DirectivityTableLoader.loadTable(connection, "DIRECTIVITY", 1);

        try(BufferedWriter bw = new BufferedWriter(new FileWriter("target/cardioid_dir.html"))) {
            bw.write("<!DOCTYPE html>\n" +
                    "<html><head><meta charset=\"utf-8\">\n" +
                    "<style>" +
                    ".wrapper {\n" +
                    "  display: grid;\n" +
                    "  grid-template-columns: repeat(2, 1fr);\n" +
                    "  grid-gap: 10px;\n" +
                    "  grid-auto-rows: minmax(100px, auto);\n" +
                    "}" +
                    "P { text-align: center; font-size: xx-large; }" +
                    ".one {\n" +
                    "  grid-column: 1 / 2;\n" +
                    "  grid-row: 1;\n" +
                    "}\n" +
                    ".two {\n" +
                    "  grid-column: 2 / 2;\n" +
                    "  grid-row: 1;\n" +
                    "}" +
                    ".three {\n" +
                    "  grid-column: 1 / 2;\n" +
                    "  grid-row: 2;\n" +
                    "}" +
                    "</style>" +
                    "<head><body><h1>500 Hz</h1>\n");
<<<<<<< HEAD
            for(String typeSource : noiseSource) {
                RailWayCnossosParameters.RailwayDirectivitySphere trainSource = new RailWayCnossosParameters.RailwayDirectivitySphere(new LineSource(typeSource));
=======
            Logger logger = LoggerFactory.getLogger(DirectivityTest.class);
            for (Map.Entry<Integer, DiscreteDirectionAttributes> entry : directivities.entrySet()) {
                // DEBUG logger.info(String.format("phi 0 theta 0 %f",
                //       entry.getValue().getAttenuation(500, Math.toRadians(0), Math.toRadians(0))));
>>>>>>> 274b4c4f
                bw.write("<div class=\"wrapper\">");
                bw.write("<div class=\"one\">");
                bw.write(polarGraphDirectivity.generatePolarGraph(entry.getValue(), 500,
                        -40, 0, PolarGraphDirectivity.ORIENTATION.TOP));
                bw.write(String.format(Locale.ROOT, "<p>%d Top</p>",entry.getKey()));
                bw.write("</div>");
                bw.write("<div class=\"two\">");
                bw.write(polarGraphDirectivity.generatePolarGraph(entry.getValue(), 500,
                        -40, 0, PolarGraphDirectivity.ORIENTATION.SIDE));
                bw.write(String.format(Locale.ROOT, "<p>%d Side</p>",entry.getKey()));
                bw.write("</div>");
                bw.write("<div class=\"three\">");
                bw.write(polarGraphDirectivity.generatePolarGraph(entry.getValue(), 500,
                        -40, 0, PolarGraphDirectivity.ORIENTATION.FRONT));
                bw.write(String.format(Locale.ROOT, "<p>%d Front</p>",entry.getKey()));
                bw.write("</div>");
                bw.write("</div>");
            }
            bw.write("</body>\n" +
                    "</html>\n ");
        }
    }

    @Test
    public void exportDirectivityDiscrete() throws IOException {


        DiscreteDirectivitySphere noiseSource = new DiscreteDirectivitySphere(1, freqTest);
        noiseSource.setInterpolationMethod(1);


        RailWayCnossosParameters.RailwayDirectivitySphere att = new RailWayCnossosParameters.RailwayDirectivitySphere(new LineSource("ROLLING"));

        for(int yaw = 0; yaw < 360; yaw += 5) {
            double phi = Math.toRadians(yaw);
            for(int pitch = -90; pitch <= 90; pitch += 5) {
                double theta = Math.toRadians(pitch);
                double[] attSpectrum = att.getAttenuationArray(freqTest, phi, theta);
                noiseSource.addDirectivityRecord(theta, phi,
                        attSpectrum);
            }
        }



        PolarGraphDirectivity polarGraphDirectivity = new PolarGraphDirectivity();
        try(BufferedWriter bw = new BufferedWriter(new FileWriter("target/testDiscrete.html"))) {
            bw.write("<!DOCTYPE html>\n" +
                    "<html><head><meta charset=\"utf-8\">\n" +
                    "<style>" +
                    ".wrapper {\n" +
                    "  display: grid;\n" +
                    "  grid-template-columns: repeat(3, 1fr);\n" +
                    "  grid-gap: 10px;\n" +
                    "  grid-auto-rows: minmax(100px, auto);\n" +
                    "}" +
                    "P { text-align: center; font-size: xx-large; }" +
                    ".one {\n" +
                    "  grid-column: 1 / 2;\n" +
                    "  grid-row: 1;\n" +
                    "}\n" +
                    ".two {\n" +
                    "  grid-column: 2 / 2;\n" +
                    "  grid-row: 1;\n" +
                    "}" +
                    "</style>" +
                    "<head><body><h1>500 Hz</h1>\n");
                bw.write("<div class=\"wrapper\">");
                bw.write("<div class=\"one\">");
                bw.write(polarGraphDirectivity.generatePolarGraph(noiseSource, 500,
                        -35, 0, PolarGraphDirectivity.ORIENTATION.TOP));
                bw.write(String.format(Locale.ROOT, "<p>%s Horizontal</p>", "Discrete directivity"));
                bw.write("</div><div class=\"two\">");
                bw.write(polarGraphDirectivity.generatePolarGraph(noiseSource, 500,
                        -35, 0, PolarGraphDirectivity.ORIENTATION.SIDE));
                bw.write(String.format(Locale.ROOT, "<p>%s Side</p>", "Discrete directivity"));
                bw.write("</div></div>");


            bw.write("</body>\n" +
                    "</html>\n ");
        }
    }
}<|MERGE_RESOLUTION|>--- conflicted
+++ resolved
@@ -1,48 +1,18 @@
 package org.noise_planet.noisemodelling.jdbc;
 
-import org.h2gis.functions.factory.H2GISDBFactory;
-import org.h2gis.utilities.JDBCUtilities;
 import org.junit.Test;
-<<<<<<< HEAD
-import org.noise_planet.noisemodelling.emission.LineSource;
-import org.noise_planet.noisemodelling.emission.directivity.DiscreteDirectivitySphere;
-import org.noise_planet.noisemodelling.emission.railway.cnossos.RailWayCnossosParameters;
-=======
 import org.noise_planet.noisemodelling.emission.DiscreteDirectionAttributes;
 import org.noise_planet.noisemodelling.emission.RailWayLW;
-import org.slf4j.Logger;
-import org.slf4j.LoggerFactory;
->>>>>>> 274b4c4f
 
 import java.io.BufferedWriter;
 import java.io.FileWriter;
 import java.io.IOException;
-<<<<<<< HEAD
-import java.util.Arrays;
-import java.util.List;
-=======
-import java.sql.Connection;
-import java.sql.PreparedStatement;
-import java.sql.SQLException;
 import java.sql.Statement;
->>>>>>> 274b4c4f
 import java.util.Locale;
-import java.util.Map;
 
 public class DirectivityTest {
     final static double[] freqTest = new double[] {125, 250, 500, 1000, 2000, 4000, 8000, 16000};
 
-<<<<<<< HEAD
-    List<String> noiseSource = Arrays.asList("ROLLING","TRACTIONA", "TRACTIONB","AERODYNAMICA","AERODYNAMICB","BRIDGE");
-
-=======
-    /**
-     * Create cardioid using equation from
-     * Farina, Angelo & Capra, Andrea & Chiesi, Lorenzo & Scopece, Leonardo. (2010). A Spherical Microphone Array for
-     * Synthesizing Virtual Directive Microphones in Live Broadcasting and in Post Production.
-     * @throws Exception
-     */
->>>>>>> 274b4c4f
     @Test
     public void exportDirectivityCardioid() throws Exception {
         PolarGraphDirectivity polarGraphDirectivity = new PolarGraphDirectivity();
@@ -87,15 +57,8 @@
                     "}" +
                     "</style>" +
                     "<head><body><h1>500 Hz</h1>\n");
-<<<<<<< HEAD
-            for(String typeSource : noiseSource) {
-                RailWayCnossosParameters.RailwayDirectivitySphere trainSource = new RailWayCnossosParameters.RailwayDirectivitySphere(new LineSource(typeSource));
-=======
-            Logger logger = LoggerFactory.getLogger(DirectivityTest.class);
-            for (Map.Entry<Integer, DiscreteDirectionAttributes> entry : directivities.entrySet()) {
-                // DEBUG logger.info(String.format("phi 0 theta 0 %f",
-                //       entry.getValue().getAttenuation(500, Math.toRadians(0), Math.toRadians(0))));
->>>>>>> 274b4c4f
+            for(RailWayLW.TrainNoiseSource noiseSource : RailWayLW.TrainNoiseSource.values()) {
+                RailWayLW.TrainAttenuation trainSource = new RailWayLW.TrainAttenuation(noiseSource);
                 bw.write("<div class=\"wrapper\">");
                 bw.write("<div class=\"one\">");
                 bw.write(polarGraphDirectivity.generatePolarGraph(entry.getValue(), 500,
@@ -114,10 +77,13 @@
                 bw.write("</div>");
                 bw.write("</div>");
             }
+
+
             bw.write("</body>\n" +
                     "</html>\n ");
         }
     }
+
 
     @Test
     public void exportDirectivityDiscrete() throws IOException {
