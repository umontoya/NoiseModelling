--- conflicted
+++ resolved
@@ -71,11 +71,11 @@
         fetchCellBuildings(connection, expandedCellEnvelop, buildingsGeometries, mesh);
         //if we have topographic points data
         fetchCellDem(connection, expandedCellEnvelop, mesh);
+
         // Data fetching for collision test is done.
         try {
             mesh.finishPolygonFeeding(expandedCellEnvelop);
         } catch (LayerDelaunayError ex) {
-            logger.info("ICI " + expandedCellEnvelop + " build");
             throw new SQLException(ex.getLocalizedMessage(), ex);
         }
         FastObstructionTest freeFieldFinder = new FastObstructionTest(mesh.getPolygonWithHeight(),
@@ -133,11 +133,7 @@
                 receivers, freeFieldFinder, sourcesIndex,
                 sourceGeometries, wj_sources, db_field_freq,
                 soundReflectionOrder, soundDiffractionOrder, maximumPropagationDistance, maximumReflectionDistance,
-<<<<<<< HEAD
-                0, wallAbsorption, favrose, ij,
-=======
                 0, wallAbsorption, DEFAULT_WIND_ROSE, ij,
->>>>>>> 3d5b6472
                 progression.subProcess(receivers.size()), geoWithSoil, computeVerticalDiffraction);
     }
 
@@ -170,8 +166,6 @@
 
 
         double[] verticesSoundLevel = threadDataOut.getVerticesSoundLevel();
-
-
         Stack<PropagationResultPtRecord> toDriver = new Stack<>();
         //Vertices output type
         if(receiversPk.isEmpty()) {
