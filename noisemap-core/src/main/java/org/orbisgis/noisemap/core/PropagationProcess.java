--- conflicted
+++ resolved
@@ -3,30 +3,30 @@
  * evaluate the noise impact on urban mobility plans. This model is
  * based on the French standard method NMPB2008. It includes traffic-to-noise
  * sources evaluation and sound propagation processing.
- * <p>
+ *
  * This version is developed at French IRSTV Institute and at IFSTTAR
  * (http://www.ifsttar.fr/) as part of the Eval-PDU project, funded by the
  * French Agence Nationale de la Recherche (ANR) under contract ANR-08-VILL-0005-01.
- * <p>
+ *
  * Noisemap is distributed under GPL 3 license. Its reference contact is Judicaël
  * Picaut <judicael.picaut@ifsttar.fr>. It is maintained by Nicolas Fortin
  * as part of the "Atelier SIG" team of the IRSTV Institute <http://www.irstv.fr/>.
- * <p>
+ *
  * Copyright (C) 2011 IFSTTAR
  * Copyright (C) 2011-2012 IRSTV (FR CNRS 2488)
- * <p>
+ *
  * Noisemap is free software: you can redistribute it and/or modify it under the
  * terms of the GNU General Public License as published by the Free Software
  * Foundation, either version 3 of the License, or (at your option) any later
  * version.
- * <p>
+ *
  * Noisemap is distributed in the hope that it will be useful, but WITHOUT ANY
  * WARRANTY; without even the implied warranty of MERCHANTABILITY or FITNESS FOR
  * A PARTICULAR PURPOSE. See the GNU General Public License for more details.
- * <p>
+ *
  * You should have received a copy of the GNU General Public License along with
  * Noisemap. If not, see <http://www.gnu.org/licenses/>.
- * <p>
+ *
  * For more information, please consult: <http://www.orbisgis.org/>
  * or contact directly:
  * info_at_ orbisgis.org
@@ -202,7 +202,7 @@
 
 
     public void computeReflexion(Coordinate receiverCoord,
-                                 Coordinate srcCoord, List<Double> wj, List<FastObstructionTest.Wall> nearBuildingsWalls,
+                                 Coordinate srcCoord,List<Double> wj, List<FastObstructionTest.Wall> nearBuildingsWalls,
                                  double[] energeticSum, List<PropagationDebugInfo> debugInfo) {
         // Compute receiver mirror
         LineSegment srcReceiver = new LineSegment(srcCoord, receiverCoord);
@@ -225,19 +225,14 @@
                     receiverReflection.getReceiverPos(),
                     destinationPt);
             PropagationDebugInfo propagationDebugInfo = null;
-            if (debugInfo != null) {
+            if(debugInfo != null) {
                 propagationDebugInfo = new PropagationDebugInfo(new LinkedList<>(Arrays.asList(srcCoord)), new double[data.freq_lvl.size()]);
             }
             // While there is a reflection point on another wall. And intersection point is in the wall z bounds.
-<<<<<<< HEAD
-            while (linters.hasIntersection() && MirrorReceiverIterator.wallPointTest(seg, destinationPt)) {
-                reflectionOrderCounter++;
-=======
             while (linters.hasIntersection() && MirrorReceiverIterator.wallPointTest(seg, destinationPt))
             {
                 Double buildingAlpha = data.freeFieldFinder.getBuildingAlpha(seg.getBuildingId());
                 reflectionAlpha *= 1 - (buildingAlpha.isNaN() ? data.wallAlpha : buildingAlpha);
->>>>>>> ef75412f
                 // There are a probable reflection point on the
                 // segment
                 Coordinate reflectionPt = new Coordinate(
@@ -273,7 +268,7 @@
                 if (validReflection) // Reflection point can see
                 // source or its image
                 {
-                    if (propagationDebugInfo != null) {
+                    if(propagationDebugInfo != null) {
                         propagationDebugInfo.getPropagationPath().add(0, reflectionPt);
                     }
                     if (receiverReflectionCursor
@@ -307,7 +302,7 @@
                 }
             }
             if (validReflection) {
-                if (propagationDebugInfo != null) {
+                if(propagationDebugInfo != null) {
                     propagationDebugInfo.getPropagationPath().add(0, receiverCoord);
                 }
                 // A path has been found
@@ -324,11 +319,11 @@
                             ReflectedSrcReceiverDistance,
                             alpha_atmo[idfreq]);
                     energeticSum[idfreq] += AttenuatedWj;
-                    if (propagationDebugInfo != null) {
+                    if(propagationDebugInfo != null) {
                         propagationDebugInfo.addNoiseContribution(idfreq, AttenuatedWj);
                     }
                 }
-                if (propagationDebugInfo != null && debugInfo != null) {
+                if(propagationDebugInfo != null && debugInfo != null) {
                     debugInfo.add(propagationDebugInfo);
                 }
             }
@@ -799,7 +794,6 @@
 
     /**
      * Add vertical edge diffraction noise contribution to energetic sum.
-     *
      * @param regionCorners
      * @param srcCoord
      * @param receiverCoord
@@ -909,9 +903,8 @@
 
     /**
      * Compute project Z coordinate between p0 p1 of x,y.
-     *
      * @param coordinateWithoutZ Coordinate to set the Z value from Z interpolation of line
-     * @param line               Extract Z values of this segment
+     * @param line Extract Z values of this segment
      * @return coordinateWithoutZ with Z value computed from line.
      */
     private static Coordinate getProjectedZCoordinate(Coordinate coordinateWithoutZ, LineSegment line) {
@@ -1013,9 +1006,9 @@
                                      Coordinate receiverCoord, double energeticSum[],
                                      double[] alpha_atmo, List<Double> wj, double[] favrose,
                                      List<FastObstructionTest.Wall> nearBuildingsWalls, List<PropagationDebugInfo> debugInfo) {
-
-
-        List<Coordinate> regionCorners = fetchRegionCorners(new LineSegment(srcCoord, receiverCoord), data.maxRefDist);
+        GeometryFactory factory = new GeometryFactory();
+
+        List<Coordinate> regionCorners = fetchRegionCorners(new LineSegment(srcCoord, receiverCoord),data.maxRefDist);
 
         // Build mirrored receiver list from wall list
         int freqcut = 0;
@@ -1059,7 +1052,6 @@
             if (data.computeVerticalDiffraction && buildingOnPath) {
                 computeHorizontalEdgeDiffraction(somethingHideReceiver, receiverCoord, srcCoord, SrcReceiverDistance, fav_probability, wj, debugInfo, energeticSum);
             }
-
             // Process specular reflection
             if (data.reflexionOrder > 0) {
                 computeReflexion(receiverCoord, srcCoord, wj, nearBuildingsWalls, energeticSum, debugInfo);
@@ -1120,8 +1112,7 @@
 
     /**
      * Use {@link #cornersQuad} to fetch all region corners in max ref dist
-     *
-     * @param fetchLine   Compute distance from this line (Propagation line)
+     * @param fetchLine Compute distance from this line (Propagation line)
      * @param maxDistance Maximum distance to fetch corners (m)
      * @return Filtered corner index list
      */
