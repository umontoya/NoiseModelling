--- conflicted
+++ resolved
@@ -41,7 +41,9 @@
 import java.io.DataInputStream;
 import java.io.DataOutputStream;
 import java.io.IOException;
-import java.util.*;
+import java.util.ArrayList;
+import java.util.Arrays;
+import java.util.List;
 
 import static org.apache.commons.math3.geometry.euclidean.threed.Vector3D.angle;
 
@@ -110,10 +112,6 @@
         out.writeBoolean(favorable);
         out.writeInt(idSource);
         out.writeInt(idReceiver);
-<<<<<<< HEAD
-
-=======
->>>>>>> 89753f69
         out.writeInt(pointList.size());
         for(PointPath pointPath : pointList) {
             pointPath.writeStream(out);
@@ -139,10 +137,6 @@
         favorable = in.readBoolean();
         idSource = in.readInt();
         idReceiver = in.readInt();
-<<<<<<< HEAD
-
-=======
->>>>>>> 89753f69
         int pointListSize = in.readInt();
         pointList = new ArrayList<>(pointListSize);
         for(int i=0; i < pointListSize; i++) {
@@ -174,10 +168,6 @@
     protected void setInitialized(boolean initialized) {
         this.initialized = initialized;
     }
-
-    public int getIdSource() {return idSource;}
-
-    public int getIdReceiver() {return idReceiver;}
 
     public List<PointPath> getPointList() {return pointList;}
 
@@ -572,7 +562,7 @@
      * @param in the stream to read
      * @throws IOException if an I/O-error occurs
      */
-    public static void readPropagationPathListStream(DataInputStream in , ArrayList<PropagationPath> propagationPaths) throws IOException {
+    public static void readPropagationPathListStream( DataInputStream in , ArrayList<PropagationPath> propagationPaths) throws IOException {
         int propagationPathsListSize = in.readInt();
         propagationPaths.ensureCapacity(propagationPathsListSize);
         for(int i=0; i < propagationPathsListSize; i++) {
